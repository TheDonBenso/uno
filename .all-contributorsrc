--- conflicted
+++ resolved
@@ -491,17 +491,19 @@
       ]
     },
     {
-<<<<<<< HEAD
       "login": "lex111",
       "name": "Alexey Pyltsyn",
       "avatar_url": "https://avatars2.githubusercontent.com/u/4408379?v=4",
       "profile": "https://lex111.ru/",
-=======
+      "contributions": [
+        "doc"
+      ]
+    },
+    {
       "login": "imagentleman",
       "name": "José Antonio Chio",
       "avatar_url": "https://avatars2.githubusercontent.com/u/2272928?v=4",
       "profile": "http://imagentleman.github.io",
->>>>>>> 5d465494
       "contributions": [
         "doc"
       ]
