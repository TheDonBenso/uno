﻿<?xml version="1.0" encoding="utf-8"?>
<Project xmlns="http://schemas.microsoft.com/developer/msbuild/2003">
  <PropertyGroup>
    <MSBuildAllProjects>$(MSBuildAllProjects);$(MSBuildThisFileFullPath)</MSBuildAllProjects>
    <HasSharedItems>true</HasSharedItems>
    <SharedGUID>beb0ab3a-16a7-49cf-ad5e-f4a53b985afe</SharedGUID>
  </PropertyGroup>
  <PropertyGroup Label="Configuration">
    <Import_RootNamespace>UITests.Shared</Import_RootNamespace>
  </PropertyGroup>
  <ItemGroup>
    <Page Include="$(MSBuildThisFileDirectory)Lottie\SampleLottieAnimation.xaml">
      <SubType>Designer</SubType>
      <Generator>MSBuild:Compile</Generator>
    </Page>
    <Page Include="$(MSBuildThisFileDirectory)Resources\StaticResource\StaticResource_Simple.xaml">
      <SubType>Designer</SubType>
      <Generator>MSBuild:Compile</Generator>
    </Page>
    <Page Include="$(MSBuildThisFileDirectory)Toolkit\Elevation.xaml">
      <SubType>Designer</SubType>
      <Generator>MSBuild:Compile</Generator>
    </Page>
    <Page Include="$(MSBuildThisFileDirectory)Wasm\Wasm_CustomEvent.xaml">
      <SubType>Designer</SubType>
      <Generator>MSBuild:Compile</Generator>
    </Page>
    <Page Include="$(MSBuildThisFileDirectory)Windows_ApplicationModel\Calls\PhoneCallManagerTests.xaml">
      <SubType>Designer</SubType>
      <Generator>MSBuild:Compile</Generator>
    </Page>
    <Page Include="$(MSBuildThisFileDirectory)Windows_ApplicationModel\Chat\ComposeSms.xaml">
      <SubType>Designer</SubType>
      <Generator>MSBuild:Compile</Generator>
    </Page>
    <Page Include="$(MSBuildThisFileDirectory)Windows_ApplicationModel_Resources_ResourceLoader\ResourceLoader_Simple.xaml">
      <SubType>Designer</SubType>
      <Generator>MSBuild:Compile</Generator>
    </Page>
    <Page Include="$(MSBuildThisFileDirectory)Windows_Devices\AccelerometerTests.xaml">
      <SubType>Designer</SubType>
      <Generator>MSBuild:Compile</Generator>
    </Page>
    <Page Include="$(MSBuildThisFileDirectory)Windows_Devices\BarometerTests.xaml">
      <SubType>Designer</SubType>
      <Generator>MSBuild:Compile</Generator>
    </Page>
    <Page Include="$(MSBuildThisFileDirectory)Windows_Devices\MagnetometerTests.xaml">
      <SubType>Designer</SubType>
      <Generator>MSBuild:Compile</Generator>
    </Page>
    <Page Include="$(MSBuildThisFileDirectory)Windows_Globalization\Language_Properties.xaml">
      <SubType>Designer</SubType>
      <Generator>MSBuild:Compile</Generator>
    </Page>
    <Page Include="$(MSBuildThisFileDirectory)Windows_Graphics_Display\DisplayInformation\DisplayInformation_Properties.xaml">
      <SubType>Designer</SubType>
      <Generator>MSBuild:Compile</Generator>
    </Page>
    <Page Include="$(MSBuildThisFileDirectory)Windows_Phone\Devices_Notifications_VibrationDevice.xaml">
      <SubType>Designer</SubType>
      <Generator>MSBuild:Compile</Generator>
    </Page>
    <Page Include="$(MSBuildThisFileDirectory)Windows_Security_Credentials\PasswordVaultTests\CredentialsPersistence.xaml">
      <SubType>Designer</SubType>
      <Generator>MSBuild:Compile</Generator>
    </Page>
    <Page Include="$(MSBuildThisFileDirectory)Windows_Storage\StorageFolderTests\Persistence.xaml">
      <SubType>Designer</SubType>
      <Generator>MSBuild:Compile</Generator>
    </Page>
    <Page Include="$(MSBuildThisFileDirectory)Windows_System\Display\DisplayRequest.xaml">
      <SubType>Designer</SubType>
      <Generator>MSBuild:Compile</Generator>
    </Page>
    <Page Include="$(MSBuildThisFileDirectory)Windows_System\Power\PowerManager.xaml">
      <SubType>Designer</SubType>
      <Generator>MSBuild:Compile</Generator>
    </Page>
    <Page Include="$(MSBuildThisFileDirectory)Windows_UI.Xaml_Automation\AutomationProperties_Name.xaml">
      <SubType>Designer</SubType>
      <Generator>MSBuild:Compile</Generator>
    </Page>
    <Page Include="$(MSBuildThisFileDirectory)Windows_UI_Core\SystemNavigationManagerTests\HardwareBackButton.xaml">
      <SubType>Designer</SubType>
      <Generator>MSBuild:Compile</Generator>
    </Page>
    <Page Include="$(MSBuildThisFileDirectory)Windows_UI_StartScreen\JumpListTests.xaml">
      <SubType>Designer</SubType>
      <Generator>MSBuild:Compile</Generator>
    </Page>
    <Page Include="$(MSBuildThisFileDirectory)Windows_UI_Xaml\Clip\ButtonClippingTestsControl.xaml">
      <SubType>Designer</SubType>
      <Generator>MSBuild:Compile</Generator>
    </Page>
    <Page Include="$(MSBuildThisFileDirectory)Windows_UI_Xaml\Clip\ButtonWithClippingAndOffset.xaml">
      <SubType>Designer</SubType>
      <Generator>MSBuild:Compile</Generator>
    </Page>
    <Page Include="$(MSBuildThisFileDirectory)Windows_UI_Xaml\DeferLoadStrategy\DeferLoadStrategyWithTemplateBinding.xaml">
      <SubType>Designer</SubType>
      <Generator>MSBuild:Compile</Generator>
    </Page>
    <Page Include="$(MSBuildThisFileDirectory)Windows_UI_Xaml\DeferLoadStrategy\SimpleDeferLoadStrategy.xaml">
      <SubType>Designer</SubType>
      <Generator>MSBuild:Compile</Generator>
    </Page>
    <Page Include="$(MSBuildThisFileDirectory)Windows_UI_Xaml\FocusManager\FocusManagerTest.xaml">
      <SubType>Designer</SubType>
      <Generator>MSBuild:Compile</Generator>
    </Page>
    <Page Include="$(MSBuildThisFileDirectory)Windows_UI_Xaml\FocusManager\FocusManager_FocusDirection.xaml">
      <SubType>Designer</SubType>
      <Generator>MSBuild:Compile</Generator>
    </Page>
    <Page Include="$(MSBuildThisFileDirectory)Windows_UI_Xaml\FocusManager\FocusManager_GetFocus_Automated.xaml">
      <SubType>Designer</SubType>
      <Generator>MSBuild:Compile</Generator>
    </Page>
    <Page Include="$(MSBuildThisFileDirectory)Windows_UI_Xaml\FrameworkElementTests\LoadEvents.xaml">
      <SubType>Designer</SubType>
      <Generator>MSBuild:Compile</Generator>
    </Page>
    <Page Include="$(MSBuildThisFileDirectory)Windows_UI_Xaml\FrameworkElementTests\XamlEvent_Leak.xaml">
      <SubType>Designer</SubType>
      <Generator>MSBuild:Compile</Generator>
    </Page>
    <Page Include="$(MSBuildThisFileDirectory)Windows_UI_Xaml\FrameworkElementTests\XamlEvent_Leak_UserControl.xaml">
      <SubType>Designer</SubType>
      <Generator>MSBuild:Compile</Generator>
    </Page>
    <Page Include="$(MSBuildThisFileDirectory)Windows_UI_Xaml\Localization\Localization_Implicit.xaml">
      <SubType>Designer</SubType>
      <Generator>MSBuild:Compile</Generator>
    </Page>
    <Page Include="$(MSBuildThisFileDirectory)Windows_UI_Xaml\MarkupExtensionTests\MarkupExtension.xaml">
      <SubType>Designer</SubType>
      <Generator>MSBuild:Compile</Generator>
    </Page>
    <Page Include="$(MSBuildThisFileDirectory)Windows_UI_Xaml\Properties\DataContextProperty.xaml">
      <SubType>Designer</SubType>
      <Generator>MSBuild:Compile</Generator>
    </Page>
    <Page Include="$(MSBuildThisFileDirectory)Windows_UI_Xaml\StyleTests\Style_Inline.xaml">
      <SubType>Designer</SubType>
      <Generator>MSBuild:Compile</Generator>
    </Page>
    <Page Include="$(MSBuildThisFileDirectory)Windows_UI_Xaml\ThemeResources\BasicThemeResources.xaml">
      <SubType>Designer</SubType>
      <Generator>MSBuild:Compile</Generator>
    </Page>
    <Page Include="$(MSBuildThisFileDirectory)Windows_UI_Xaml\TouchEventsTests\TappedEventTest.xaml">
      <SubType>Designer</SubType>
      <Generator>MSBuild:Compile</Generator>
    </Page>
    <Page Include="$(MSBuildThisFileDirectory)Windows_UI_Xaml\TouchEventsTests\Touch.xaml">
      <SubType>Designer</SubType>
      <Generator>MSBuild:Compile</Generator>
    </Page>
    <Page Include="$(MSBuildThisFileDirectory)Windows_UI_Xaml\TouchEventsTests\TouchRotated.xaml">
      <SubType>Designer</SubType>
      <Generator>MSBuild:Compile</Generator>
    </Page>
    <Page Include="$(MSBuildThisFileDirectory)Windows_UI_Xaml\Resources\XamlGlobalResources.xaml">
      <SubType>Designer</SubType>
      <Generator>MSBuild:Compile</Generator>
    </Page>
    <Page Include="$(MSBuildThisFileDirectory)Windows_UI_Xaml\UIElementTests\Arrange_Performance01.xaml">
      <SubType>Designer</SubType>
      <Generator>MSBuild:Compile</Generator>
    </Page>
    <Page Include="$(MSBuildThisFileDirectory)Windows_UI_Xaml\UIElementTests\TransformToVisual_Simple.xaml">
      <SubType>Designer</SubType>
      <Generator>MSBuild:Compile</Generator>
    </Page>
    <Page Include="$(MSBuildThisFileDirectory)Windows_UI_Xaml\VisualStateTests\VisualState_AdaptiveTrigger_Storyboard.xaml">
      <SubType>Designer</SubType>
      <Generator>MSBuild:Compile</Generator>
    </Page>
    <Page Include="$(MSBuildThisFileDirectory)Windows_UI_Xaml\VisualStateTests\VisualState_AdaptiveTrigger_UsingOneStateOnly.xaml">
      <SubType>Designer</SubType>
      <Generator>MSBuild:Compile</Generator>
    </Page>
    <Page Include="$(MSBuildThisFileDirectory)Windows_UI_Xaml\VisualStateTests\VisualState_DoubleAnimationUsingKeyFrames_RotateTransform.xaml">
      <SubType>Designer</SubType>
      <Generator>MSBuild:Compile</Generator>
    </Page>
    <Page Include="$(MSBuildThisFileDirectory)Windows_UI_Xaml\VisualStateTests\VisualState_Setters.xaml">
      <SubType>Designer</SubType>
      <Generator>MSBuild:Compile</Generator>
    </Page>
    <Page Include="$(MSBuildThisFileDirectory)Windows_UI_Xaml\VisualStateTests\VisualState_Setter_StaticResource.xaml">
      <SubType>Designer</SubType>
      <Generator>MSBuild:Compile</Generator>
    </Page>
    <Page Include="$(MSBuildThisFileDirectory)Windows_UI_Xaml\VisualStateTests\VisualTransition_Execution_Order.xaml">
      <SubType>Designer</SubType>
      <Generator>MSBuild:Compile</Generator>
    </Page>
    <Page Include="$(MSBuildThisFileDirectory)Windows_UI_Xaml\Clip\XamlButtonWithClipping.xaml">
      <SubType>Designer</SubType>
      <Generator>MSBuild:Compile</Generator>
    </Page>
    <Page Include="$(MSBuildThisFileDirectory)Windows_UI_Xaml\Clip\XamlButtonWithClipping_Scrollable.xaml">
      <SubType>Designer</SubType>
      <Generator>MSBuild:Compile</Generator>
    </Page>
    <Page Include="$(MSBuildThisFileDirectory)Windows_UI_Xaml\xBindTests\NoPhaseBinding_Large.xaml">
      <SubType>Designer</SubType>
      <Generator>MSBuild:Compile</Generator>
    </Page>
    <Page Include="$(MSBuildThisFileDirectory)Windows_UI_Xaml\xBindTests\PhaseBinding.xaml">
      <SubType>Designer</SubType>
      <Generator>MSBuild:Compile</Generator>
    </Page>
    <Page Include="$(MSBuildThisFileDirectory)Windows_UI_Xaml\xBindTests\PhaseBinding_Large.xaml">
      <SubType>Designer</SubType>
      <Generator>MSBuild:Compile</Generator>
    </Page>
    <Page Include="$(MSBuildThisFileDirectory)Windows_UI_Xaml\xBindTests\PhaseBinding_StartOne.xaml">
      <SubType>Designer</SubType>
      <Generator>MSBuild:Compile</Generator>
    </Page>
    <Page Include="$(MSBuildThisFileDirectory)Windows_UI_Xaml_Controls\ListView\RotatedListView_WithRotatedItems.xaml">
      <SubType>Designer</SubType>
      <Generator>MSBuild:Compile</Generator>
    </Page>
    <Page Include="$(MSBuildThisFileDirectory)Windows_UI_Xaml_Controls\Button\Button_Events.xaml">
      <SubType>Designer</SubType>
      <Generator>MSBuild:Compile</Generator>
    </Page>
    <Page Include="$(MSBuildThisFileDirectory)Windows_UI_Xaml_Controls\TextBox\TextBox_BeforeTextChanging.xaml">
      <SubType>Designer</SubType>
      <Generator>MSBuild:Compile</Generator>
    </Page>
    <Page Include="$(MSBuildThisFileDirectory)Windows_UI_Xaml_Controls\TextBox\TextBox_Disabled.xaml">
      <SubType>Designer</SubType>
      <Generator>MSBuild:Compile</Generator>
    </Page>
    <Page Include="$(MSBuildThisFileDirectory)Windows_UI_Xaml_Controls\TextBox\TextBox_MaxLength.xaml">
      <SubType>Designer</SubType>
      <Generator>MSBuild:Compile</Generator>
    </Page>
    <Page Include="$(MSBuildThisFileDirectory)Windows_UI_Xaml_Controls\TextBox\TextBox_TextChanging.xaml">
      <SubType>Designer</SubType>
      <Generator>MSBuild:Compile</Generator>
    </Page>
    <Page Include="$(MSBuildThisFileDirectory)Windows_UI_Xaml_Controls\ToggleSwitchControl\ToggleSwitch_TemplateReuse.xaml">
      <SubType>Designer</SubType>
      <Generator>MSBuild:Compile</Generator>
    </Page>
    <Page Include="$(MSBuildThisFileDirectory)Windows_UI_Xaml_Controls\DatePicker\DatePicker_SampleContent.xaml">
      <SubType>Designer</SubType>
      <Generator>MSBuild:Compile</Generator>
    </Page>
    <Page Include="$(MSBuildThisFileDirectory)Windows_UI_Xaml_Controls\WebView\WebViewControl_JavaScript_Alert_Confirm_Prompt.xaml">
      <SubType>Designer</SubType>
      <Generator>MSBuild:Compile</Generator>
    </Page>
    <Page Include="$(MSBuildThisFileDirectory)Windows_UI_Xaml_Controls\WebView\WebView_Alert.xaml">
      <SubType>Designer</SubType>
      <Generator>MSBuild:Compile</Generator>
    </Page>
    <Page Include="$(MSBuildThisFileDirectory)Windows_UI_Xaml\xBindTests\xBind.xaml">
      <SubType>Designer</SubType>
      <Generator>MSBuild:Compile</Generator>
    </Page>
    <Page Include="$(MSBuildThisFileDirectory)Windows_UI_Xaml\xBindTests\XBindControl01.xaml">
      <SubType>Designer</SubType>
      <Generator>MSBuild:Compile</Generator>
    </Page>
    <Page Include="$(MSBuildThisFileDirectory)Windows_UI_Xaml\xBindTests\xBind_Field.xaml">
      <SubType>Designer</SubType>
      <Generator>MSBuild:Compile</Generator>
    </Page>
    <Page Include="$(MSBuildThisFileDirectory)Windows_UI_Xaml\xBindTests\XBind_Simple.xaml">
      <SubType>Designer</SubType>
      <Generator>MSBuild:Compile</Generator>
    </Page>
    <Page Include="$(MSBuildThisFileDirectory)Windows_UI_Xaml_Controls\AutoSuggestBoxTests\BasicAutoSuggestBox.xaml">
      <SubType>Designer</SubType>
      <Generator>MSBuild:Compile</Generator>
    </Page>
    <Page Include="$(MSBuildThisFileDirectory)Windows_UI_Xaml_Controls\BorderTests\AutoBorderStretchwithbottommargin.xaml">
      <SubType>Designer</SubType>
      <Generator>MSBuild:Compile</Generator>
    </Page>
    <Page Include="$(MSBuildThisFileDirectory)Windows_UI_Xaml_Controls\BorderTests\AutoBorderStretchwithleftmargin.xaml">
      <SubType>Designer</SubType>
      <Generator>MSBuild:Compile</Generator>
    </Page>
    <Page Include="$(MSBuildThisFileDirectory)Windows_UI_Xaml_Controls\BorderTests\AutoBorderStretchwithrightmargin.xaml">
      <SubType>Designer</SubType>
      <Generator>MSBuild:Compile</Generator>
    </Page>
    <Page Include="$(MSBuildThisFileDirectory)Windows_UI_Xaml_Controls\BorderTests\AutoBorderStretchwithtopmargin.xaml">
      <SubType>Designer</SubType>
      <Generator>MSBuild:Compile</Generator>
    </Page>
    <Page Include="$(MSBuildThisFileDirectory)Windows_UI_Xaml_Controls\BorderTests\BorderBottomwithmargins.xaml">
      <SubType>Designer</SubType>
      <Generator>MSBuild:Compile</Generator>
    </Page>
    <Page Include="$(MSBuildThisFileDirectory)Windows_UI_Xaml_Controls\BorderTests\BorderCenteredwithmargins.xaml">
      <SubType>Designer</SubType>
      <Generator>MSBuild:Compile</Generator>
    </Page>
    <Page Include="$(MSBuildThisFileDirectory)Windows_UI_Xaml_Controls\BorderTests\BorderLeftwithmargins.xaml">
      <SubType>Designer</SubType>
      <Generator>MSBuild:Compile</Generator>
    </Page>
    <Page Include="$(MSBuildThisFileDirectory)Windows_UI_Xaml_Controls\BorderTests\BorderRightwithmargins.xaml">
      <SubType>Designer</SubType>
      <Generator>MSBuild:Compile</Generator>
    </Page>
    <Page Include="$(MSBuildThisFileDirectory)Windows_UI_Xaml_Controls\BorderTests\BorderTopwithmargins.xaml">
      <SubType>Designer</SubType>
      <Generator>MSBuild:Compile</Generator>
    </Page>
    <Page Include="$(MSBuildThisFileDirectory)Windows_UI_Xaml_Controls\BorderTests\Border_CornerOverlap.xaml">
      <SubType>Designer</SubType>
      <Generator>MSBuild:Compile</Generator>
    </Page>
    <Page Include="$(MSBuildThisFileDirectory)Windows_UI_Xaml_Controls\BorderTests\Border_CornerRadius.xaml">
      <SubType>Designer</SubType>
      <Generator>MSBuild:Compile</Generator>
    </Page>
    <Page Include="$(MSBuildThisFileDirectory)Windows_UI_Xaml_Controls\BorderTests\Border_CornerRadius_Alignments.xaml">
      <SubType>Designer</SubType>
      <Generator>MSBuild:Compile</Generator>
    </Page>
    <Page Include="$(MSBuildThisFileDirectory)Windows_UI_Xaml_Controls\BorderTests\Border_CornerRadius_Binding.xaml">
      <SubType>Designer</SubType>
      <Generator>MSBuild:Compile</Generator>
    </Page>
    <Page Include="$(MSBuildThisFileDirectory)Windows_UI_Xaml_Controls\BorderTests\Border_CornerRadius_with_Opacity.xaml">
      <SubType>Designer</SubType>
      <Generator>MSBuild:Compile</Generator>
    </Page>
    <Page Include="$(MSBuildThisFileDirectory)Windows_UI_Xaml_Controls\BorderTests\Border_Simple.xaml">
      <SubType>Designer</SubType>
      <Generator>MSBuild:Compile</Generator>
    </Page>
    <Page Include="$(MSBuildThisFileDirectory)Windows_UI_Xaml_Controls\BorderTests\Border_Simple_No_Background.xaml">
      <SubType>Designer</SubType>
      <Generator>MSBuild:Compile</Generator>
    </Page>
    <Page Include="$(MSBuildThisFileDirectory)Windows_UI_Xaml_Controls\BorderTests\Border_Simple_No_Background_With_Content_Border_With_Background.xaml">
      <SubType>Designer</SubType>
      <Generator>MSBuild:Compile</Generator>
    </Page>
    <Page Include="$(MSBuildThisFileDirectory)Windows_UI_Xaml_Controls\BorderTests\Border_Simple_No_Background_With_TextBox.xaml">
      <SubType>Designer</SubType>
      <Generator>MSBuild:Compile</Generator>
    </Page>
    <Page Include="$(MSBuildThisFileDirectory)Windows_UI_Xaml_Controls\BorderTests\Border_Simple_with_non_Uniform_Thickness.xaml">
      <SubType>Designer</SubType>
      <Generator>MSBuild:Compile</Generator>
    </Page>
    <Page Include="$(MSBuildThisFileDirectory)Windows_UI_Xaml_Controls\BorderTests\Border_Simple_with_Opacity.xaml">
      <SubType>Designer</SubType>
      <Generator>MSBuild:Compile</Generator>
    </Page>
    <Page Include="$(MSBuildThisFileDirectory)Windows_UI_Xaml_Controls\BorderTests\Border_Simple_with_Uniform_Thickness.xaml">
      <SubType>Designer</SubType>
      <Generator>MSBuild:Compile</Generator>
    </Page>
    <Page Include="$(MSBuildThisFileDirectory)Windows_UI_Xaml_Controls\BorderTests\Circle.xaml">
      <SubType>Designer</SubType>
      <Generator>MSBuild:Compile</Generator>
    </Page>
    <Page Include="$(MSBuildThisFileDirectory)Windows_UI_Xaml_Controls\BorderTests\NonUniformThicknessandRadius.xaml">
      <SubType>Designer</SubType>
      <Generator>MSBuild:Compile</Generator>
    </Page>
    <Page Include="$(MSBuildThisFileDirectory)Windows_UI_Xaml_Controls\BorderTests\OnepxThicknessandRadius.xaml">
      <SubType>Designer</SubType>
      <Generator>MSBuild:Compile</Generator>
    </Page>
    <Page Include="$(MSBuildThisFileDirectory)Windows_UI_Xaml_Controls\BorderTests\OnepxThicknessandRadiusAndTextBlock.xaml">
      <SubType>Designer</SubType>
      <Generator>MSBuild:Compile</Generator>
    </Page>
    <Page Include="$(MSBuildThisFileDirectory)Windows_UI_Xaml_Controls\BorderTests\SimplewithNonUnifmormRadius.xaml">
      <SubType>Designer</SubType>
      <Generator>MSBuild:Compile</Generator>
    </Page>
    <Page Include="$(MSBuildThisFileDirectory)Windows_UI_Xaml_Controls\BorderTests\Simple_with_Radius.xaml">
      <SubType>Designer</SubType>
      <Generator>MSBuild:Compile</Generator>
    </Page>
    <Page Include="$(MSBuildThisFileDirectory)Windows_UI_Xaml_Controls\BorderTests\UniformThicknessandNonUniformRadius.xaml">
      <SubType>Designer</SubType>
      <Generator>MSBuild:Compile</Generator>
    </Page>
    <Page Include="$(MSBuildThisFileDirectory)Windows_UI_Xaml_Controls\BorderTests\Uniform_Thickness_and_Large_Radius.xaml">
      <SubType>Designer</SubType>
      <Generator>MSBuild:Compile</Generator>
    </Page>
    <Page Include="$(MSBuildThisFileDirectory)Windows_UI_Xaml_Controls\BorderTests\Uniform_Thickness_and_Small_Radius.xaml">
      <SubType>Designer</SubType>
      <Generator>MSBuild:Compile</Generator>
    </Page>
    <Page Include="$(MSBuildThisFileDirectory)Windows_UI_Xaml_Controls\BorderTests\ZeroThickness.xaml">
      <SubType>Designer</SubType>
      <Generator>MSBuild:Compile</Generator>
    </Page>
    <Page Include="$(MSBuildThisFileDirectory)Windows_UI_Xaml_Controls\BorderTests\ZeroThicknessWithRadius.xaml">
      <SubType>Designer</SubType>
      <Generator>MSBuild:Compile</Generator>
    </Page>
    <Page Include="$(MSBuildThisFileDirectory)Windows_UI_Xaml_Controls\Button\AppBarButtonTest.xaml">
      <SubType>Designer</SubType>
      <Generator>MSBuild:Compile</Generator>
    </Page>
    <Page Include="$(MSBuildThisFileDirectory)Windows_UI_Xaml_Controls\Button\AppBarButtonWithIconTest.xaml">
      <SubType>Designer</SubType>
      <Generator>MSBuild:Compile</Generator>
    </Page>
    <Page Include="$(MSBuildThisFileDirectory)Windows_UI_Xaml_Controls\Button\AppBarToggleButtonTest.xaml">
      <SubType>Designer</SubType>
      <Generator>MSBuild:Compile</Generator>
    </Page>
    <Page Include="$(MSBuildThisFileDirectory)Windows_UI_Xaml_Controls\Button\AppBar_KeyBoard.xaml">
      <SubType>Designer</SubType>
      <Generator>MSBuild:Compile</Generator>
    </Page>
    <Page Include="$(MSBuildThisFileDirectory)Windows_UI_Xaml_Controls\Button\Buttons.xaml">
      <SubType>Designer</SubType>
      <Generator>MSBuild:Compile</Generator>
    </Page>
    <Page Include="$(MSBuildThisFileDirectory)Windows_UI_Xaml_Controls\Button\Button_IsEnabled.xaml">
      <SubType>Designer</SubType>
      <Generator>MSBuild:Compile</Generator>
    </Page>
    <Page Include="$(MSBuildThisFileDirectory)Windows_UI_Xaml_Controls\Button\Button_IsEnabled_Automated.xaml">
      <SubType>Designer</SubType>
      <Generator>MSBuild:Compile</Generator>
    </Page>
    <Page Include="$(MSBuildThisFileDirectory)Windows_UI_Xaml_Controls\Button\Button_Opacity_Automated.xaml">
      <SubType>Designer</SubType>
      <Generator>MSBuild:Compile</Generator>
    </Page>
    <Page Include="$(MSBuildThisFileDirectory)Windows_UI_Xaml_Controls\Button\CheckBox_Button.xaml">
      <SubType>Designer</SubType>
      <Generator>MSBuild:Compile</Generator>
    </Page>
    <Page Include="$(MSBuildThisFileDirectory)Windows_UI_Xaml_Controls\Button\CheckBox_Button_UWA_Style.xaml">
      <SubType>Designer</SubType>
      <Generator>MSBuild:Compile</Generator>
    </Page>
    <Page Include="$(MSBuildThisFileDirectory)Windows_UI_Xaml_Controls\Button\CheckBox_Button_With_CanExecute_Changing.xaml">
      <SubType>Designer</SubType>
      <Generator>MSBuild:Compile</Generator>
    </Page>
    <Page Include="$(MSBuildThisFileDirectory)Windows_UI_Xaml_Controls\Button\CheckBox_IsEnabled_Automated.xaml">
      <SubType>Designer</SubType>
      <Generator>MSBuild:Compile</Generator>
    </Page>
    <Page Include="$(MSBuildThisFileDirectory)Windows_UI_Xaml_Controls\Button\ComboBox_Simple.xaml">
      <SubType>Designer</SubType>
      <Generator>MSBuild:Compile</Generator>
    </Page>
    <Page Include="$(MSBuildThisFileDirectory)Windows_UI_Xaml_Controls\Button\Custom_Button_With_ContentTemplate.xaml">
      <SubType>Designer</SubType>
      <Generator>MSBuild:Compile</Generator>
    </Page>
    <Page Include="$(MSBuildThisFileDirectory)Windows_UI_Xaml_Controls\Button\Custom_Button_With_ContentTemplate_And_StackPanel.xaml">
      <SubType>Designer</SubType>
      <Generator>MSBuild:Compile</Generator>
    </Page>
    <Page Include="$(MSBuildThisFileDirectory)Windows_UI_Xaml_Controls\Button\HyperlinkButton_IsEnabled_Automated.xaml">
      <SubType>Designer</SubType>
      <Generator>MSBuild:Compile</Generator>
    </Page>
    <Page Include="$(MSBuildThisFileDirectory)Windows_UI_Xaml_Controls\Button\Hyperlink_Button.xaml">
      <SubType>Designer</SubType>
      <Generator>MSBuild:Compile</Generator>
    </Page>
    <Page Include="$(MSBuildThisFileDirectory)Windows_UI_Xaml_Controls\Button\Hyperlink_CanExecute_False.xaml">
      <SubType>Designer</SubType>
      <Generator>MSBuild:Compile</Generator>
    </Page>
    <Page Include="$(MSBuildThisFileDirectory)Windows_UI_Xaml_Controls\Button\Hyperlink_Disabled.xaml">
      <SubType>Designer</SubType>
      <Generator>MSBuild:Compile</Generator>
    </Page>
    <Page Include="$(MSBuildThisFileDirectory)Windows_UI_Xaml_Controls\Button\Nested_Buttons.xaml">
      <SubType>Designer</SubType>
      <Generator>MSBuild:Compile</Generator>
    </Page>
    <Page Include="$(MSBuildThisFileDirectory)Windows_UI_Xaml_Controls\Button\Overlapped_Buttons.xaml">
      <SubType>Designer</SubType>
      <Generator>MSBuild:Compile</Generator>
    </Page>
    <Page Include="$(MSBuildThisFileDirectory)Windows_UI_Xaml_Controls\Button\RadioButton_Combined_Style.xaml">
      <SubType>Designer</SubType>
      <Generator>MSBuild:Compile</Generator>
    </Page>
    <Page Include="$(MSBuildThisFileDirectory)Windows_UI_Xaml_Controls\Button\RadioButton_IsEnabled_Automated.xaml">
      <SubType>Designer</SubType>
      <Generator>MSBuild:Compile</Generator>
    </Page>
    <Page Include="$(MSBuildThisFileDirectory)Windows_UI_Xaml_Controls\Button\RadioButton_Multiple_Unnamed_Groups.xaml">
      <SubType>Designer</SubType>
      <Generator>MSBuild:Compile</Generator>
    </Page>
    <Page Include="$(MSBuildThisFileDirectory)Windows_UI_Xaml_Controls\Button\RadioButton_Pressed.xaml">
      <SubType>Designer</SubType>
      <Generator>MSBuild:Compile</Generator>
    </Page>
    <Page Include="$(MSBuildThisFileDirectory)Windows_UI_Xaml_Controls\Button\RadioButton_With_GroupName.xaml">
      <SubType>Designer</SubType>
      <Generator>MSBuild:Compile</Generator>
    </Page>
    <Page Include="$(MSBuildThisFileDirectory)Windows_UI_Xaml_Controls\Button\Radio_Button.xaml">
      <SubType>Designer</SubType>
      <Generator>MSBuild:Compile</Generator>
    </Page>
    <Page Include="$(MSBuildThisFileDirectory)Windows_UI_Xaml_Controls\Button\Simple_Button.xaml">
      <SubType>Designer</SubType>
      <Generator>MSBuild:Compile</Generator>
    </Page>
    <Page Include="$(MSBuildThisFileDirectory)Windows_UI_Xaml_Controls\Button\Simple_Button_With_CanExecute_Changing.xaml">
      <SubType>Designer</SubType>
      <Generator>MSBuild:Compile</Generator>
    </Page>
    <Page Include="$(MSBuildThisFileDirectory)Windows_UI_Xaml_Controls\Button\ToggleButton_IsEnabled_Automated.xaml">
      <SubType>Designer</SubType>
      <Generator>MSBuild:Compile</Generator>
    </Page>
    <Page Include="$(MSBuildThisFileDirectory)Windows_UI_Xaml_Controls\Button\ToggleSwitch_IsEnable_Automated.xaml">
      <SubType>Designer</SubType>
      <Generator>MSBuild:Compile</Generator>
    </Page>
    <Page Include="$(MSBuildThisFileDirectory)Windows_UI_Xaml_Controls\ComboBox\ComboBox_SelectedIndex.xaml">
      <SubType>Designer</SubType>
      <Generator>MSBuild:Compile</Generator>
    </Page>
    <Page Include="$(MSBuildThisFileDirectory)Windows_UI_Xaml_Controls\CommandBar\BackGesture\BackGesture_Chooser.xaml">
      <SubType>Designer</SubType>
      <Generator>MSBuild:Compile</Generator>
    </Page>
    <Page Include="$(MSBuildThisFileDirectory)Windows_UI_Xaml_Controls\CommandBar\BackGesture\BackGesture_Collapsed.xaml">
      <SubType>Designer</SubType>
      <Generator>MSBuild:Compile</Generator>
    </Page>
    <Page Include="$(MSBuildThisFileDirectory)Windows_UI_Xaml_Controls\CommandBar\BackGesture\BackGesture_CollapsedNavigationCommand.xaml">
      <SubType>Designer</SubType>
      <Generator>MSBuild:Compile</Generator>
    </Page>
    <Page Include="$(MSBuildThisFileDirectory)Windows_UI_Xaml_Controls\CommandBar\BackGesture\BackGesture_NavigationCommand.xaml">
      <SubType>Designer</SubType>
      <Generator>MSBuild:Compile</Generator>
    </Page>
    <Page Include="$(MSBuildThisFileDirectory)Windows_UI_Xaml_Controls\CommandBar\BackGesture\BackGesture_Normal.xaml">
      <SubType>Designer</SubType>
      <Generator>MSBuild:Compile</Generator>
    </Page>
    <Page Include="$(MSBuildThisFileDirectory)Windows_UI_Xaml_Controls\CommandBar\CommandBar_BackGesture.xaml">
      <SubType>Designer</SubType>
      <Generator>MSBuild:Compile</Generator>
    </Page>
    <Page Include="$(MSBuildThisFileDirectory)Windows_UI_Xaml_Controls\CommandBar\CommandBar_Content.xaml">
      <SubType>Designer</SubType>
      <Generator>MSBuild:Compile</Generator>
    </Page>
    <Page Include="$(MSBuildThisFileDirectory)Windows_UI_Xaml_Controls\CommandBar\CommandBar_Dynamic.xaml">
      <SubType>Designer</SubType>
      <Generator>MSBuild:Compile</Generator>
    </Page>
    <Page Include="$(MSBuildThisFileDirectory)Windows_UI_Xaml_Controls\CommandBar\CommandBar_Examples.xaml">
      <SubType>Designer</SubType>
      <Generator>MSBuild:Compile</Generator>
    </Page>
    <Page Include="$(MSBuildThisFileDirectory)Windows_UI_Xaml_Controls\CommandBar\CommandBar_Extensions.xaml">
      <SubType>Designer</SubType>
      <Generator>MSBuild:Compile</Generator>
    </Page>
    <Page Include="$(MSBuildThisFileDirectory)Windows_UI_Xaml_Controls\CommandBar\CommandBar_Flyout.xaml">
      <SubType>Designer</SubType>
      <Generator>MSBuild:Compile</Generator>
    </Page>
    <Page Include="$(MSBuildThisFileDirectory)Windows_UI_Xaml_Controls\CommandBar\CommandBar_LongTitle.xaml">
      <SubType>Designer</SubType>
      <Generator>MSBuild:Compile</Generator>
    </Page>
    <Page Include="$(MSBuildThisFileDirectory)Windows_UI_Xaml_Controls\CommandBar\CommandBar_Native.xaml">
      <SubType>Designer</SubType>
      <Generator>MSBuild:Compile</Generator>
    </Page>
    <Page Include="$(MSBuildThisFileDirectory)Windows_UI_Xaml_Controls\CommandBar\CommandBar_Padding.xaml">
      <SubType>Designer</SubType>
      <Generator>MSBuild:Compile</Generator>
    </Page>
    <Page Include="$(MSBuildThisFileDirectory)Windows_UI_Xaml_Controls\CommandBar\CommandBar_Uppercase_Resource.xaml">
      <SubType>Designer</SubType>
      <Generator>MSBuild:Compile</Generator>
    </Page>
    <Page Include="$(MSBuildThisFileDirectory)Windows_UI_Xaml_Controls\CommandBar\CommandBar_With_Long_Sentences.xaml">
      <SubType>Designer</SubType>
      <Generator>MSBuild:Compile</Generator>
    </Page>
    <Page Include="$(MSBuildThisFileDirectory)Windows_UI_Xaml_Controls\ComboBox\ComboBox_MaxDropdownHeight.xaml">
      <SubType>Designer</SubType>
      <Generator>MSBuild:Compile</Generator>
    </Page>
    <Page Include="$(MSBuildThisFileDirectory)Windows_UI_Xaml_Controls\ComboBox\ComboBox_Transforms.xaml">
      <SubType>Designer</SubType>
      <Generator>MSBuild:Compile</Generator>
    </Page>
    <Page Include="$(MSBuildThisFileDirectory)Windows_UI_Xaml_Controls\ComboBox\ComboBox_Virtualizing.xaml">
      <SubType>Designer</SubType>
      <Generator>MSBuild:Compile</Generator>
    </Page>
    <Page Include="$(MSBuildThisFileDirectory)Windows_UI_Xaml_Controls\ContentControlTestsControl\ContentControl_Changing_ContentTemplate.xaml">
      <SubType>Designer</SubType>
      <Generator>MSBuild:Compile</Generator>
    </Page>
    <Page Include="$(MSBuildThisFileDirectory)Windows_UI_Xaml_Controls\ContentControlTestsControl\ContentControl_DefaultText.xaml">
      <SubType>Designer</SubType>
      <Generator>MSBuild:Compile</Generator>
    </Page>
    <Page Include="$(MSBuildThisFileDirectory)Windows_UI_Xaml_Controls\ContentControlTestsControl\ContentControl_FindName.xaml">
      <SubType>Designer</SubType>
      <Generator>MSBuild:Compile</Generator>
    </Page>
    <Page Include="$(MSBuildThisFileDirectory)Windows_UI_Xaml_Controls\ContentControlTestsControl\ContentControl_Inheritance.xaml">
      <SubType>Designer</SubType>
      <Generator>MSBuild:Compile</Generator>
    </Page>
    <Page Include="$(MSBuildThisFileDirectory)Windows_UI_Xaml_Controls\ContentControlTestsControl\ContentControl_MultiLevelInheritance.xaml">
      <SubType>Designer</SubType>
      <Generator>MSBuild:Compile</Generator>
    </Page>
    <Page Include="$(MSBuildThisFileDirectory)Windows_UI_Xaml_Controls\ContentControlTestsControl\ContentControl_Nested_TemplatedParent.xaml">
      <SubType>Designer</SubType>
      <Generator>MSBuild:Compile</Generator>
    </Page>
    <Page Include="$(MSBuildThisFileDirectory)Windows_UI_Xaml_Controls\ContentControlTestsControl\ContentControl_NoTemplateDataContext.xaml">
      <SubType>Designer</SubType>
      <Generator>MSBuild:Compile</Generator>
    </Page>
    <Page Include="$(MSBuildThisFileDirectory)Windows_UI_Xaml_Controls\ContentControlTestsControl\ContentControl_SelectorInheritance.xaml">
      <SubType>Designer</SubType>
      <Generator>MSBuild:Compile</Generator>
    </Page>
    <Page Include="$(MSBuildThisFileDirectory)Windows_UI_Xaml_Controls\ContentControlTestsControl\ContentControl_SetNull.xaml">
      <SubType>Designer</SubType>
      <Generator>MSBuild:Compile</Generator>
    </Page>
    <Page Include="$(MSBuildThisFileDirectory)Windows_UI_Xaml_Controls\ContentControlTestsControl\ContentControl_UnsetContent.xaml">
      <SubType>Designer</SubType>
      <Generator>MSBuild:Compile</Generator>
    </Page>
    <Page Include="$(MSBuildThisFileDirectory)Windows_UI_Xaml_Controls\ContentControlTestsControl\ContentControl_WithInlineContent.xaml">
      <SubType>Designer</SubType>
      <Generator>MSBuild:Compile</Generator>
    </Page>
    <Page Include="$(MSBuildThisFileDirectory)Windows_UI_Xaml_Controls\ContentControlTestsControl\ContentControl_WithPadding.xaml">
      <SubType>Designer</SubType>
      <Generator>MSBuild:Compile</Generator>
    </Page>
    <Page Include="$(MSBuildThisFileDirectory)Windows_UI_Xaml_Controls\ContentDialogTests\ContentDialog_Simple.xaml">
      <SubType>Designer</SubType>
      <Generator>MSBuild:Compile</Generator>
    </Page>
    <Page Include="$(MSBuildThisFileDirectory)Windows_UI_Xaml_Controls\ContentDialogTests\ContentDialog_Simple_Dialog.xaml">
      <SubType>Designer</SubType>
      <Generator>MSBuild:Compile</Generator>
    </Page>
    <Page Include="$(MSBuildThisFileDirectory)Windows_UI_Xaml_Controls\ContentPresenter\ContentPresenter_Background.xaml">
      <SubType>Designer</SubType>
      <Generator>MSBuild:Compile</Generator>
    </Page>
    <Page Include="$(MSBuildThisFileDirectory)Windows_UI_Xaml_Controls\ContentPresenter\ContentPresenter_Changing_ContentTemplate.xaml">
      <SubType>Designer</SubType>
      <Generator>MSBuild:Compile</Generator>
    </Page>
    <Page Include="$(MSBuildThisFileDirectory)Windows_UI_Xaml_Controls\ContentPresenter\ContentPresenter_Content_DataContext.xaml">
      <SubType>Designer</SubType>
      <Generator>MSBuild:Compile</Generator>
    </Page>
    <Page Include="$(MSBuildThisFileDirectory)Windows_UI_Xaml_Controls\ContentPresenter\ContentPresenter_LocalOverride.xaml">
      <SubType>Designer</SubType>
      <Generator>MSBuild:Compile</Generator>
    </Page>
    <Page Include="$(MSBuildThisFileDirectory)Windows_UI_Xaml_Controls\ContentPresenter\ContentPresenter_Padding.xaml">
      <SubType>Designer</SubType>
      <Generator>MSBuild:Compile</Generator>
    </Page>
    <Page Include="$(MSBuildThisFileDirectory)Windows_UI_Xaml_Controls\ContentPresenter\ContentPresenter_Template.xaml">
      <SubType>Designer</SubType>
      <Generator>MSBuild:Compile</Generator>
    </Page>
    <Page Include="$(MSBuildThisFileDirectory)Windows_UI_Xaml_Controls\ContentPresenter\ContentPresenter_TextProperties.xaml">
      <SubType>Designer</SubType>
      <Generator>MSBuild:Compile</Generator>
    </Page>
    <Page Include="$(MSBuildThisFileDirectory)Windows_UI_Xaml_Controls\DatePicker\DatePickerSample.xaml">
      <SubType>Designer</SubType>
      <Generator>MSBuild:Compile</Generator>
    </Page>
    <Page Include="$(MSBuildThisFileDirectory)Windows_UI_Xaml_Controls\Flyout\Flyout_Attached.xaml">
      <SubType>Designer</SubType>
      <Generator>MSBuild:Compile</Generator>
    </Page>
    <Page Include="$(MSBuildThisFileDirectory)Windows_UI_Xaml_Controls\Flyout\Flyout_ButtonInContent.xaml">
      <SubType>Designer</SubType>
      <Generator>MSBuild:Compile</Generator>
    </Page>
    <Page Include="$(MSBuildThisFileDirectory)Windows_UI_Xaml_Controls\Flyout\Flyout_Events.xaml">
      <SubType>Designer</SubType>
      <Generator>MSBuild:Compile</Generator>
    </Page>
    <Page Include="$(MSBuildThisFileDirectory)Windows_UI_Xaml_Controls\Flyout\Flyout_Simple.xaml">
      <SubType>Designer</SubType>
      <Generator>MSBuild:Compile</Generator>
    </Page>
    <Page Include="$(MSBuildThisFileDirectory)Windows_UI_Xaml_Controls\Flyout\Flyout_Target.xaml">
      <SubType>Designer</SubType>
      <Generator>MSBuild:Compile</Generator>
    </Page>
    <Page Include="$(MSBuildThisFileDirectory)Windows_UI_Xaml_Controls\Flyout\Flyout_Transforms_On_Target.xaml">
      <SubType>Designer</SubType>
      <Generator>MSBuild:Compile</Generator>
    </Page>
    <Page Include="$(MSBuildThisFileDirectory)Windows_UI_Xaml_Controls\Flyout\Flyout_Vanilla.xaml">
      <SubType>Designer</SubType>
      <Generator>MSBuild:Compile</Generator>
    </Page>
    <Page Include="$(MSBuildThisFileDirectory)Windows_UI_Xaml_Controls\Flyout\MenuFlyout_Simple.xaml">
      <SubType>Designer</SubType>
      <Generator>MSBuild:Compile</Generator>
    </Page>
    <Page Include="$(MSBuildThisFileDirectory)Windows_UI_Xaml_Controls\FontIcon\FontIconControlTest.xaml">
      <SubType>Designer</SubType>
      <Generator>MSBuild:Compile</Generator>
    </Page>
    <Page Include="$(MSBuildThisFileDirectory)Windows_UI_Xaml_Controls\ComboBox\ComboBox_NoDataContext.xaml">
      <SubType>Designer</SubType>
      <Generator>MSBuild:Compile</Generator>
    </Page>
    <Page Include="$(MSBuildThisFileDirectory)Windows_UI_Xaml_Controls\ChatBox\ChatBox.xaml">
      <SubType>Designer</SubType>
      <Generator>MSBuild:Compile</Generator>
    </Page>
    <Page Include="$(MSBuildThisFileDirectory)Windows_UI_Xaml_Controls\GridTestsControl\CenteredGridinGridwithfixedsizechild.xaml">
      <SubType>Designer</SubType>
      <Generator>MSBuild:Compile</Generator>
    </Page>
    <Page Include="$(MSBuildThisFileDirectory)Windows_UI_Xaml_Controls\GridTestsControl\CenteredGridinGridwiththreefixedsizechildren.xaml">
      <SubType>Designer</SubType>
      <Generator>MSBuild:Compile</Generator>
    </Page>
    <Page Include="$(MSBuildThisFileDirectory)Windows_UI_Xaml_Controls\GridTestsControl\CenteredGridinGridwithtwofixedsizechildren.xaml">
      <SubType>Designer</SubType>
      <Generator>MSBuild:Compile</Generator>
    </Page>
    <Page Include="$(MSBuildThisFileDirectory)Windows_UI_Xaml_Controls\GridTestsControl\Databoundwidth.xaml">
      <SubType>Designer</SubType>
      <Generator>MSBuild:Compile</Generator>
    </Page>
    <Page Include="$(MSBuildThisFileDirectory)Windows_UI_Xaml_Controls\GridTestsControl\GridDataboundGridColumn.xaml">
      <SubType>Designer</SubType>
      <Generator>MSBuild:Compile</Generator>
    </Page>
    <Page Include="$(MSBuildThisFileDirectory)Windows_UI_Xaml_Controls\GridTestsControl\GridWithColumnSpan.xaml">
      <SubType>Designer</SubType>
      <Generator>MSBuild:Compile</Generator>
    </Page>
    <Page Include="$(MSBuildThisFileDirectory)Windows_UI_Xaml_Controls\GridTestsControl\Grid_Auto_Center_Cell.xaml">
      <SubType>Designer</SubType>
      <Generator>MSBuild:Compile</Generator>
    </Page>
    <Page Include="$(MSBuildThisFileDirectory)Windows_UI_Xaml_Controls\GridTestsControl\Grid_Auto_Text_Block_Trimming.xaml">
      <SubType>Designer</SubType>
      <Generator>MSBuild:Compile</Generator>
    </Page>
    <Page Include="$(MSBuildThisFileDirectory)Windows_UI_Xaml_Controls\GridTestsControl\Grid_CenteredShapes.xaml">
      <SubType>Designer</SubType>
      <Generator>MSBuild:Compile</Generator>
    </Page>
    <Page Include="$(MSBuildThisFileDirectory)Windows_UI_Xaml_Controls\GridTestsControl\Grid_ColSpan_Bottom.xaml">
      <SubType>Designer</SubType>
      <Generator>MSBuild:Compile</Generator>
    </Page>
    <Page Include="$(MSBuildThisFileDirectory)Windows_UI_Xaml_Controls\GridTestsControl\Grid_DataBound_ColumnRow_Definitions.xaml">
      <SubType>Designer</SubType>
      <Generator>MSBuild:Compile</Generator>
    </Page>
    <Page Include="$(MSBuildThisFileDirectory)Windows_UI_Xaml_Controls\GridTestsControl\Grid_DataBound_RowColumn.xaml">
      <SubType>Designer</SubType>
      <Generator>MSBuild:Compile</Generator>
    </Page>
    <Page Include="$(MSBuildThisFileDirectory)Windows_UI_Xaml_Controls\GridTestsControl\Grid_InsideStackPanel_InsideButton.xaml">
      <SubType>Designer</SubType>
      <Generator>MSBuild:Compile</Generator>
    </Page>
    <Page Include="$(MSBuildThisFileDirectory)Windows_UI_Xaml_Controls\GridTestsControl\Grid_in_GridClipping.xaml">
      <SubType>Designer</SubType>
      <Generator>MSBuild:Compile</Generator>
    </Page>
    <Page Include="$(MSBuildThisFileDirectory)Windows_UI_Xaml_Controls\GridTestsControl\Grid_in_StackPanel.xaml">
      <SubType>Designer</SubType>
      <Generator>MSBuild:Compile</Generator>
    </Page>
    <Page Include="$(MSBuildThisFileDirectory)Windows_UI_Xaml_Controls\GridTestsControl\Grid_left_column_Auto.xaml">
      <SubType>Designer</SubType>
      <Generator>MSBuild:Compile</Generator>
    </Page>
    <Page Include="$(MSBuildThisFileDirectory)Windows_UI_Xaml_Controls\GridTestsControl\Grid_middle_col_auto__bottom_row_auto.xaml">
      <SubType>Designer</SubType>
      <Generator>MSBuild:Compile</Generator>
    </Page>
    <Page Include="$(MSBuildThisFileDirectory)Windows_UI_Xaml_Controls\GridTestsControl\Grid_MinWidth_MaxWidth.xaml">
      <SubType>Designer</SubType>
      <Generator>MSBuild:Compile</Generator>
    </Page>
    <Page Include="$(MSBuildThisFileDirectory)Windows_UI_Xaml_Controls\GridTestsControl\Grid_Multi_Column_Span.xaml">
      <SubType>Designer</SubType>
      <Generator>MSBuild:Compile</Generator>
    </Page>
    <Page Include="$(MSBuildThisFileDirectory)Windows_UI_Xaml_Controls\GridTestsControl\Grid_RowSpan_Auto_WithText.xaml">
      <SubType>Designer</SubType>
      <Generator>MSBuild:Compile</Generator>
    </Page>
    <Page Include="$(MSBuildThisFileDirectory)Windows_UI_Xaml_Controls\GridTestsControl\Grid_RowSpan_Right.xaml">
      <SubType>Designer</SubType>
      <Generator>MSBuild:Compile</Generator>
    </Page>
    <Page Include="$(MSBuildThisFileDirectory)Windows_UI_Xaml_Controls\GridTestsControl\Grid_Star_Auto_WithTextblock.xaml">
      <SubType>Designer</SubType>
      <Generator>MSBuild:Compile</Generator>
    </Page>
    <Page Include="$(MSBuildThisFileDirectory)Windows_UI_Xaml_Controls\GridTestsControl\Grid_Style_Local_Override.xaml">
      <SubType>Designer</SubType>
      <Generator>MSBuild:Compile</Generator>
    </Page>
    <Page Include="$(MSBuildThisFileDirectory)Windows_UI_Xaml_Controls\GridTestsControl\Grid_Two_bottom_row_Auto__middle_col_auto.xaml">
      <SubType>Designer</SubType>
      <Generator>MSBuild:Compile</Generator>
    </Page>
    <Page Include="$(MSBuildThisFileDirectory)Windows_UI_Xaml_Controls\GridTestsControl\Grid_with_attributed_string.xaml">
      <SubType>Designer</SubType>
      <Generator>MSBuild:Compile</Generator>
    </Page>
    <Page Include="$(MSBuildThisFileDirectory)Windows_UI_Xaml_Controls\GridTestsControl\Grid_with_Fixed_Size.xaml">
      <SubType>Designer</SubType>
      <Generator>MSBuild:Compile</Generator>
    </Page>
    <Page Include="$(MSBuildThisFileDirectory)Windows_UI_Xaml_Controls\GridTestsControl\Grid_with_MinWidth_MinHeight.xaml">
      <SubType>Designer</SubType>
      <Generator>MSBuild:Compile</Generator>
    </Page>
    <Page Include="$(MSBuildThisFileDirectory)Windows_UI_Xaml_Controls\GridTestsControl\Grid_with_OutOfRange_Cells.xaml">
      <SubType>Designer</SubType>
      <Generator>MSBuild:Compile</Generator>
    </Page>
    <Page Include="$(MSBuildThisFileDirectory)Windows_UI_Xaml_Controls\GridTestsControl\Grid_with_Stack_Panel_and_Trimming.xaml">
      <SubType>Designer</SubType>
      <Generator>MSBuild:Compile</Generator>
    </Page>
    <Page Include="$(MSBuildThisFileDirectory)Windows_UI_Xaml_Controls\GridTestsControl\Grid_with_TextBlock_VerticalAlignment.xaml">
      <SubType>Designer</SubType>
      <Generator>MSBuild:Compile</Generator>
    </Page>
    <Page Include="$(MSBuildThisFileDirectory)Windows_UI_Xaml_Controls\GridTestsControl\Grid_with_Text_HorizontalAlignment_With_Margin.xaml">
      <SubType>Designer</SubType>
      <Generator>MSBuild:Compile</Generator>
    </Page>
    <Page Include="$(MSBuildThisFileDirectory)Windows_UI_Xaml_Controls\GridTestsControl\Grid_with_Text_VerticalAlignment_With_Margin.xaml">
      <SubType>Designer</SubType>
      <Generator>MSBuild:Compile</Generator>
    </Page>
    <Page Include="$(MSBuildThisFileDirectory)Windows_UI_Xaml_Controls\GridTestsControl\Grid_with_three_UserControl_With_5_Margin.xaml">
      <SubType>Designer</SubType>
      <Generator>MSBuild:Compile</Generator>
    </Page>
    <Page Include="$(MSBuildThisFileDirectory)Windows_UI_Xaml_Controls\GridTestsControl\Grid_with_UILabel_TextAlignmentVertical_Bottom.xaml">
      <SubType>Designer</SubType>
      <Generator>MSBuild:Compile</Generator>
    </Page>
    <Page Include="$(MSBuildThisFileDirectory)Windows_UI_Xaml_Controls\GridTestsControl\Grid_with_UserControlMargin.xaml">
      <SubType>Designer</SubType>
      <Generator>MSBuild:Compile</Generator>
    </Page>
    <Page Include="$(MSBuildThisFileDirectory)Windows_UI_Xaml_Controls\GridTestsControl\Grid_with_UserControl_HorizonalAlignment.xaml">
      <SubType>Designer</SubType>
      <Generator>MSBuild:Compile</Generator>
    </Page>
    <Page Include="$(MSBuildThisFileDirectory)Windows_UI_Xaml_Controls\GridTestsControl\Grid_with_UserControl_VerticalAlignment_Fixed_Height.xaml">
      <SubType>Designer</SubType>
      <Generator>MSBuild:Compile</Generator>
    </Page>
    <Page Include="$(MSBuildThisFileDirectory)Windows_UI_Xaml_Controls\GridTestsControl\Grid_with_UserControl_VerticalAlignment_Variable_Height.xaml">
      <SubType>Designer</SubType>
      <Generator>MSBuild:Compile</Generator>
    </Page>
    <Page Include="$(MSBuildThisFileDirectory)Windows_UI_Xaml_Controls\GridTestsControl\Grid_with_UserControl_VerticalAlignment_Variable_Width.xaml">
      <SubType>Designer</SubType>
      <Generator>MSBuild:Compile</Generator>
    </Page>
    <Page Include="$(MSBuildThisFileDirectory)Windows_UI_Xaml_Controls\GridTestsControl\Quadrant_absolute_split.xaml">
      <SubType>Designer</SubType>
      <Generator>MSBuild:Compile</Generator>
    </Page>
    <Page Include="$(MSBuildThisFileDirectory)Windows_UI_Xaml_Controls\GridTestsControl\Quadrant_all_100.xaml">
      <SubType>Designer</SubType>
      <Generator>MSBuild:Compile</Generator>
    </Page>
    <Page Include="$(MSBuildThisFileDirectory)Windows_UI_Xaml_Controls\GridTestsControl\Quadrant_even_split.xaml">
      <SubType>Designer</SubType>
      <Generator>MSBuild:Compile</Generator>
    </Page>
    <Page Include="$(MSBuildThisFileDirectory)Windows_UI_Xaml_Controls\GridTestsControl\Quadrant_uneven_split.xaml">
      <SubType>Designer</SubType>
      <Generator>MSBuild:Compile</Generator>
    </Page>
    <Page Include="$(MSBuildThisFileDirectory)Windows_UI_Xaml_Controls\GridTestsControl\Quad_column_progressing_split.xaml">
      <SubType>Designer</SubType>
      <Generator>MSBuild:Compile</Generator>
    </Page>
    <Page Include="$(MSBuildThisFileDirectory)Windows_UI_Xaml_Controls\GridTestsControl\Simpletwocolumnsplitgrid.xaml">
      <SubType>Designer</SubType>
      <Generator>MSBuild:Compile</Generator>
    </Page>
    <Page Include="$(MSBuildThisFileDirectory)Windows_UI_Xaml_Controls\ListView\ListView_Aligned_Left.xaml">
      <SubType>Designer</SubType>
      <Generator>MSBuild:Compile</Generator>
    </Page>
    <Page Include="$(MSBuildThisFileDirectory)Windows_UI_Xaml_Controls\ListView\ListView_Inside_ListView.xaml">
      <SubType>Designer</SubType>
      <Generator>MSBuild:Compile</Generator>
    </Page>
    <Page Include="$(MSBuildThisFileDirectory)Windows_UI_Xaml_Controls\ListView\HorizontalListViewGrouped.xaml">
      <SubType>Designer</SubType>
      <Generator>MSBuild:Compile</Generator>
    </Page>
    <Page Include="$(MSBuildThisFileDirectory)Windows_UI_Xaml_Controls\ListView\ListViewEmptyGroups.xaml">
      <SubType>Designer</SubType>
      <Generator>MSBuild:Compile</Generator>
    </Page>
    <Page Include="$(MSBuildThisFileDirectory)Windows_UI_Xaml_Controls\ListView\ListViewGrouped.xaml">
      <SubType>Designer</SubType>
      <Generator>MSBuild:Compile</Generator>
    </Page>
    <Page Include="$(MSBuildThisFileDirectory)Windows_UI_Xaml_Controls\ListView\ListViewGroupedChanging.xaml">
      <SubType>Designer</SubType>
      <Generator>MSBuild:Compile</Generator>
    </Page>
    <Page Include="$(MSBuildThisFileDirectory)Windows_UI_Xaml_Controls\ListView\ListViewGroupedEmpty.xaml">
      <SubType>Designer</SubType>
      <Generator>MSBuild:Compile</Generator>
    </Page>
    <Page Include="$(MSBuildThisFileDirectory)Windows_UI_Xaml_Controls\ListView\ListViewGroupedEmptyHeader.xaml">
      <SubType>Designer</SubType>
      <Generator>MSBuild:Compile</Generator>
    </Page>
    <Page Include="$(MSBuildThisFileDirectory)Windows_UI_Xaml_Controls\ListView\ListViewGroupedLarge.xaml">
      <SubType>Designer</SubType>
      <Generator>MSBuild:Compile</Generator>
    </Page>
    <Page Include="$(MSBuildThisFileDirectory)Windows_UI_Xaml_Controls\ListView\ListViewGroupedLargeLegacy.xaml">
      <SubType>Designer</SubType>
      <Generator>MSBuild:Compile</Generator>
    </Page>
    <Page Include="$(MSBuildThisFileDirectory)Windows_UI_Xaml_Controls\ListView\ListViewGroupedVariableHeightComplexTemplate.xaml">
      <SubType>Designer</SubType>
      <Generator>MSBuild:Compile</Generator>
    </Page>
    <Page Include="$(MSBuildThisFileDirectory)Windows_UI_Xaml_Controls\ListView\ListViewGrouped_ItemContainerStyleSelector.xaml">
      <SubType>Designer</SubType>
      <Generator>MSBuild:Compile</Generator>
    </Page>
    <Page Include="$(MSBuildThisFileDirectory)Windows_UI_Xaml_Controls\ListView\ListViewResizableText.xaml">
      <SubType>Designer</SubType>
      <Generator>MSBuild:Compile</Generator>
    </Page>
    <Page Include="$(MSBuildThisFileDirectory)Windows_UI_Xaml_Controls\ListView\ListView_DataContext_Propagation.xaml">
      <SubType>Designer</SubType>
      <Generator>MSBuild:Compile</Generator>
    </Page>
    <Page Include="$(MSBuildThisFileDirectory)Windows_UI_Xaml_Controls\ListView\ListView_Infinite_Breadth.xaml">
      <SubType>Designer</SubType>
      <Generator>MSBuild:Compile</Generator>
    </Page>
    <Page Include="$(MSBuildThisFileDirectory)Windows_UI_Xaml_Controls\ListView\ListView_ItemTemplateSelector_And_ItemContainerStyleSelector.xaml">
      <SubType>Designer</SubType>
      <Generator>MSBuild:Compile</Generator>
    </Page>
    <Page Include="$(MSBuildThisFileDirectory)Windows_UI_Xaml_Controls\ListView\ListView_OwnContainer_Virtualized.xaml">
      <SubType>Designer</SubType>
      <Generator>MSBuild:Compile</Generator>
    </Page>
    <Page Include="$(MSBuildThisFileDirectory)Windows_UI_Xaml_Controls\ListView\ListView_TextBox.xaml">
      <SubType>Designer</SubType>
      <Generator>MSBuild:Compile</Generator>
    </Page>
    <Page Include="$(MSBuildThisFileDirectory)Windows_UI_Xaml_Controls\ListView\ListView_TransformsOnList.xaml">
      <SubType>Designer</SubType>
      <Generator>MSBuild:Compile</Generator>
    </Page>
    <Page Include="$(MSBuildThisFileDirectory)Windows_UI_Xaml_Controls\ListView\ListView_WithFlipView.xaml">
      <SubType>Designer</SubType>
      <Generator>MSBuild:Compile</Generator>
    </Page>
    <Page Include="$(MSBuildThisFileDirectory)Windows_UI_Xaml_Controls\ListView\ListView_Explicit_Items.xaml">
      <SubType>Designer</SubType>
      <Generator>MSBuild:Compile</Generator>
    </Page>
    <Page Include="$(MSBuildThisFileDirectory)Windows_UI_Xaml_Controls\MapPresenter\MapControl.xaml">
      <SubType>Designer</SubType>
      <Generator>MSBuild:Compile</Generator>
    </Page>
    <Page Include="$(MSBuildThisFileDirectory)Windows_UI_Xaml_Controls\MediaPlayerElement\MediaPlayerElement_3gp_Extension.xaml">
      <SubType>Designer</SubType>
      <Generator>MSBuild:Compile</Generator>
    </Page>
    <Page Include="$(MSBuildThisFileDirectory)Windows_UI_Xaml_Controls\MediaPlayerElement\MediaPlayerElement_Avi_Extension.xaml">
      <SubType>Designer</SubType>
      <Generator>MSBuild:Compile</Generator>
    </Page>
    <Page Include="$(MSBuildThisFileDirectory)Windows_UI_Xaml_Controls\MediaPlayerElement\MediaPlayerElement_Flv_Extension.xaml">
      <SubType>Designer</SubType>
      <Generator>MSBuild:Compile</Generator>
    </Page>
    <Page Include="$(MSBuildThisFileDirectory)Windows_UI_Xaml_Controls\MediaPlayerElement\MediaPlayerElement_Full.xaml">
      <SubType>Designer</SubType>
      <Generator>MSBuild:Compile</Generator>
    </Page>
    <Page Include="$(MSBuildThisFileDirectory)Windows_UI_Xaml_Controls\MediaPlayerElement\MediaPlayerElement_Minimal.xaml">
      <SubType>Designer</SubType>
      <Generator>MSBuild:Compile</Generator>
    </Page>
    <Page Include="$(MSBuildThisFileDirectory)Windows_UI_Xaml_Controls\MediaPlayerElement\MediaPlayerElement_Stretch_Fill.xaml">
      <SubType>Designer</SubType>
      <Generator>MSBuild:Compile</Generator>
    </Page>
    <Page Include="$(MSBuildThisFileDirectory)Windows_UI_Xaml_Controls\MenuBarTests\SimpleMenuBar.xaml">
      <SubType>Designer</SubType>
      <Generator>MSBuild:Compile</Generator>
    </Page>
    <Page Include="$(MSBuildThisFileDirectory)Windows_UI_Xaml_Controls\NavigationViewTests\NavigationView_TopNavigation.xaml">
      <SubType>Designer</SubType>
      <Generator>MSBuild:Compile</Generator>
    </Page>
    <Page Include="$(MSBuildThisFileDirectory)Windows_UI_Xaml_Controls\Pivot\PivotSimpleTest.xaml">
      <SubType>Designer</SubType>
      <Generator>MSBuild:Compile</Generator>
    </Page>
    <Page Include="$(MSBuildThisFileDirectory)Windows_UI_Xaml_Controls\MediaPlayerElement\MediaPlayerElement_Mkv_Extension.xaml">
      <SubType>Designer</SubType>
      <Generator>MSBuild:Compile</Generator>
    </Page>
    <Page Include="$(MSBuildThisFileDirectory)Windows_UI_Xaml_Controls\MediaPlayerElement\MediaPlayerElement_Mov_Extension.xaml">
      <SubType>Designer</SubType>
      <Generator>MSBuild:Compile</Generator>
    </Page>
    <Page Include="$(MSBuildThisFileDirectory)Windows_UI_Xaml_Controls\MediaPlayerElement\MediaPlayerElement_Ogg_Extension.xaml">
      <SubType>Designer</SubType>
      <Generator>MSBuild:Compile</Generator>
    </Page>
    <Page Include="$(MSBuildThisFileDirectory)Windows_UI_Xaml_Controls\MediaPlayerElement\MediaPlayerElement_Original.xaml">
      <SubType>Designer</SubType>
      <Generator>MSBuild:Compile</Generator>
    </Page>
    <Page Include="$(MSBuildThisFileDirectory)Windows_UI_Xaml_Controls\Popup\MessageDialog.xaml">
      <SubType>Designer</SubType>
      <Generator>MSBuild:Compile</Generator>
    </Page>
    <Page Include="$(MSBuildThisFileDirectory)Windows_UI_Xaml_Controls\Popup\Popup_Automated.xaml">
      <SubType>Designer</SubType>
      <Generator>MSBuild:Compile</Generator>
    </Page>
    <Page Include="$(MSBuildThisFileDirectory)Windows_UI_Xaml_Controls\Popup\Popup_LightDismiss.xaml">
      <SubType>Designer</SubType>
      <Generator>MSBuild:Compile</Generator>
    </Page>
    <Page Include="$(MSBuildThisFileDirectory)Windows_UI_Xaml_Controls\Popup\Popup_Simple.xaml">
      <SubType>Designer</SubType>
      <Generator>MSBuild:Compile</Generator>
    </Page>
    <Page Include="$(MSBuildThisFileDirectory)Windows_UI_Xaml_Controls\Progress\ProgressRing.xaml">
      <SubType>Designer</SubType>
      <Generator>MSBuild:Compile</Generator>
    </Page>
    <Page Include="$(MSBuildThisFileDirectory)Windows_UI_Xaml_Controls\RadioButtonTests\RadioButton_IsEnabled_Automated.xaml">
      <SubType>Designer</SubType>
      <Generator>MSBuild:Compile</Generator>
    </Page>
    <Page Include="$(MSBuildThisFileDirectory)Windows_UI_Xaml_Controls\ScrollViewerTests\Hosted_ScrollViewer.xaml">
      <SubType>Designer</SubType>
      <Generator>MSBuild:Compile</Generator>
    </Page>
    <Page Include="$(MSBuildThisFileDirectory)Windows_UI_Xaml_Controls\ScrollViewerTests\ScrollViewer_Options.xaml">
      <SubType>Designer</SubType>
      <Generator>MSBuild:Compile</Generator>
    </Page>
    <Page Include="$(MSBuildThisFileDirectory)Windows_UI_Xaml_Controls\ScrollViewerTests\ScrollViewer_Transforms.xaml">
      <SubType>Designer</SubType>
      <Generator>MSBuild:Compile</Generator>
    </Page>
    <Page Include="$(MSBuildThisFileDirectory)Windows_UI_Xaml_Controls\Slider\Slider_Inside_ListViewHeader.xaml">
      <SubType>Designer</SubType>
      <Generator>MSBuild:Compile</Generator>
    </Page>
    <Page Include="$(MSBuildThisFileDirectory)Windows_UI_Xaml_Controls\Slider\Slider_Features.xaml">
      <SubType>Designer</SubType>
      <Generator>MSBuild:Compile</Generator>
    </Page>
    <Page Include="$(MSBuildThisFileDirectory)Windows_UI_Xaml_Controls\Slider\Slider_Frequency.xaml">
      <SubType>Designer</SubType>
      <Generator>MSBuild:Compile</Generator>
    </Page>
    <Page Include="$(MSBuildThisFileDirectory)Windows_UI_Xaml_Controls\Slider\Slider_Inside_ScrollViewer.xaml">
      <SubType>Designer</SubType>
      <Generator>MSBuild:Compile</Generator>
    </Page>
    <Page Include="$(MSBuildThisFileDirectory)Windows_UI_Xaml_Controls\Slider\Slider_Simple.xaml">
      <SubType>Designer</SubType>
      <Generator>MSBuild:Compile</Generator>
    </Page>
    <Page Include="$(MSBuildThisFileDirectory)Windows_UI_Xaml_Controls\Slider\Slider_Styled.xaml">
      <SubType>Designer</SubType>
      <Generator>MSBuild:Compile</Generator>
    </Page>
    <Page Include="$(MSBuildThisFileDirectory)Windows_UI_Xaml_Controls\ImageTests\Image_Stretch_Alignment_Bigger.xaml">
      <SubType>Designer</SubType>
      <Generator>MSBuild:Compile</Generator>
    </Page>
    <Page Include="$(MSBuildThisFileDirectory)Windows_UI_Xaml_Controls\ImageTests\Image_Stretch_Alignment_Equal.xaml">
      <SubType>Designer</SubType>
      <Generator>MSBuild:Compile</Generator>
    </Page>
    <Page Include="$(MSBuildThisFileDirectory)Windows_UI_Xaml_Controls\ImageTests\Image_Stretch_Alignment_Smaller.xaml">
      <SubType>Designer</SubType>
      <Generator>MSBuild:Compile</Generator>
    </Page>
    <Page Include="$(MSBuildThisFileDirectory)Windows_UI_Xaml_Controls\ImageTests\Image_Stretch_Alignment_Taller.xaml">
      <SubType>Designer</SubType>
      <Generator>MSBuild:Compile</Generator>
    </Page>
    <Page Include="$(MSBuildThisFileDirectory)Windows_UI_Xaml_Controls\ImageTests\Image_Stretch_Alignment_Wider.xaml">
      <SubType>Designer</SubType>
      <Generator>MSBuild:Compile</Generator>
    </Page>
    <Page Include="$(MSBuildThisFileDirectory)Windows_UI_Xaml_Controls\ImageTests\Image_Stretch_Full_Taller.xaml">
      <SubType>Designer</SubType>
      <Generator>MSBuild:Compile</Generator>
    </Page>
    <Page Include="$(MSBuildThisFileDirectory)Windows_UI_Xaml_Controls\ImageTests\Image_Stretch_Full_Wider.xaml">
      <SubType>Designer</SubType>
      <Generator>MSBuild:Compile</Generator>
    </Page>
    <Page Include="$(MSBuildThisFileDirectory)Windows_UI_Xaml_Controls\Slider\Slider_Transformed.xaml">
      <SubType>Designer</SubType>
      <Generator>MSBuild:Compile</Generator>
    </Page>
    <Page Include="$(MSBuildThisFileDirectory)Windows_UI_Xaml_Controls\TextBlockControl\Attributed_text_FontSize_Changing.xaml">
      <SubType>Designer</SubType>
      <Generator>MSBuild:Compile</Generator>
    </Page>
    <Page Include="$(MSBuildThisFileDirectory)Windows_UI_Xaml_Controls\TextBlockControl\Attributed_text_Simple.xaml">
      <SubType>Designer</SubType>
      <Generator>MSBuild:Compile</Generator>
    </Page>
    <Page Include="$(MSBuildThisFileDirectory)Windows_UI_Xaml_Controls\TextBlockControl\Attributed_text_Simple_databound.xaml">
      <SubType>Designer</SubType>
      <Generator>MSBuild:Compile</Generator>
    </Page>
    <Page Include="$(MSBuildThisFileDirectory)Windows_UI_Xaml_Controls\TextBlockControl\Attributed_text_Supserscript.xaml">
      <SubType>Designer</SubType>
      <Generator>MSBuild:Compile</Generator>
    </Page>
    <Page Include="$(MSBuildThisFileDirectory)Windows_UI_Xaml_Controls\TextBlockControl\ForcedTextWithCarriageReturn_MaxLines_One.xaml">
      <SubType>Designer</SubType>
      <Generator>MSBuild:Compile</Generator>
    </Page>
    <Page Include="$(MSBuildThisFileDirectory)Windows_UI_Xaml_Controls\TextBlockControl\ForcedTextWithCarriageReturn_MaxLines_Two.xaml">
      <SubType>Designer</SubType>
      <Generator>MSBuild:Compile</Generator>
    </Page>
    <Page Include="$(MSBuildThisFileDirectory)Windows_UI_Xaml_Controls\TextBlockControl\Progressing_TextBlock.xaml">
      <SubType>Designer</SubType>
      <Generator>MSBuild:Compile</Generator>
    </Page>
    <Page Include="$(MSBuildThisFileDirectory)Windows_UI_Xaml_Controls\TextBlockControl\Progressing_TextBlock_with_inline_margin.xaml">
      <SubType>Designer</SubType>
      <Generator>MSBuild:Compile</Generator>
    </Page>
    <Page Include="$(MSBuildThisFileDirectory)Windows_UI_Xaml_Controls\TextBlockControl\Progressing_TextBlock_with_margin.xaml">
      <SubType>Designer</SubType>
      <Generator>MSBuild:Compile</Generator>
    </Page>
    <Page Include="$(MSBuildThisFileDirectory)Windows_UI_Xaml_Controls\TextBlockControl\SimpleText_MaxLines_One.xaml">
      <SubType>Designer</SubType>
      <Generator>MSBuild:Compile</Generator>
    </Page>
    <Page Include="$(MSBuildThisFileDirectory)Windows_UI_Xaml_Controls\TextBlockControl\SimpleText_MaxLines_Two.xaml">
      <SubType>Designer</SubType>
      <Generator>MSBuild:Compile</Generator>
    </Page>
    <Page Include="$(MSBuildThisFileDirectory)Windows_UI_Xaml_Controls\TextBlockControl\SimpleText_MaxLines_Two_with_Different_Fonts.xaml">
      <SubType>Designer</SubType>
      <Generator>MSBuild:Compile</Generator>
    </Page>
    <Page Include="$(MSBuildThisFileDirectory)Windows_UI_Xaml_Controls\TextBlockControl\SimpleText_MaxLines_Two_With_Wrap.xaml">
      <SubType>Designer</SubType>
      <Generator>MSBuild:Compile</Generator>
    </Page>
    <Page Include="$(MSBuildThisFileDirectory)Windows_UI_Xaml_Controls\TextBlockControl\SimpleText_MaxLines_Two_With_Wrap_And_Trim.xaml">
      <SubType>Designer</SubType>
      <Generator>MSBuild:Compile</Generator>
    </Page>
    <Page Include="$(MSBuildThisFileDirectory)Windows_UI_Xaml_Controls\TextBlockControl\SimpleText_MaxWidth_NaN.xaml">
      <SubType>Designer</SubType>
      <Generator>MSBuild:Compile</Generator>
    </Page>
    <Page Include="$(MSBuildThisFileDirectory)Windows_UI_Xaml_Controls\TextBlockControl\SimpleText_MaxWidth_Wrap.xaml">
      <SubType>Designer</SubType>
      <Generator>MSBuild:Compile</Generator>
    </Page>
    <Page Include="$(MSBuildThisFileDirectory)Windows_UI_Xaml_Controls\TextBlockControl\Simple_Contrained_Horizontal_Center_Wrap.xaml">
      <SubType>Designer</SubType>
      <Generator>MSBuild:Compile</Generator>
    </Page>
    <Page Include="$(MSBuildThisFileDirectory)Windows_UI_Xaml_Controls\TextBlockControl\Simple_Contrained_Horizontal_Center_Wrap2.xaml">
      <SubType>Designer</SubType>
      <Generator>MSBuild:Compile</Generator>
    </Page>
    <Page Include="$(MSBuildThisFileDirectory)Windows_UI_Xaml_Controls\TextBlockControl\Simple_Text.xaml">
      <SubType>Designer</SubType>
      <Generator>MSBuild:Compile</Generator>
    </Page>
    <Page Include="$(MSBuildThisFileDirectory)Windows_UI_Xaml_Controls\TextBlockControl\Simple_Text_Font_Weight_Bold.xaml">
      <SubType>Designer</SubType>
      <Generator>MSBuild:Compile</Generator>
    </Page>
    <Page Include="$(MSBuildThisFileDirectory)Windows_UI_Xaml_Controls\TextBlockControl\TextBlockMultilineInStarStackPanel.xaml">
      <SubType>Designer</SubType>
      <Generator>MSBuild:Compile</Generator>
    </Page>
    <Page Include="$(MSBuildThisFileDirectory)Windows_UI_Xaml_Controls\TextBlockControl\TextBlockSimpleContrainedHorizontalCenterWrap2.xaml">
      <SubType>Designer</SubType>
      <Generator>MSBuild:Compile</Generator>
    </Page>
    <Page Include="$(MSBuildThisFileDirectory)Windows_UI_Xaml_Controls\TextBlockControl\TextBlockTimespan.xaml">
      <SubType>Designer</SubType>
      <Generator>MSBuild:Compile</Generator>
    </Page>
    <Page Include="$(MSBuildThisFileDirectory)Windows_UI_Xaml_Controls\TextBlockControl\Textblocktimespancustomformat.xaml">
      <SubType>Designer</SubType>
      <Generator>MSBuild:Compile</Generator>
    </Page>
    <Page Include="$(MSBuildThisFileDirectory)Windows_UI_Xaml_Controls\TextBlockControl\TextBlock_CharacterSpacing.xaml">
      <SubType>Designer</SubType>
      <Generator>MSBuild:Compile</Generator>
    </Page>
    <Page Include="$(MSBuildThisFileDirectory)Windows_UI_Xaml_Controls\TextBlockControl\TextBlock_ConstrainedByContainer.xaml">
      <SubType>Designer</SubType>
      <Generator>MSBuild:Compile</Generator>
    </Page>
    <Page Include="$(MSBuildThisFileDirectory)Windows_UI_Xaml_Controls\TextBlockControl\TextBlock_FixedWidth_With_DataBound_Run.xaml">
      <SubType>Designer</SubType>
      <Generator>MSBuild:Compile</Generator>
    </Page>
    <Page Include="$(MSBuildThisFileDirectory)Windows_UI_Xaml_Controls\TextBlockControl\TextBlock_FontWeight.xaml">
      <SubType>Designer</SubType>
      <Generator>MSBuild:Compile</Generator>
    </Page>
    <Page Include="$(MSBuildThisFileDirectory)Windows_UI_Xaml_Controls\TextBlockControl\TextBlock_Hyperlink.xaml">
      <SubType>Designer</SubType>
      <Generator>MSBuild:Compile</Generator>
    </Page>
    <Page Include="$(MSBuildThisFileDirectory)Windows_UI_Xaml_Controls\TextBlockControl\TextBlock_Hyperlink_Touch.xaml">
      <SubType>Designer</SubType>
      <Generator>MSBuild:Compile</Generator>
    </Page>
    <Page Include="$(MSBuildThisFileDirectory)Windows_UI_Xaml_Controls\TextBlockControl\TextBlock_Inlines_TemplatedParent.xaml">
      <SubType>Designer</SubType>
      <Generator>MSBuild:Compile</Generator>
    </Page>
    <Page Include="$(MSBuildThisFileDirectory)Windows_UI_Xaml_Controls\TextBlockControl\TextBlock_LineHeight_Inlines.xaml">
      <SubType>Designer</SubType>
      <Generator>MSBuild:Compile</Generator>
    </Page>
    <Page Include="$(MSBuildThisFileDirectory)Windows_UI_Xaml_Controls\TextBlockControl\TextBlock_LineHeight_Multiline.xaml">
      <SubType>Designer</SubType>
      <Generator>MSBuild:Compile</Generator>
    </Page>
    <Page Include="$(MSBuildThisFileDirectory)Windows_UI_Xaml_Controls\TextBlockControl\TextBlock_LineHeight_TextAlignment.xaml">
      <SubType>Designer</SubType>
      <Generator>MSBuild:Compile</Generator>
    </Page>
    <Page Include="$(MSBuildThisFileDirectory)Windows_UI_Xaml_Controls\TextBlockControl\TextBlock_LineHeight_TextTrimming.xaml">
      <SubType>Designer</SubType>
      <Generator>MSBuild:Compile</Generator>
    </Page>
    <Page Include="$(MSBuildThisFileDirectory)Windows_UI_Xaml_Controls\TextBlockControl\TextBlock_MeasurePeformance.xaml">
      <SubType>Designer</SubType>
      <Generator>MSBuild:Compile</Generator>
    </Page>
    <Page Include="$(MSBuildThisFileDirectory)Windows_UI_Xaml_Controls\TextBlockControl\TextBlock_Multiline_In_StarStackPanel.xaml">
      <SubType>Designer</SubType>
      <Generator>MSBuild:Compile</Generator>
    </Page>
    <Page Include="$(MSBuildThisFileDirectory)Windows_UI_Xaml_Controls\TextBlockControl\TextBlock_Nested_Measure_With_Outer_Alignments.xaml">
      <SubType>Designer</SubType>
      <Generator>MSBuild:Compile</Generator>
    </Page>
    <Page Include="$(MSBuildThisFileDirectory)Windows_UI_Xaml_Controls\TextBlockControl\TextBlock_Padding.xaml">
      <SubType>Designer</SubType>
      <Generator>MSBuild:Compile</Generator>
    </Page>
    <Page Include="$(MSBuildThisFileDirectory)Windows_UI_Xaml_Controls\TextBlockControl\TextBlock_Progressing_Trim.xaml">
      <SubType>Designer</SubType>
      <Generator>MSBuild:Compile</Generator>
    </Page>
    <Page Include="$(MSBuildThisFileDirectory)Windows_UI_Xaml_Controls\TextBlockControl\TextBlock_Run_Inheritance.xaml">
      <SubType>Designer</SubType>
      <Generator>MSBuild:Compile</Generator>
    </Page>
    <Page Include="$(MSBuildThisFileDirectory)Windows_UI_Xaml_Controls\TextBlockControl\TextBlock_Span.xaml">
      <SubType>Designer</SubType>
      <Generator>MSBuild:Compile</Generator>
    </Page>
    <Page Include="$(MSBuildThisFileDirectory)Windows_UI_Xaml_Controls\TextBlockControl\TextBlock_Special_Character.xaml">
      <SubType>Designer</SubType>
      <Generator>MSBuild:Compile</Generator>
    </Page>
    <Page Include="$(MSBuildThisFileDirectory)Windows_UI_Xaml_Controls\TextBlockControl\TextBlock_Style_Inheritance.xaml">
      <SubType>Designer</SubType>
      <Generator>MSBuild:Compile</Generator>
    </Page>
    <Page Include="$(MSBuildThisFileDirectory)Windows_UI_Xaml_Controls\TextBlockControl\TextBlock_TextAlignment.xaml">
      <SubType>Designer</SubType>
      <Generator>MSBuild:Compile</Generator>
    </Page>
    <Page Include="$(MSBuildThisFileDirectory)Windows_UI_Xaml_Controls\TextBlockControl\TextBlock_TextTrimming_VerticalAlignment_Stretch.xaml">
      <SubType>Designer</SubType>
      <Generator>MSBuild:Compile</Generator>
    </Page>
    <Page Include="$(MSBuildThisFileDirectory)Windows_UI_Xaml_Controls\TextBlockControl\TextBlock_UpdatePerformance.xaml">
      <SubType>Designer</SubType>
      <Generator>MSBuild:Compile</Generator>
    </Page>
    <Page Include="$(MSBuildThisFileDirectory)Windows_UI_Xaml_Controls\TextBlockControl\TextBoxSizeChanging.xaml">
      <SubType>Designer</SubType>
      <Generator>MSBuild:Compile</Generator>
    </Page>
    <Page Include="$(MSBuildThisFileDirectory)Windows_UI_Xaml_Controls\TextBlockControl\TextBoxSizeChangingInlines.xaml">
      <SubType>Designer</SubType>
      <Generator>MSBuild:Compile</Generator>
    </Page>
    <Page Include="$(MSBuildThisFileDirectory)Windows_UI_Xaml_Controls\TextBlockControl\TextBox_Size_Changing.xaml">
      <SubType>Designer</SubType>
      <Generator>MSBuild:Compile</Generator>
    </Page>
    <Page Include="$(MSBuildThisFileDirectory)Windows_UI_Xaml_Controls\TextBlockControl\TextBox_Size_Changing_Inlines.xaml">
      <SubType>Designer</SubType>
      <Generator>MSBuild:Compile</Generator>
    </Page>
    <Page Include="$(MSBuildThisFileDirectory)Windows_UI_Xaml_Controls\TextBox\Input_InputScope_CurrencyAmount.xaml">
      <SubType>Designer</SubType>
      <Generator>MSBuild:Compile</Generator>
    </Page>
    <Page Include="$(MSBuildThisFileDirectory)Windows_UI_Xaml_Controls\TextBox\Input_InputScope_Email.xaml">
      <SubType>Designer</SubType>
      <Generator>MSBuild:Compile</Generator>
    </Page>
    <Page Include="$(MSBuildThisFileDirectory)Windows_UI_Xaml_Controls\TextBox\Input_InputScope_Number.xaml">
      <SubType>Designer</SubType>
      <Generator>MSBuild:Compile</Generator>
    </Page>
    <Page Include="$(MSBuildThisFileDirectory)Windows_UI_Xaml_Controls\TextBox\Input_InputScope_PersonalFullName.xaml">
      <SubType>Designer</SubType>
      <Generator>MSBuild:Compile</Generator>
    </Page>
    <Page Include="$(MSBuildThisFileDirectory)Windows_UI_Xaml_Controls\TextBox\Input_InputScope_PhoneNumber.xaml">
      <SubType>Designer</SubType>
      <Generator>MSBuild:Compile</Generator>
    </Page>
    <Page Include="$(MSBuildThisFileDirectory)Windows_UI_Xaml_Controls\TextBox\Input_InputScope_Search.xaml">
      <SubType>Designer</SubType>
      <Generator>MSBuild:Compile</Generator>
    </Page>
    <Page Include="$(MSBuildThisFileDirectory)Windows_UI_Xaml_Controls\TextBox\Input_InputScope_Url.xaml">
      <SubType>Designer</SubType>
      <Generator>MSBuild:Compile</Generator>
    </Page>
    <Page Include="$(MSBuildThisFileDirectory)Windows_UI_Xaml_Controls\TextBox\Input_Multiline.xaml">
      <SubType>Designer</SubType>
      <Generator>MSBuild:Compile</Generator>
    </Page>
    <Page Include="$(MSBuildThisFileDirectory)Windows_UI_Xaml_Controls\TextBox\Input_Multiline_AutoHeight.xaml">
      <SubType>Designer</SubType>
      <Generator>MSBuild:Compile</Generator>
    </Page>
    <Page Include="$(MSBuildThisFileDirectory)Windows_UI_Xaml_Controls\TextBox\Input_PasswordBox.xaml">
      <SubType>Designer</SubType>
      <Generator>MSBuild:Compile</Generator>
    </Page>
    <Page Include="$(MSBuildThisFileDirectory)Windows_UI_Xaml_Controls\TextBox\Input_Simple.xaml">
      <SubType>Designer</SubType>
      <Generator>MSBuild:Compile</Generator>
    </Page>
    <Page Include="$(MSBuildThisFileDirectory)Windows_UI_Xaml_Controls\TextBox\Input_Test_InsideScrollerViewer_Automated.xaml">
      <SubType>Designer</SubType>
      <Generator>MSBuild:Compile</Generator>
    </Page>
    <Page Include="$(MSBuildThisFileDirectory)Windows_UI_Xaml_Controls\TextBox\Input_Test_NoScrollViewer_Automated.xaml">
      <SubType>Designer</SubType>
      <Generator>MSBuild:Compile</Generator>
    </Page>
    <Page Include="$(MSBuildThisFileDirectory)Windows_UI_Xaml_Controls\TextBox\Input_With_PlaceholderText.xaml">
      <SubType>Designer</SubType>
      <Generator>MSBuild:Compile</Generator>
    </Page>
    <Page Include="$(MSBuildThisFileDirectory)Windows_UI_Xaml_Controls\TextBox\Multiline_TextBox_In_ScrollViewer.xaml">
      <SubType>Designer</SubType>
      <Generator>MSBuild:Compile</Generator>
    </Page>
    <Page Include="$(MSBuildThisFileDirectory)Windows_UI_Xaml_Controls\TextBox\PasswordBox_Header_PlaceholderText.xaml">
      <SubType>Designer</SubType>
      <Generator>MSBuild:Compile</Generator>
    </Page>
    <Page Include="$(MSBuildThisFileDirectory)Windows_UI_Xaml_Controls\TextBox\PasswordBox_InputScope_NumericPin.xaml">
      <SubType>Designer</SubType>
      <Generator>MSBuild:Compile</Generator>
    </Page>
    <Page Include="$(MSBuildThisFileDirectory)Windows_UI_Xaml_Controls\TextBox\PasswordBox_Simple.xaml">
      <SubType>Designer</SubType>
      <Generator>MSBuild:Compile</Generator>
    </Page>
    <Page Include="$(MSBuildThisFileDirectory)Windows_UI_Xaml_Controls\TextBox\PasswordBox_Style.xaml">
      <SubType>Designer</SubType>
      <Generator>MSBuild:Compile</Generator>
    </Page>
    <Page Include="$(MSBuildThisFileDirectory)Windows_UI_Xaml_Controls\TextBox\TextBoxPadding.xaml">
      <SubType>Designer</SubType>
      <Generator>MSBuild:Compile</Generator>
    </Page>
    <Page Include="$(MSBuildThisFileDirectory)Windows_UI_Xaml_Controls\TextBox\TextBox_DefaultTextBoxStyle.xaml">
      <SubType>Designer</SubType>
      <Generator>MSBuild:Compile</Generator>
    </Page>
    <Page Include="$(MSBuildThisFileDirectory)Windows_UI_Xaml_Controls\TextBox\TextBox_DeleteButton.xaml">
      <SubType>Designer</SubType>
      <Generator>MSBuild:Compile</Generator>
    </Page>
    <Page Include="$(MSBuildThisFileDirectory)Windows_UI_Xaml_Controls\TextBox\TextBox_Disabled_State.xaml">
      <SubType>Designer</SubType>
      <Generator>MSBuild:Compile</Generator>
    </Page>
    <Page Include="$(MSBuildThisFileDirectory)Windows_UI_Xaml_Controls\TextBox\TextBox_Focus.xaml">
      <SubType>Designer</SubType>
      <Generator>MSBuild:Compile</Generator>
    </Page>
    <Page Include="$(MSBuildThisFileDirectory)Windows_UI_Xaml_Controls\TextBox\TextBox_Foreground.xaml">
      <SubType>Designer</SubType>
      <Generator>MSBuild:Compile</Generator>
    </Page>
    <Page Include="$(MSBuildThisFileDirectory)Windows_UI_Xaml_Controls\TextBox\TextBox_Header.xaml">
      <SubType>Designer</SubType>
      <Generator>MSBuild:Compile</Generator>
    </Page>
    <Page Include="$(MSBuildThisFileDirectory)Windows_UI_Xaml_Controls\TextBox\TextBox_HorizontalAlignment.xaml">
      <SubType>Designer</SubType>
      <Generator>MSBuild:Compile</Generator>
    </Page>
    <Page Include="$(MSBuildThisFileDirectory)Windows_UI_Xaml_Controls\TextBox\TextBox_IsReadOnly.xaml">
      <SubType>Designer</SubType>
      <Generator>MSBuild:Compile</Generator>
    </Page>
    <Page Include="$(MSBuildThisFileDirectory)Windows_UI_Xaml_Controls\TextBox\Textbox_Keyboard_AutoFocus.xaml">
      <SubType>Designer</SubType>
      <Generator>MSBuild:Compile</Generator>
    </Page>
    <Page Include="$(MSBuildThisFileDirectory)Windows_UI_Xaml_Controls\TextBox\TextBox_Keyboard_Dismiss.xaml">
      <SubType>Designer</SubType>
      <Generator>MSBuild:Compile</Generator>
    </Page>
    <Page Include="$(MSBuildThisFileDirectory)Windows_UI_Xaml_Controls\TextBox\TextBox_Padding_In_ScrollViewer.xaml">
      <SubType>Designer</SubType>
      <Generator>MSBuild:Compile</Generator>
    </Page>
    <Page Include="$(MSBuildThisFileDirectory)Windows_UI_Xaml_Controls\TextBox\TextBox_Padding_In_Style.xaml">
      <SubType>Designer</SubType>
      <Generator>MSBuild:Compile</Generator>
    </Page>
    <Page Include="$(MSBuildThisFileDirectory)Windows_UI_Xaml_Controls\TextBox\TextBox_Padding_Unused_In_Style.xaml">
      <SubType>Designer</SubType>
      <Generator>MSBuild:Compile</Generator>
    </Page>
    <Page Include="$(MSBuildThisFileDirectory)Windows_UI_Xaml_Controls\TextBox\TextBox_Selection.xaml">
      <SubType>Designer</SubType>
      <Generator>MSBuild:Compile</Generator>
    </Page>
    <Page Include="$(MSBuildThisFileDirectory)Windows_UI_Xaml_Controls\TextBox\TextBox_Simple.xaml">
      <SubType>Designer</SubType>
      <Generator>MSBuild:Compile</Generator>
    </Page>
    <Page Include="$(MSBuildThisFileDirectory)Windows_UI_Xaml_Controls\TextBox\TextBox_TextAlignment.xaml">
      <SubType>Designer</SubType>
      <Generator>MSBuild:Compile</Generator>
    </Page>
    <Page Include="$(MSBuildThisFileDirectory)Windows_UI_Xaml_Controls\TextBox\TextBox_TextProperty.xaml">
      <SubType>Designer</SubType>
      <Generator>MSBuild:Compile</Generator>
    </Page>
    <Page Include="$(MSBuildThisFileDirectory)Windows_UI_Xaml_Controls\TextBox\TextBox_TextChanged.xaml">
      <SubType>Designer</SubType>
      <Generator>MSBuild:Compile</Generator>
    </Page>
    <Page Include="$(MSBuildThisFileDirectory)Windows_UI_Xaml_Controls\TimePicker\Sample2.xaml">
      <SubType>Designer</SubType>
      <Generator>MSBuild:Compile</Generator>
    </Page>
    <Page Include="$(MSBuildThisFileDirectory)Windows_UI_Xaml_Controls\TimePicker\Sample1.xaml">
      <SubType>Designer</SubType>
      <Generator>MSBuild:Compile</Generator>
    </Page>
    <Page Include="$(MSBuildThisFileDirectory)Windows_UI_Xaml_Controls\TimePicker\Sample2_Styles.xaml">
      <SubType>Designer</SubType>
      <Generator>MSBuild:Compile</Generator>
    </Page>
    <Page Include="$(MSBuildThisFileDirectory)Windows_UI_Xaml_Controls\ToggleSwitchControl\Native_ToggleSwitch.xaml">
      <SubType>Designer</SubType>
      <Generator>MSBuild:Compile</Generator>
    </Page>
    <Page Include="$(MSBuildThisFileDirectory)Windows_UI_Xaml_Controls\ToggleSwitchControl\ToggleSwitchUnloadReload.xaml">
      <SubType>Designer</SubType>
      <Generator>MSBuild:Compile</Generator>
    </Page>
    <Page Include="$(MSBuildThisFileDirectory)Windows_UI_Xaml_Controls\ToggleSwitchControl\ToggleSwitch_Custom.xaml">
      <SubType>Designer</SubType>
      <Generator>MSBuild:Compile</Generator>
    </Page>
    <Page Include="$(MSBuildThisFileDirectory)Windows_UI_Xaml_Controls\ToggleSwitchControl\ToggleSwitch_Default_Style.xaml">
      <SubType>Designer</SubType>
      <Generator>MSBuild:Compile</Generator>
    </Page>
    <Page Include="$(MSBuildThisFileDirectory)Windows_UI_Xaml_Controls\ToggleSwitchControl\ToggleSwitch_IsOn.xaml">
      <SubType>Designer</SubType>
      <Generator>MSBuild:Compile</Generator>
    </Page>
    <Page Include="$(MSBuildThisFileDirectory)Windows_UI_Xaml_Controls\WebView\WebView_ChromeClient.xaml">
      <SubType>Designer</SubType>
      <Generator>MSBuild:Compile</Generator>
    </Page>
    <Page Include="$(MSBuildThisFileDirectory)Windows_UI_Xaml_Controls\WebView\WebView_Events.xaml">
      <SubType>Designer</SubType>
      <Generator>MSBuild:Compile</Generator>
    </Page>
    <Page Include="$(MSBuildThisFileDirectory)Windows_UI_Xaml_Controls\WebView\WebView_JavascriptInvoke.xaml">
      <SubType>Designer</SubType>
      <Generator>MSBuild:Compile</Generator>
    </Page>
    <Page Include="$(MSBuildThisFileDirectory)Windows_UI_Xaml_Controls\WebView\WebView_Mailto.xaml">
      <SubType>Designer</SubType>
      <Generator>MSBuild:Compile</Generator>
    </Page>
    <Page Include="$(MSBuildThisFileDirectory)Windows_UI_Xaml_Controls\WebView\WebView_NavigateToString.xaml">
      <SubType>Designer</SubType>
      <Generator>MSBuild:Compile</Generator>
    </Page>
    <Page Include="$(MSBuildThisFileDirectory)Windows_UI_Xaml_Controls\WebView\WebView_NavigateToUri.xaml">
      <SubType>Designer</SubType>
      <Generator>MSBuild:Compile</Generator>
    </Page>
    <Page Include="$(MSBuildThisFileDirectory)Windows_UI_Xaml_Controls\WebView\WebView_Static.xaml">
      <SubType>Designer</SubType>
      <Generator>MSBuild:Compile</Generator>
    </Page>
    <Page Include="$(MSBuildThisFileDirectory)Windows_UI_Xaml_Controls\WebView\WebView_WithHeaders.xaml">
      <SubType>Designer</SubType>
      <Generator>MSBuild:Compile</Generator>
    </Page>
    <Page Include="$(MSBuildThisFileDirectory)Windows_UI_Xaml_Input\CopyToClipboard\CopyToClipboard.xaml">
      <SubType>Designer</SubType>
      <Generator>MSBuild:Compile</Generator>
    </Page>
    <Page Include="$(MSBuildThisFileDirectory)Windows_UI_Xaml_Input\Keyboard\Keyboard_Clickthrough_Modal.xaml">
      <SubType>Designer</SubType>
      <Generator>MSBuild:Compile</Generator>
    </Page>
    <Page Include="$(MSBuildThisFileDirectory)Windows_UI_Xaml_Input\Keyboard\Keyboard_Showing_Dismissal.xaml">
      <SubType>Designer</SubType>
      <Generator>MSBuild:Compile</Generator>
    </Page>
    <Page Include="$(MSBuildThisFileDirectory)Windows_UI_Xaml_Input\Pointers\DragCoordinates_Automated.xaml">
      <SubType>Designer</SubType>
      <Generator>MSBuild:Compile</Generator>
    </Page>
    <Page Include="$(MSBuildThisFileDirectory)Windows_UI_Xaml_Input\RoutedEvents\RoutedEventsPage.xaml">
      <SubType>Designer</SubType>
      <Generator>MSBuild:Compile</Generator>
    </Page>
    <Page Include="$(MSBuildThisFileDirectory)Windows_UI_Xaml_Controls\ComboBox\ComboBox_ComboBoxItem_Selection.xaml">
      <SubType>Designer</SubType>
      <Generator>MSBuild:Compile</Generator>
    </Page>
    <Page Include="$(MSBuildThisFileDirectory)Windows_UI_Xaml_Controls\ComboBox\ComboBox_Corners.xaml">
      <SubType>Designer</SubType>
      <Generator>MSBuild:Compile</Generator>
    </Page>
    <Page Include="$(MSBuildThisFileDirectory)Windows_UI_Xaml_Controls\ComboBox\ComboBox_DisplayMemberPath.xaml">
      <SubType>Designer</SubType>
      <Generator>MSBuild:Compile</Generator>
    </Page>
    <Page Include="$(MSBuildThisFileDirectory)Windows_UI_Xaml_Controls\ComboBox\ComboBox_DropDownWidth.xaml">
      <SubType>Designer</SubType>
      <Generator>MSBuild:Compile</Generator>
    </Page>
    <Page Include="$(MSBuildThisFileDirectory)Windows_UI_Xaml_Controls\ComboBox\ComboBox_Empty.xaml">
      <SubType>Designer</SubType>
      <Generator>MSBuild:Compile</Generator>
    </Page>
    <Page Include="$(MSBuildThisFileDirectory)Windows_UI_Xaml_Controls\ComboBox\ComboBox_Header.xaml">
      <SubType>Designer</SubType>
      <Generator>MSBuild:Compile</Generator>
    </Page>
    <Page Include="$(MSBuildThisFileDirectory)Windows_UI_Xaml_Controls\ComboBox\ComboBox_ItemsSource.xaml">
      <SubType>Designer</SubType>
      <Generator>MSBuild:Compile</Generator>
    </Page>
    <Page Include="$(MSBuildThisFileDirectory)Windows_UI_Xaml_Controls\ComboBox\ComboBox_Legacy.xaml">
      <SubType>Designer</SubType>
      <Generator>MSBuild:Compile</Generator>
    </Page>
    <Page Include="$(MSBuildThisFileDirectory)Windows_UI_Xaml_Controls\ComboBox\ComboBox_NativePopup.xaml">
      <SubType>Designer</SubType>
      <Generator>MSBuild:Compile</Generator>
    </Page>
    <Page Include="$(MSBuildThisFileDirectory)Windows_UI_Xaml_Controls\ComboBox\ComboBox_Picker.xaml">
      <SubType>Designer</SubType>
      <Generator>MSBuild:Compile</Generator>
    </Page>
    <Page Include="$(MSBuildThisFileDirectory)Windows_UI_Xaml_Controls\ComboBox\ComboBox_PlaceholderText.xaml">
      <SubType>Designer</SubType>
      <Generator>MSBuild:Compile</Generator>
    </Page>
    <Page Include="$(MSBuildThisFileDirectory)Windows_UI_Xaml_Controls\ComboBox\ComboBox_Popover.xaml">
      <SubType>Designer</SubType>
      <Generator>MSBuild:Compile</Generator>
    </Page>
    <Page Include="$(MSBuildThisFileDirectory)Windows_UI_Xaml_Controls\ComboBox\ComboBox_ScrollViewer.xaml">
      <SubType>Designer</SubType>
      <Generator>MSBuild:Compile</Generator>
    </Page>
    <Page Include="$(MSBuildThisFileDirectory)Windows_UI_Xaml_Controls\ComboBox\ComboBox_SelectedItem.xaml">
      <SubType>Designer</SubType>
      <Generator>MSBuild:Compile</Generator>
    </Page>
    <Page Include="$(MSBuildThisFileDirectory)Windows_UI_Xaml_Controls\ComboBox\ComboBox_With_ItemContainerStyle.xaml">
      <SubType>Designer</SubType>
      <Generator>MSBuild:Compile</Generator>
    </Page>
    <Page Include="$(MSBuildThisFileDirectory)Windows_UI_Xaml_Controls\ComboBox\ComboBox_With_ItemTemplate.xaml">
      <SubType>Designer</SubType>
      <Generator>MSBuild:Compile</Generator>
    </Page>
    <Page Include="$(MSBuildThisFileDirectory)Windows_UI_Xaml_Controls\ComboBox\Picker_Resizable.xaml">
      <SubType>Designer</SubType>
      <Generator>MSBuild:Compile</Generator>
    </Page>
    <Page Include="$(MSBuildThisFileDirectory)Windows_UI_Xaml_Controls\ListView\DelayedImagePresenter\DelayedImagePresenter.xaml">
      <SubType>Designer</SubType>
      <Generator>MSBuild:Compile</Generator>
    </Page>
    <Page Include="$(MSBuildThisFileDirectory)Windows_UI_Xaml_Controls\ListView\HorizontalListViewImage.xaml">
      <SubType>Designer</SubType>
      <Generator>MSBuild:Compile</Generator>
    </Page>
    <Page Include="$(MSBuildThisFileDirectory)Windows_UI_Xaml_Controls\ListView\HorizontalListViewTest.xaml">
      <SubType>Designer</SubType>
      <Generator>MSBuild:Compile</Generator>
    </Page>
    <Page Include="$(MSBuildThisFileDirectory)Windows_UI_Xaml_Controls\ListView\HorizontalListView_Padding.xaml">
      <SubType>Designer</SubType>
      <Generator>MSBuild:Compile</Generator>
    </Page>
    <Page Include="$(MSBuildThisFileDirectory)Windows_UI_Xaml_Controls\ListView\HorizontalListView_Templates.xaml">
      <SubType>Designer</SubType>
      <Generator>MSBuild:Compile</Generator>
    </Page>
    <Page Include="$(MSBuildThisFileDirectory)Windows_UI_Xaml_Controls\ListView\ListViewChangeHeight.xaml">
      <SubType>Designer</SubType>
      <Generator>MSBuild:Compile</Generator>
    </Page>
    <Page Include="$(MSBuildThisFileDirectory)Windows_UI_Xaml_Controls\ListView\ListViewChangeView.xaml">
      <SubType>Designer</SubType>
      <Generator>MSBuild:Compile</Generator>
    </Page>
    <Page Include="$(MSBuildThisFileDirectory)Windows_UI_Xaml_Controls\ListView\ListViewChangeViewArbitrary.xaml">
      <SubType>Designer</SubType>
      <Generator>MSBuild:Compile</Generator>
    </Page>
    <Page Include="$(MSBuildThisFileDirectory)Windows_UI_Xaml_Controls\ListView\ListViewContainerFromItem.xaml">
      <SubType>Designer</SubType>
      <Generator>MSBuild:Compile</Generator>
    </Page>
    <Page Include="$(MSBuildThisFileDirectory)Windows_UI_Xaml_Controls\ListView\ListViewDynamicOrientation.xaml">
      <SubType>Designer</SubType>
      <Generator>MSBuild:Compile</Generator>
    </Page>
    <Page Include="$(MSBuildThisFileDirectory)Windows_UI_Xaml_Controls\ListView\ListViewEmptyItemLong.xaml">
      <SubType>Designer</SubType>
      <Generator>MSBuild:Compile</Generator>
    </Page>
    <Page Include="$(MSBuildThisFileDirectory)Windows_UI_Xaml_Controls\ListView\ListViewFirstVisibleIndex.xaml">
      <SubType>Designer</SubType>
      <Generator>MSBuild:Compile</Generator>
    </Page>
    <Page Include="$(MSBuildThisFileDirectory)Windows_UI_Xaml_Controls\ListView\ListViewHeaderFooterOnly.xaml">
      <SubType>Designer</SubType>
      <Generator>MSBuild:Compile</Generator>
    </Page>
    <Page Include="$(MSBuildThisFileDirectory)Windows_UI_Xaml_Controls\ListView\ListViewHeaderFooter_ImplicitlyBinded.xaml">
      <SubType>Designer</SubType>
      <Generator>MSBuild:Compile</Generator>
    </Page>
    <Page Include="$(MSBuildThisFileDirectory)Windows_UI_Xaml_Controls\ListView\ListViewHeaderImage.xaml">
      <SubType>Designer</SubType>
      <Generator>MSBuild:Compile</Generator>
    </Page>
    <Page Include="$(MSBuildThisFileDirectory)Windows_UI_Xaml_Controls\ListView\ListViewHeaderUpdate.xaml">
      <SubType>Designer</SubType>
      <Generator>MSBuild:Compile</Generator>
    </Page>
    <Page Include="$(MSBuildThisFileDirectory)Windows_UI_Xaml_Controls\ListView\ListViewIncrementalLoading.xaml">
      <SubType>Designer</SubType>
      <Generator>MSBuild:Compile</Generator>
    </Page>
    <Page Include="$(MSBuildThisFileDirectory)Windows_UI_Xaml_Controls\ListView\ListViewItem_PressedState.xaml">
      <SubType>Designer</SubType>
      <Generator>MSBuild:Compile</Generator>
    </Page>
    <Page Include="$(MSBuildThisFileDirectory)Windows_UI_Xaml_Controls\ListView\ListViewLarge.xaml">
      <SubType>Designer</SubType>
      <Generator>MSBuild:Compile</Generator>
    </Page>
    <Page Include="$(MSBuildThisFileDirectory)Windows_UI_Xaml_Controls\ListView\ListViewLargeHeader.xaml">
      <SubType>Designer</SubType>
      <Generator>MSBuild:Compile</Generator>
    </Page>
    <Page Include="$(MSBuildThisFileDirectory)Windows_UI_Xaml_Controls\ListView\ListViewLargeLegacy.xaml">
      <SubType>Designer</SubType>
      <Generator>MSBuild:Compile</Generator>
    </Page>
    <Page Include="$(MSBuildThisFileDirectory)Windows_UI_Xaml_Controls\ListView\ListViewLegacy.xaml">
      <SubType>Designer</SubType>
      <Generator>MSBuild:Compile</Generator>
    </Page>
    <Page Include="$(MSBuildThisFileDirectory)Windows_UI_Xaml_Controls\ListView\ListViewMarginTest.xaml">
      <SubType>Designer</SubType>
      <Generator>MSBuild:Compile</Generator>
    </Page>
    <Page Include="$(MSBuildThisFileDirectory)Windows_UI_Xaml_Controls\ListView\ListViewResizable.xaml">
      <SubType>Designer</SubType>
      <Generator>MSBuild:Compile</Generator>
    </Page>
    <Page Include="$(MSBuildThisFileDirectory)Windows_UI_Xaml_Controls\ListView\ListViewScrollIntoViewSnapPoints.xaml">
      <SubType>Designer</SubType>
      <Generator>MSBuild:Compile</Generator>
    </Page>
    <Page Include="$(MSBuildThisFileDirectory)Windows_UI_Xaml_Controls\ListView\ListViewSelectedItems.xaml">
      <SubType>Designer</SubType>
      <Generator>MSBuild:Compile</Generator>
    </Page>
    <Page Include="$(MSBuildThisFileDirectory)Windows_UI_Xaml_Controls\ListView\ListViewSnapPointsMandatorySingle.xaml">
      <SubType>Designer</SubType>
      <Generator>MSBuild:Compile</Generator>
    </Page>
    <Page Include="$(MSBuildThisFileDirectory)Windows_UI_Xaml_Controls\ListView\ListViewStackPanel.xaml">
      <SubType>Designer</SubType>
      <Generator>MSBuild:Compile</Generator>
    </Page>
    <Page Include="$(MSBuildThisFileDirectory)Windows_UI_Xaml_Controls\ListView\ListViewVariableHeightButton.xaml">
      <SubType>Designer</SubType>
      <Generator>MSBuild:Compile</Generator>
    </Page>
    <Page Include="$(MSBuildThisFileDirectory)Windows_UI_Xaml_Controls\ListView\ListViewVariableHeightComplexTemplate.xaml">
      <SubType>Designer</SubType>
      <Generator>MSBuild:Compile</Generator>
    </Page>
    <Page Include="$(MSBuildThisFileDirectory)Windows_UI_Xaml_Controls\ListView\ListViewVariableItemHeight.xaml">
      <SubType>Designer</SubType>
      <Generator>MSBuild:Compile</Generator>
    </Page>
    <Page Include="$(MSBuildThisFileDirectory)Windows_UI_Xaml_Controls\ListView\ListViewVariableItemHeightLong.xaml">
      <SubType>Designer</SubType>
      <Generator>MSBuild:Compile</Generator>
    </Page>
    <Page Include="$(MSBuildThisFileDirectory)Windows_UI_Xaml_Controls\ListView\ListViewWithinScollViewer.xaml">
      <SubType>Designer</SubType>
      <Generator>MSBuild:Compile</Generator>
    </Page>
    <Page Include="$(MSBuildThisFileDirectory)Windows_UI_Xaml_Controls\ListView\ListView_BoundSelectedItem.xaml">
      <SubType>Designer</SubType>
      <Generator>MSBuild:Compile</Generator>
    </Page>
    <Page Include="$(MSBuildThisFileDirectory)Windows_UI_Xaml_Controls\ListView\ListView_CacheLength_Slow_Load.xaml">
      <SubType>Designer</SubType>
      <Generator>MSBuild:Compile</Generator>
    </Page>
    <Page Include="$(MSBuildThisFileDirectory)Windows_UI_Xaml_Controls\ListView\ListView_Changing_Text.xaml">
      <SubType>Designer</SubType>
      <Generator>MSBuild:Compile</Generator>
    </Page>
    <Page Include="$(MSBuildThisFileDirectory)Windows_UI_Xaml_Controls\ListView\ListView_DataTemplateSelector.xaml">
      <SubType>Designer</SubType>
      <Generator>MSBuild:Compile</Generator>
    </Page>
    <Page Include="$(MSBuildThisFileDirectory)Windows_UI_Xaml_Controls\ListView\ListView_Expandable_Item.xaml">
      <SubType>Designer</SubType>
      <Generator>MSBuild:Compile</Generator>
    </Page>
    <Page Include="$(MSBuildThisFileDirectory)Windows_UI_Xaml_Controls\ListView\ListView_Expandable_Item_Large.xaml">
      <SubType>Designer</SubType>
      <Generator>MSBuild:Compile</Generator>
    </Page>
    <Page Include="$(MSBuildThisFileDirectory)Windows_UI_Xaml_Controls\ListView\ListView_FirstLastCacheIndex.xaml">
      <SubType>Designer</SubType>
      <Generator>MSBuild:Compile</Generator>
    </Page>
    <Page Include="$(MSBuildThisFileDirectory)Windows_UI_Xaml_Controls\ListView\ListView_Image.xaml">
      <SubType>Designer</SubType>
      <Generator>MSBuild:Compile</Generator>
    </Page>
    <Page Include="$(MSBuildThisFileDirectory)Windows_UI_Xaml_Controls\ListView\ListView_ItemClick.xaml">
      <SubType>Designer</SubType>
      <Generator>MSBuild:Compile</Generator>
    </Page>
    <Page Include="$(MSBuildThisFileDirectory)Windows_UI_Xaml_Controls\ListView\ListView_ItemContainerStyleSelector.xaml">
      <SubType>Designer</SubType>
      <Generator>MSBuild:Compile</Generator>
    </Page>
    <Page Include="$(MSBuildThisFileDirectory)Windows_UI_Xaml_Controls\ListView\ListView_Last_Item_Large.xaml">
      <SubType>Designer</SubType>
      <Generator>MSBuild:Compile</Generator>
    </Page>
    <Page Include="$(MSBuildThisFileDirectory)Windows_UI_Xaml_Controls\ListView\ListView_Padding.xaml">
      <SubType>Designer</SubType>
      <Generator>MSBuild:Compile</Generator>
    </Page>
    <Page Include="$(MSBuildThisFileDirectory)Windows_UI_Xaml_Controls\ListView\ListView_Padding_All_Sides.xaml">
      <SubType>Designer</SubType>
      <Generator>MSBuild:Compile</Generator>
    </Page>
    <Page Include="$(MSBuildThisFileDirectory)Windows_UI_Xaml_Controls\ListView\ListView_Padding_Unconstrained.xaml">
      <SubType>Designer</SubType>
      <Generator>MSBuild:Compile</Generator>
    </Page>
    <Page Include="$(MSBuildThisFileDirectory)Windows_UI_Xaml_Controls\ListView\ListView_SelectedItem.xaml">
      <SubType>Designer</SubType>
      <Generator>MSBuild:Compile</Generator>
    </Page>
    <Page Include="$(MSBuildThisFileDirectory)Windows_UI_Xaml_Controls\ListView\ParallaxListView\ParallaxListView.xaml">
      <SubType>Designer</SubType>
      <Generator>MSBuild:Compile</Generator>
    </Page>
    <Page Include="$(MSBuildThisFileDirectory)Windows_UI_Xaml_Controls\ListView\ScrollIntoViewTest.xaml">
      <SubType>Designer</SubType>
      <Generator>MSBuild:Compile</Generator>
    </Page>
    <Page Include="$(MSBuildThisFileDirectory)Windows_UI_Xaml_Controls\ListView\SubButtonsControl.xaml">
      <SubType>Designer</SubType>
      <Generator>MSBuild:Compile</Generator>
    </Page>
    <Page Include="$(MSBuildThisFileDirectory)Windows_UI_Xaml_Controls\ListView\UndefinedHeightListView.xaml">
      <SubType>Designer</SubType>
      <Generator>MSBuild:Compile</Generator>
    </Page>
    <Page Include="$(MSBuildThisFileDirectory)Windows_UI_Xaml_Controls\ViewBoxTests\ViewBox_Dynamic.xaml">
      <SubType>Designer</SubType>
      <Generator>MSBuild:Compile</Generator>
    </Page>
    <Page Include="$(MSBuildThisFileDirectory)Windows_UI_Xaml_Input\RoutedEvents\RoutedEvent_DoubleTapped.xaml">
      <SubType>Designer</SubType>
      <Generator>MSBuild:Compile</Generator>
    </Page>
    <Page Include="$(MSBuildThisFileDirectory)Windows_UI_Xaml_Input\RoutedEvents\RoutedEvent_DoubleTappedControl.xaml">
      <SubType>Designer</SubType>
      <Generator>MSBuild:Compile</Generator>
    </Page>
    <Page Include="$(MSBuildThisFileDirectory)Windows_UI_Xaml_Input\RoutedEvents\RoutedEvent_Focus.xaml">
      <SubType>Designer</SubType>
      <Generator>MSBuild:Compile</Generator>
    </Page>
    <Page Include="$(MSBuildThisFileDirectory)Windows_UI_Xaml_Input\RoutedEvents\RoutedEvent_FocusControl.xaml">
      <SubType>Designer</SubType>
      <Generator>MSBuild:Compile</Generator>
    </Page>
    <Page Include="$(MSBuildThisFileDirectory)Windows_UI_Xaml_Input\RoutedEvents\RoutedEvent_Pointer.xaml">
      <SubType>Designer</SubType>
      <Generator>MSBuild:Compile</Generator>
    </Page>
    <Page Include="$(MSBuildThisFileDirectory)Windows_UI_Xaml_Input\RoutedEvents\RoutedEvent_PointerControl.xaml">
      <SubType>Designer</SubType>
      <Generator>MSBuild:Compile</Generator>
    </Page>
    <Page Include="$(MSBuildThisFileDirectory)Windows_UI_Xaml_Input\RoutedEvents\RoutedEvent_Tapped.xaml">
      <SubType>Designer</SubType>
      <Generator>MSBuild:Compile</Generator>
    </Page>
    <Page Include="$(MSBuildThisFileDirectory)Windows_UI_Xaml_Input\RoutedEvents\RoutedEvent_Tapped2.xaml">
      <SubType>Designer</SubType>
      <Generator>MSBuild:Compile</Generator>
    </Page>
    <Page Include="$(MSBuildThisFileDirectory)Windows_UI_Xaml_Input\RoutedEvents\RoutedEvent_TappedAndRelease.xaml">
      <SubType>Designer</SubType>
      <Generator>MSBuild:Compile</Generator>
    </Page>
    <Page Include="$(MSBuildThisFileDirectory)Windows_UI_Xaml_Input\RoutedEvents\RoutedEvent_TappedControl.xaml">
      <SubType>Designer</SubType>
      <Generator>MSBuild:Compile</Generator>
    </Page>
    <Page Include="$(MSBuildThisFileDirectory)Windows_UI_Xaml_Media\ImageBrushTests\BorderImageBrush.xaml">
      <SubType>Designer</SubType>
      <Generator>MSBuild:Compile</Generator>
    </Page>
    <Page Include="$(MSBuildThisFileDirectory)Windows_UI_Xaml_Media\ImageBrushTests\BorderImageBrushRelativeTransform.xaml">
      <SubType>Designer</SubType>
      <Generator>MSBuild:Compile</Generator>
    </Page>
    <Page Include="$(MSBuildThisFileDirectory)Windows_UI_Xaml_Media\ImageBrushTests\DoubleImageBrushInList.xaml">
      <SubType>Designer</SubType>
      <Generator>MSBuild:Compile</Generator>
    </Page>
    <Page Include="$(MSBuildThisFileDirectory)Windows_UI_Xaml_Media\ImageBrushTests\Ellipse.xaml">
      <SubType>Designer</SubType>
      <Generator>MSBuild:Compile</Generator>
    </Page>
    <Page Include="$(MSBuildThisFileDirectory)Windows_UI_Xaml_Media\ImageBrushTests\EllipsemaskingEllipseGrid.xaml">
      <SubType>Designer</SubType>
      <Generator>MSBuild:Compile</Generator>
    </Page>
    <Page Include="$(MSBuildThisFileDirectory)Windows_UI_Xaml_Media\ImageBrushTests\EllipsemaskingEllipseSuperpositionPanel.xaml">
      <SubType>Designer</SubType>
      <Generator>MSBuild:Compile</Generator>
    </Page>
    <Page Include="$(MSBuildThisFileDirectory)Windows_UI_Xaml_Media\ImageBrushTests\ImageBrushAlignmentXY.xaml">
      <SubType>Designer</SubType>
      <Generator>MSBuild:Compile</Generator>
    </Page>
    <Page Include="$(MSBuildThisFileDirectory)Windows_UI_Xaml_Media\ImageBrushTests\ImageBrushAlignmentXY2.xaml">
      <SubType>Designer</SubType>
      <Generator>MSBuild:Compile</Generator>
    </Page>
    <Page Include="$(MSBuildThisFileDirectory)Windows_UI_Xaml_Media\ImageBrushTests\ImageBrushChangingCornerRadius.xaml">
      <SubType>Designer</SubType>
      <Generator>MSBuild:Compile</Generator>
    </Page>
    <Page Include="$(MSBuildThisFileDirectory)Windows_UI_Xaml_Media\ImageBrushTests\ImageBrushInList.xaml">
      <SubType>Designer</SubType>
      <Generator>MSBuild:Compile</Generator>
    </Page>
    <Page Include="$(MSBuildThisFileDirectory)Windows_UI_Xaml_Media\ImageBrushTests\ImageBrushLocalAsset.xaml">
      <SubType>Designer</SubType>
      <Generator>MSBuild:Compile</Generator>
    </Page>
    <Page Include="$(MSBuildThisFileDirectory)Windows_UI_Xaml_Media\ImageBrushTests\ImageBrushStretch.xaml">
      <SubType>Designer</SubType>
      <Generator>MSBuild:Compile</Generator>
    </Page>
    <Page Include="$(MSBuildThisFileDirectory)Windows_UI_Xaml_Media\ImageBrushTests\ImageBrushStretch2.xaml">
      <SubType>Designer</SubType>
      <Generator>MSBuild:Compile</Generator>
    </Page>
    <Page Include="$(MSBuildThisFileDirectory)Windows_UI_Xaml_Media\ImageBrushTests\ImageBrushWithCompositeTransform.xaml">
      <SubType>Designer</SubType>
      <Generator>MSBuild:Compile</Generator>
    </Page>
    <Page Include="$(MSBuildThisFileDirectory)Windows_UI_Xaml_Media\ImageBrushTests\ImageBrushWithLateSource.xaml">
      <SubType>Designer</SubType>
      <Generator>MSBuild:Compile</Generator>
    </Page>
    <Page Include="$(MSBuildThisFileDirectory)Windows_UI_Xaml_Media\ImageBrushTests\ImageBrushWithRotateTransform.xaml">
      <SubType>Designer</SubType>
      <Generator>MSBuild:Compile</Generator>
    </Page>
    <Page Include="$(MSBuildThisFileDirectory)Windows_UI_Xaml_Media\ImageBrushTests\ImageBrushWithScaleTransform.xaml">
      <SubType>Designer</SubType>
      <Generator>MSBuild:Compile</Generator>
    </Page>
    <Page Include="$(MSBuildThisFileDirectory)Windows_UI_Xaml_Media\ImageBrushTests\ImageBrush_StreamSource.xaml">
      <SubType>Designer</SubType>
      <Generator>MSBuild:Compile</Generator>
    </Page>
    <Page Include="$(MSBuildThisFileDirectory)Windows_UI_Xaml_Media\ImageBrushTests\ImageBrush_Stretch_None.xaml">
      <SubType>Designer</SubType>
      <Generator>MSBuild:Compile</Generator>
    </Page>
    <Page Include="$(MSBuildThisFileDirectory)Windows_UI_Xaml_Media\ImageBrushTests\ImageBrush_UniformToFill.xaml">
      <SubType>Designer</SubType>
      <Generator>MSBuild:Compile</Generator>
    </Page>
    <Page Include="$(MSBuildThisFileDirectory)Windows_UI_Xaml_Media\ImageBrushTests\PanelImageBrush.xaml">
      <SubType>Designer</SubType>
      <Generator>MSBuild:Compile</Generator>
    </Page>
    <Page Include="$(MSBuildThisFileDirectory)Windows_UI_Xaml_Media\ImageBrushTests\PathImageBrushfill.xaml">
      <SubType>Designer</SubType>
      <Generator>MSBuild:Compile</Generator>
    </Page>
    <Page Include="$(MSBuildThisFileDirectory)Windows_UI_Xaml_Media\ImageBrushTests\Rectangle.xaml">
      <SubType>Designer</SubType>
      <Generator>MSBuild:Compile</Generator>
    </Page>
    <Page Include="$(MSBuildThisFileDirectory)Windows_UI_Xaml_Media\ImageBrushTests\RectanglemaskingRectangleGrid.xaml">
      <SubType>Designer</SubType>
      <Generator>MSBuild:Compile</Generator>
    </Page>
    <Page Include="$(MSBuildThisFileDirectory)Windows_UI_Xaml_Media\ImageBrushTests\RectangleStretchFill.xaml">
      <SubType>Designer</SubType>
      <Generator>MSBuild:Compile</Generator>
    </Page>
    <Page Include="$(MSBuildThisFileDirectory)Windows_UI_Xaml_Controls\ImageTests\EmptyImageFixedWidth.xaml">
      <SubType>Designer</SubType>
      <Generator>MSBuild:Compile</Generator>
    </Page>
    <Page Include="$(MSBuildThisFileDirectory)Windows_UI_Xaml_Controls\ImageTests\ImageInStackPanel.xaml">
      <SubType>Designer</SubType>
      <Generator>MSBuild:Compile</Generator>
    </Page>
    <Page Include="$(MSBuildThisFileDirectory)Windows_UI_Xaml_Controls\ImageTests\ImageOpened.xaml">
      <SubType>Designer</SubType>
      <Generator>MSBuild:Compile</Generator>
    </Page>
    <Page Include="$(MSBuildThisFileDirectory)Windows_UI_Xaml_Controls\ImageTests\ImagesInlineInFlipView.xaml">
      <SubType>Designer</SubType>
      <Generator>MSBuild:Compile</Generator>
    </Page>
    <Page Include="$(MSBuildThisFileDirectory)Windows_UI_Xaml_Controls\ImageTests\ImageSourceFile.xaml">
      <SubType>Designer</SubType>
      <Generator>MSBuild:Compile</Generator>
    </Page>
    <Page Include="$(MSBuildThisFileDirectory)Windows_UI_Xaml_Controls\ImageTests\ImageSourceFileUri.xaml">
      <SubType>Designer</SubType>
      <Generator>MSBuild:Compile</Generator>
    </Page>
    <Page Include="$(MSBuildThisFileDirectory)Windows_UI_Xaml_Controls\ImageTests\ImageSourceStream.xaml">
      <SubType>Designer</SubType>
      <Generator>MSBuild:Compile</Generator>
    </Page>
    <Page Include="$(MSBuildThisFileDirectory)Windows_UI_Xaml_Controls\ImageTests\ImageSourceUrlMsAppxScheme.xaml">
      <SubType>Designer</SubType>
      <Generator>MSBuild:Compile</Generator>
    </Page>
    <Page Include="$(MSBuildThisFileDirectory)Windows_UI_Xaml_Controls\ImageTests\ImageSourceUrlNoScheme.xaml">
      <SubType>Designer</SubType>
      <Generator>MSBuild:Compile</Generator>
    </Page>
    <Page Include="$(MSBuildThisFileDirectory)Windows_UI_Xaml_Controls\ImageTests\ImageUniformWithinScrollViewer.xaml">
      <SubType>Designer</SubType>
      <Generator>MSBuild:Compile</Generator>
    </Page>
    <Page Include="$(MSBuildThisFileDirectory)Windows_UI_Xaml_Controls\ImageTests\ImageWithLateSource.xaml">
      <SubType>Designer</SubType>
      <Generator>MSBuild:Compile</Generator>
    </Page>
    <Page Include="$(MSBuildThisFileDirectory)Windows_UI_Xaml_Controls\ImageTests\ImageWithNoSpecificSize.xaml">
      <SubType>Designer</SubType>
      <Generator>MSBuild:Compile</Generator>
    </Page>
    <Page Include="$(MSBuildThisFileDirectory)Windows_UI_Xaml_Controls\ImageTests\Image_Fixed_Size_Alignment.xaml">
      <SubType>Designer</SubType>
      <Generator>MSBuild:Compile</Generator>
    </Page>
    <Page Include="$(MSBuildThisFileDirectory)Windows_UI_Xaml_Controls\ImageTests\Image_Stretch.xaml">
      <SubType>Designer</SubType>
      <Generator>MSBuild:Compile</Generator>
    </Page>
    <Page Include="$(MSBuildThisFileDirectory)Windows_UI_Xaml_Controls\ImageTests\Image_Stretch_None.xaml">
      <SubType>Designer</SubType>
      <Generator>MSBuild:Compile</Generator>
    </Page>
    <Page Include="$(MSBuildThisFileDirectory)Windows_UI_Xaml_Controls\ImageTests\Image_Stretch_None_Containers.xaml">
      <SubType>Designer</SubType>
      <Generator>MSBuild:Compile</Generator>
    </Page>
    <Page Include="$(MSBuildThisFileDirectory)Windows_UI_Xaml_Controls\ImageTests\LargeImageList.xaml">
      <SubType>Designer</SubType>
      <Generator>MSBuild:Compile</Generator>
    </Page>
    <Page Include="$(MSBuildThisFileDirectory)Windows_UI_Xaml_Controls\ImageTests\StretchNoneBoundingBoxInDoubleStackPanel.xaml">
      <SubType>Designer</SubType>
      <Generator>MSBuild:Compile</Generator>
    </Page>
    <Page Include="$(MSBuildThisFileDirectory)Windows_UI_Xaml_Controls\ImageTests\Uniform100x100.xaml">
      <SubType>Designer</SubType>
      <Generator>MSBuild:Compile</Generator>
    </Page>
    <Page Include="$(MSBuildThisFileDirectory)Windows_UI_Xaml_Controls\ImageTests\UniformAlignmentCenterInDoubleStackPanel.xaml">
      <SubType>Designer</SubType>
      <Generator>MSBuild:Compile</Generator>
    </Page>
    <Page Include="$(MSBuildThisFileDirectory)Windows_UI_Xaml_Controls\ImageTests\UniformAlignmentCenterInDoubleStackPanelSmallImage.xaml">
      <SubType>Designer</SubType>
      <Generator>MSBuild:Compile</Generator>
    </Page>
    <Page Include="$(MSBuildThisFileDirectory)Windows_UI_Xaml_Controls\ImageTests\UniformAlignmentCenterInDoubleStackPanelWebUri.xaml">
      <SubType>Designer</SubType>
      <Generator>MSBuild:Compile</Generator>
    </Page>
    <Page Include="$(MSBuildThisFileDirectory)Windows_UI_Xaml_Controls\ImageTests\UniformInStackPanel.xaml">
      <SubType>Designer</SubType>
      <Generator>MSBuild:Compile</Generator>
    </Page>
    <Page Include="$(MSBuildThisFileDirectory)Windows_UI_Xaml_Controls\ImageTests\UniformToFill100x100.xaml">
      <SubType>Designer</SubType>
      <Generator>MSBuild:Compile</Generator>
    </Page>
    <Page Include="$(MSBuildThisFileDirectory)Windows_UI_Xaml_Controls\NavigationViewTests\Item1Page.xaml">
      <SubType>Designer</SubType>
      <Generator>MSBuild:Compile</Generator>
    </Page>
    <Page Include="$(MSBuildThisFileDirectory)Windows_UI_Xaml_Controls\NavigationViewTests\Item2Page.xaml">
      <SubType>Designer</SubType>
      <Generator>MSBuild:Compile</Generator>
    </Page>
    <Page Include="$(MSBuildThisFileDirectory)Windows_UI_Xaml_Controls\NavigationViewTests\Item3Page.xaml">
      <SubType>Designer</SubType>
      <Generator>MSBuild:Compile</Generator>
    </Page>
    <Page Include="$(MSBuildThisFileDirectory)Windows_UI_Xaml_Controls\NavigationViewTests\NavigationViewSample.xaml">
      <SubType>Designer</SubType>
      <Generator>MSBuild:Compile</Generator>
    </Page>
    <Page Include="$(MSBuildThisFileDirectory)Windows_UI_Xaml_Controls\NavigationViewTests\SettingsPage.xaml">
      <SubType>Designer</SubType>
      <Generator>MSBuild:Compile</Generator>
    </Page>
    <Page Include="$(MSBuildThisFileDirectory)Windows_UI_Xaml_Media\Transform\Animated_View_With_Transformed_Ancestor.xaml">
      <SubType>Designer</SubType>
      <Generator>MSBuild:Compile</Generator>
    </Page>
    <Page Include="$(MSBuildThisFileDirectory)Windows_UI_Xaml_Media\Transform\Basics.xaml">
      <SubType>Designer</SubType>
      <Generator>MSBuild:Compile</Generator>
    </Page>
    <Page Include="$(MSBuildThisFileDirectory)Windows_UI_Xaml_Media\Transform\Border_With_CompositeTransform.xaml">
      <SubType>Designer</SubType>
      <Generator>MSBuild:Compile</Generator>
    </Page>
    <Page Include="$(MSBuildThisFileDirectory)Windows_UI_Xaml_Media\Transform\Border_With_Off_Centre_RotateTransform.xaml">
      <SubType>Designer</SubType>
      <Generator>MSBuild:Compile</Generator>
    </Page>
    <Page Include="$(MSBuildThisFileDirectory)Windows_UI_Xaml_Media\Transform\Border_With_Off_Centre_ScaleTransform.xaml">
      <SubType>Designer</SubType>
      <Generator>MSBuild:Compile</Generator>
    </Page>
    <Page Include="$(MSBuildThisFileDirectory)Windows_UI_Xaml_Media\Transform\Border_With_RotateTransform.xaml">
      <SubType>Designer</SubType>
      <Generator>MSBuild:Compile</Generator>
    </Page>
    <Page Include="$(MSBuildThisFileDirectory)Windows_UI_Xaml_Media\Transform\Border_With_ScaleTransform.xaml">
      <SubType>Designer</SubType>
      <Generator>MSBuild:Compile</Generator>
    </Page>
    <Page Include="$(MSBuildThisFileDirectory)Windows_UI_Xaml_Media\Transform\Border_With_TranslateTransform.xaml">
      <SubType>Designer</SubType>
      <Generator>MSBuild:Compile</Generator>
    </Page>
    <Page Include="$(MSBuildThisFileDirectory)Windows_UI_Xaml_Media\Transform\Grid_With_RotateTransform_And_Button.xaml">
      <SubType>Designer</SubType>
      <Generator>MSBuild:Compile</Generator>
    </Page>
    <Page Include="$(MSBuildThisFileDirectory)Windows_UI_Xaml_Media\Transform\Image_With_RotateTransform.xaml">
      <SubType>Designer</SubType>
      <Generator>MSBuild:Compile</Generator>
    </Page>
    <Page Include="$(MSBuildThisFileDirectory)Windows_UI_Xaml_Media\Transform\Polygon_With_RotateTransform.xaml">
      <SubType>Designer</SubType>
      <Generator>MSBuild:Compile</Generator>
    </Page>
    <Page Include="$(MSBuildThisFileDirectory)Windows_UI_Xaml_Media\Transform\ProgressRing_With_Transformed_Ancestor.xaml">
      <SubType>Designer</SubType>
      <Generator>MSBuild:Compile</Generator>
    </Page>
    <Page Include="$(MSBuildThisFileDirectory)Windows_UI_Xaml_Media\Transform\Rectangle_With_RotateTransform.xaml">
      <SubType>Designer</SubType>
      <Generator>MSBuild:Compile</Generator>
    </Page>
    <Page Include="$(MSBuildThisFileDirectory)Windows_UI_Xaml_Media\Transform\TextBox_With_RotateTransform.xaml">
      <SubType>Designer</SubType>
      <Generator>MSBuild:Compile</Generator>
    </Page>
    <Page Include="$(MSBuildThisFileDirectory)Windows_UI_Xaml_Media\Transform\TransformToVisual_Simple.xaml">
      <SubType>Designer</SubType>
      <Generator>MSBuild:Compile</Generator>
    </Page>
    <Page Include="$(MSBuildThisFileDirectory)Windows_UI_Xaml_Media\Transform\TransformToVisual_Translate2d.xaml">
      <SubType>Designer</SubType>
      <Generator>MSBuild:Compile</Generator>
    </Page>
    <Page Include="$(MSBuildThisFileDirectory)Windows_UI_Xaml_Media_Animation\DoubleAnimationTestsControl.xaml">
      <SubType>Designer</SubType>
      <Generator>MSBuild:Compile</Generator>
    </Page>
    <Page Include="$(MSBuildThisFileDirectory)Windows_UI_Xaml_Media_Animation\DoubleAnimationUsingKeyFrames_TranslateX.xaml">
      <SubType>Designer</SubType>
      <Generator>MSBuild:Compile</Generator>
    </Page>
    <Page Include="$(MSBuildThisFileDirectory)Windows_UI_Xaml_Media_Animation\DoubleAnimation_BeginTime.xaml">
      <SubType>Designer</SubType>
      <Generator>MSBuild:Compile</Generator>
    </Page>
    <Page Include="$(MSBuildThisFileDirectory)Windows_UI_Xaml_Media_Animation\DoubleAnimation_Cumulative.xaml">
      <SubType>Designer</SubType>
      <Generator>MSBuild:Compile</Generator>
    </Page>
    <Page Include="$(MSBuildThisFileDirectory)Windows_UI_Xaml_Media_Animation\DoubleAnimation_VisualStates.xaml">
      <SubType>Designer</SubType>
      <Generator>MSBuild:Compile</Generator>
    </Page>
    <Page Include="$(MSBuildThisFileDirectory)Windows_UI_Xaml_Media_Animation\DoubleAnimation_Opacity_TextBlock.xaml">
      <SubType>Designer</SubType>
      <Generator>MSBuild:Compile</Generator>
    </Page>
    <Page Include="$(MSBuildThisFileDirectory)Windows_UI_Xaml_Media_Animation\DoubleAnimation_RenderTransformOrigin.xaml">
      <SubType>Designer</SubType>
      <Generator>MSBuild:Compile</Generator>
    </Page>
    <Page Include="$(MSBuildThisFileDirectory)Windows_UI_Xaml_Media_Animation\DoubleAnimation_TranslateX.xaml">
      <SubType>Designer</SubType>
      <Generator>MSBuild:Compile</Generator>
    </Page>
    <Page Include="$(MSBuildThisFileDirectory)Windows_UI_Xaml_Media_Animation\EasingDoubleKeyFrame_CompositeTransform.xaml">
      <SubType>Designer</SubType>
      <Generator>MSBuild:Compile</Generator>
    </Page>
    <Page Include="$(MSBuildThisFileDirectory)Windows_UI_Xaml_Media_Animation\EasingDoubleKeyFrame_CompositeTransform_Container.xaml">
      <SubType>Designer</SubType>
      <Generator>MSBuild:Compile</Generator>
    </Page>
    <Page Include="$(MSBuildThisFileDirectory)Windows_UI_Xaml_Shapes\PathTestsControl\AutoSizedPathCentered.xaml">
      <SubType>Designer</SubType>
      <Generator>MSBuild:Compile</Generator>
    </Page>
    <Page Include="$(MSBuildThisFileDirectory)Windows_UI_Xaml_Shapes\PathTestsControl\AutoSizedTopLeft.xaml">
      <SubType>Designer</SubType>
      <Generator>MSBuild:Compile</Generator>
    </Page>
    <Page Include="$(MSBuildThisFileDirectory)Windows_UI_Xaml_Shapes\PathTestsControl\FixedWidth.xaml">
      <SubType>Designer</SubType>
      <Generator>MSBuild:Compile</Generator>
    </Page>
    <Page Include="$(MSBuildThisFileDirectory)Windows_UI_Xaml_Shapes\PathTestsControl\FixedWidthUniform.xaml">
      <SubType>Designer</SubType>
      <Generator>MSBuild:Compile</Generator>
    </Page>
    <Page Include="$(MSBuildThisFileDirectory)Windows_UI_Xaml_Shapes\PathTestsControl\HorizontalAlignmentStretchVerticalAlignmentBottom.xaml">
      <SubType>Designer</SubType>
      <Generator>MSBuild:Compile</Generator>
    </Page>
    <Page Include="$(MSBuildThisFileDirectory)Windows_UI_Xaml_Shapes\PathTestsControl\Invisible.xaml">
      <SubType>Designer</SubType>
      <Generator>MSBuild:Compile</Generator>
    </Page>
    <Page Include="$(MSBuildThisFileDirectory)Windows_UI_Xaml_Shapes\PathTestsControl\PathBindingOnData.xaml">
      <SubType>Designer</SubType>
      <Generator>MSBuild:Compile</Generator>
    </Page>
    <Page Include="$(MSBuildThisFileDirectory)Windows_UI_Xaml_Shapes\PathTestsControl\PathCircularInsideEllipse.xaml">
      <SubType>Designer</SubType>
      <Generator>MSBuild:Compile</Generator>
    </Page>
    <Page Include="$(MSBuildThisFileDirectory)Windows_UI_Xaml_Shapes\PathTestsControl\PathIcon.xaml">
      <SubType>Designer</SubType>
      <Generator>MSBuild:Compile</Generator>
    </Page>
    <Page Include="$(MSBuildThisFileDirectory)Windows_UI_Xaml_Shapes\PathTestsControl\PathinButton.xaml">
      <SubType>Designer</SubType>
      <Generator>MSBuild:Compile</Generator>
    </Page>
    <Page Include="$(MSBuildThisFileDirectory)Windows_UI_Xaml_Shapes\PathTestsControl\PathResizeTest.xaml">
      <SubType>Designer</SubType>
      <Generator>MSBuild:Compile</Generator>
    </Page>
    <Page Include="$(MSBuildThisFileDirectory)Windows_UI_Xaml_Shapes\PathTestsControl\PathScrollViewer.xaml">
      <SubType>Designer</SubType>
      <Generator>MSBuild:Compile</Generator>
    </Page>
    <Page Include="$(MSBuildThisFileDirectory)Windows_UI_Xaml_Shapes\PathTestsControl\PathStretchInsideContainer.xaml">
      <SubType>Designer</SubType>
      <Generator>MSBuild:Compile</Generator>
    </Page>
    <Page Include="$(MSBuildThisFileDirectory)Windows_UI_Xaml_Shapes\PathTestsControl\PathTime.xaml">
      <SubType>Designer</SubType>
      <Generator>MSBuild:Compile</Generator>
    </Page>
    <Page Include="$(MSBuildThisFileDirectory)Windows_UI_Xaml_Shapes\PathTestsControl\PathVerticalOffset.xaml">
      <SubType>Designer</SubType>
      <Generator>MSBuild:Compile</Generator>
    </Page>
    <Page Include="$(MSBuildThisFileDirectory)Windows_UI_Xaml_Shapes\PathTestsControl\PathVerticalOffsetAdjustable.xaml">
      <SubType>Designer</SubType>
      <Generator>MSBuild:Compile</Generator>
    </Page>
    <Page Include="$(MSBuildThisFileDirectory)Windows_UI_Xaml_Shapes\PathTestsControl\PathVerticalOffsetII.xaml">
      <SubType>Designer</SubType>
      <Generator>MSBuild:Compile</Generator>
    </Page>
    <Page Include="$(MSBuildThisFileDirectory)Windows_UI_Xaml_Shapes\PathTestsControl\Path_Arc.xaml">
      <SubType>Designer</SubType>
      <Generator>MSBuild:Compile</Generator>
    </Page>
    <Page Include="$(MSBuildThisFileDirectory)Windows_UI_Xaml_Shapes\PathTestsControl\Path_CircularWheel.xaml">
      <SubType>Designer</SubType>
      <Generator>MSBuild:Compile</Generator>
    </Page>
    <Page Include="$(MSBuildThisFileDirectory)Windows_UI_Xaml_Shapes\PathTestsControl\Path_Dynamic.xaml">
      <SubType>Designer</SubType>
      <Generator>MSBuild:Compile</Generator>
    </Page>
    <Page Include="$(MSBuildThisFileDirectory)Windows_UI_Xaml_Shapes\PathTestsControl\Path_Geometry.xaml">
      <SubType>Designer</SubType>
      <Generator>MSBuild:Compile</Generator>
    </Page>
    <Page Include="$(MSBuildThisFileDirectory)Windows_UI_Xaml_Shapes\PathTestsControl\Path_With_DashStrokeArray.xaml">
      <SubType>Designer</SubType>
      <Generator>MSBuild:Compile</Generator>
    </Page>
    <Page Include="$(MSBuildThisFileDirectory)Windows_UI_Xaml_Shapes\PathTestsControl\StretchNone.xaml">
      <SubType>Designer</SubType>
      <Generator>MSBuild:Compile</Generator>
    </Page>
    <Page Include="$(MSBuildThisFileDirectory)Windows_UI_Xaml_Shapes\PathTestsControl\StretchNoneHorizontalAlignmentRight.xaml">
      <SubType>Designer</SubType>
      <Generator>MSBuild:Compile</Generator>
    </Page>
    <Page Include="$(MSBuildThisFileDirectory)Windows_UI_Xaml_Shapes\PathTestsControl\StretchNoneVerticalAlignmentCenter.xaml">
      <SubType>Designer</SubType>
      <Generator>MSBuild:Compile</Generator>
    </Page>
    <Page Include="$(MSBuildThisFileDirectory)Windows_UI_Xaml_Shapes\PathTestsControl\StretchUniform.xaml">
      <SubType>Designer</SubType>
      <Generator>MSBuild:Compile</Generator>
    </Page>
    <Page Include="$(MSBuildThisFileDirectory)Windows_UI_Xaml_Shapes\PathTestsControl\StretchUniformAutoSize.xaml">
      <SubType>Designer</SubType>
      <Generator>MSBuild:Compile</Generator>
    </Page>
    <Page Include="$(MSBuildThisFileDirectory)Windows_UI_Xaml_Shapes\PathTestsControl\StretchUniformHorizontalAlignmentCenter.xaml">
      <SubType>Designer</SubType>
      <Generator>MSBuild:Compile</Generator>
    </Page>
    <Page Include="$(MSBuildThisFileDirectory)Windows_UI_Xaml_Shapes\PathTestsControl\StretchUniformToFill.xaml">
      <SubType>Designer</SubType>
      <Generator>MSBuild:Compile</Generator>
    </Page>
    <Page Include="$(MSBuildThisFileDirectory)Windows_UI_Xaml_Shapes\PathTestsControl\Stroke2FillYellow.xaml">
      <SubType>Designer</SubType>
      <Generator>MSBuild:Compile</Generator>
    </Page>
    <Page Include="$(MSBuildThisFileDirectory)Windows_UI_Xaml_Shapes\PathTestsControl\StrokeThickness10.xaml">
      <SubType>Designer</SubType>
      <Generator>MSBuild:Compile</Generator>
    </Page>
    <Page Include="$(MSBuildThisFileDirectory)Windows_UI_Xaml_Shapes\PathTestsControl\StrokeThickness10FixedWidth.xaml">
      <SubType>Designer</SubType>
      <Generator>MSBuild:Compile</Generator>
    </Page>
    <Page Include="$(MSBuildThisFileDirectory)Windows_UI_Xaml_Shapes\PathTestsControl\Test2.xaml">
      <SubType>Designer</SubType>
      <Generator>MSBuild:Compile</Generator>
    </Page>
    <Page Include="$(MSBuildThisFileDirectory)Windows_UI_Xaml_Shapes\PathTestsControl\Test3.xaml">
      <SubType>Designer</SubType>
      <Generator>MSBuild:Compile</Generator>
    </Page>
    <Page Include="$(MSBuildThisFileDirectory)Windows_UI_Xaml_Shapes\ShapeControlsPage.xaml">
      <SubType>Designer</SubType>
      <Generator>MSBuild:Compile</Generator>
    </Page>
    <Page Include="$(MSBuildThisFileDirectory)Windows_UI_Xaml_Shapes\StretchPage.xaml">
      <SubType>Designer</SubType>
      <Generator>MSBuild:Compile</Generator>
    </Page>
  </ItemGroup>
  <ItemGroup>
    <Compile Include="$(MSBuildThisFileDirectory)Helpers\BindableBase.cs" />
    <Compile Include="$(MSBuildThisFileDirectory)Helpers\ViewModelBase.cs" />
    <Compile Include="$(MSBuildThisFileDirectory)Lottie\SampleLottieAnimation.xaml.cs" />
    <Compile Include="$(MSBuildThisFileDirectory)Resources\StaticResource\StaticResource_Simple.xaml.cs" />
    <Compile Include="$(MSBuildThisFileDirectory)Toolkit\Elevation.xaml.cs">
      <DependentUpon>Elevation.xaml</DependentUpon>
    </Compile>
    <Compile Include="$(MSBuildThisFileDirectory)ValueConverters\BoolNegationValueConverter.cs" />
    <Compile Include="$(MSBuildThisFileDirectory)Wasm\Wasm_CustomEvent.xaml.cs" />
    <Compile Include="$(MSBuildThisFileDirectory)Windows_ApplicationModel\Calls\PhoneCallManagerTests.xaml.cs">
      <DependentUpon>PhoneCallManagerTests.xaml</DependentUpon>
    </Compile>
    <Compile Include="$(MSBuildThisFileDirectory)Windows_ApplicationModel\Chat\ComposeSms.xaml.cs">
      <DependentUpon>ComposeSms.xaml</DependentUpon>
    </Compile>
    <Compile Include="$(MSBuildThisFileDirectory)Windows_ApplicationModel_Resources_ResourceLoader\ResourceLoader_Simple.xaml.cs">
      <DependentUpon>ResourceLoader_Simple.xaml</DependentUpon>
    </Compile>
    <Compile Include="$(MSBuildThisFileDirectory)Windows_Devices\AccelerometerTests.xaml.cs">
      <DependentUpon>AccelerometerTests.xaml</DependentUpon>
    </Compile>
    <Compile Include="$(MSBuildThisFileDirectory)Windows_Devices\BarometerTests.xaml.cs">
      <DependentUpon>BarometerTests.xaml</DependentUpon>
    </Compile>
    <Compile Include="$(MSBuildThisFileDirectory)Windows_Devices\MagnetometerTests.xaml.cs">
      <DependentUpon>MagnetometerTests.xaml</DependentUpon>
    </Compile>
    <Compile Include="$(MSBuildThisFileDirectory)Windows_Globalization\Language_Properties.xaml.cs">
      <DependentUpon>Language_Properties.xaml</DependentUpon>
    </Compile>
    <Compile Include="$(MSBuildThisFileDirectory)Windows_Graphics_Display\DisplayInformation\DisplayInformation_Properties.xaml.cs">
      <DependentUpon>DisplayInformation_Properties.xaml</DependentUpon>
    </Compile>
    <Compile Include="$(MSBuildThisFileDirectory)Windows_Phone\Devices_Notifications_VibrationDevice.xaml.cs">
      <DependentUpon>Devices_Notifications_VibrationDevice.xaml</DependentUpon>
    </Compile>
    <Compile Include="$(MSBuildThisFileDirectory)Windows_Security_Credentials\PasswordVaultTests\CredentialsPersistence.xaml.cs" />
    <Compile Include="$(MSBuildThisFileDirectory)Windows_Storage\StorageFolderTests\Persistence.xaml.cs">
      <DependentUpon>Persistence.xaml</DependentUpon>
    </Compile>
    <Compile Include="$(MSBuildThisFileDirectory)Windows_System\Display\DisplayRequest.xaml.cs">
      <DependentUpon>DisplayRequest.xaml</DependentUpon>
    </Compile>
    <Compile Include="$(MSBuildThisFileDirectory)Windows_System\Power\PowerManager.xaml.cs">
      <DependentUpon>PowerManager.xaml</DependentUpon>
    </Compile>
    <Compile Include="$(MSBuildThisFileDirectory)Windows_UI.Xaml_Automation\AutomationProperties_Name.xaml.cs">
      <DependentUpon>AutomationProperties_Name.xaml</DependentUpon>
    </Compile>
    <Compile Include="$(MSBuildThisFileDirectory)Windows_UI_Core\SystemNavigationManagerTests\HardwareBackButton.xaml.cs" />
    <Compile Include="$(MSBuildThisFileDirectory)Windows_UI_StartScreen\JumpListTests.xaml.cs">
      <DependentUpon>JumpListTests.xaml</DependentUpon>
    </Compile>
    <Compile Include="$(MSBuildThisFileDirectory)Windows_UI_StartScreen\JumpListTestsViewModel.cs" />
    <Compile Include="$(MSBuildThisFileDirectory)Windows_UI_Xaml\Clip\ButtonClippingTestsControl.xaml.cs">
      <DependentUpon>ButtonClippingTestsControl.xaml</DependentUpon>
    </Compile>
    <Compile Include="$(MSBuildThisFileDirectory)Windows_UI_Xaml\Clip\ButtonWithClippingAndOffset.xaml.cs">
      <DependentUpon>ButtonWithClippingAndOffset.xaml</DependentUpon>
    </Compile>
    <Compile Include="$(MSBuildThisFileDirectory)Windows_UI_Xaml\DeferLoadStrategy\DeferLoadStrategyViewModel.cs" />
    <Compile Include="$(MSBuildThisFileDirectory)Windows_UI_Xaml\DeferLoadStrategy\DeferLoadStrategyWithTemplateBinding.xaml.cs">
      <DependentUpon>DeferLoadStrategyWithTemplateBinding.xaml</DependentUpon>
    </Compile>
    <Compile Include="$(MSBuildThisFileDirectory)Windows_UI_Xaml\DeferLoadStrategy\SimpleDeferLoadStrategy.xaml.cs">
      <DependentUpon>SimpleDeferLoadStrategy.xaml</DependentUpon>
    </Compile>
    <Compile Include="$(MSBuildThisFileDirectory)Windows_UI_Xaml\FocusManager\FocusManagerTest.xaml.cs" />
    <Compile Include="$(MSBuildThisFileDirectory)Windows_UI_Xaml\FocusManager\FocusManager_FocusDirection.xaml.cs" />
    <Compile Include="$(MSBuildThisFileDirectory)Windows_UI_Xaml\FocusManager\FocusManager_GetFocus_Automated.xaml.cs" />
    <Compile Include="$(MSBuildThisFileDirectory)Windows_UI_Xaml\FrameworkElementTests\LoadEvents.xaml.cs">
      <DependentUpon>LoadEvents.xaml</DependentUpon>
    </Compile>
    <Compile Include="$(MSBuildThisFileDirectory)Windows_UI_Xaml\FrameworkElementTests\XamlEvent_Leak.xaml.cs">
      <DependentUpon>XamlEvent_Leak.xaml</DependentUpon>
    </Compile>
    <Compile Include="$(MSBuildThisFileDirectory)Windows_UI_Xaml\FrameworkElementTests\XamlEvent_Leak_UserControl.xaml.cs">
      <DependentUpon>XamlEvent_Leak_UserControl.xaml</DependentUpon>
    </Compile>
    <Compile Include="$(MSBuildThisFileDirectory)Windows_UI_Xaml\Localization\CustomTextControl.cs" />
    <Compile Include="$(MSBuildThisFileDirectory)Windows_UI_Xaml\Localization\Localization_Implicit.xaml.cs">
      <DependentUpon>Localization_Implicit.xaml</DependentUpon>
    </Compile>
    <Compile Include="$(MSBuildThisFileDirectory)Windows_UI_Xaml\Properties\DataContextProperty.xaml.cs" />
    <Compile Include="$(MSBuildThisFileDirectory)Windows_UI_Xaml\StyleTests\Style_Inline.xaml.cs">
      <DependentUpon>Style_Inline.xaml</DependentUpon>
    </Compile>
    <Compile Include="$(MSBuildThisFileDirectory)Windows_UI_Xaml\ThemeResources\BasicThemeResources.xaml.cs" />
    <Compile Include="$(MSBuildThisFileDirectory)Windows_UI_Xaml\TouchEventsTests\ControlWithTouchEvent.cs" />
    <Compile Include="$(MSBuildThisFileDirectory)Windows_UI_Xaml\TouchEventsTests\TappedEventTest.xaml.cs" />
    <Compile Include="$(MSBuildThisFileDirectory)Windows_UI_Xaml\TouchEventsTests\Touch.xaml.cs" />
    <Compile Include="$(MSBuildThisFileDirectory)Windows_UI_Xaml\TouchEventsTests\TouchRotated.xaml.cs" />
    <Compile Include="$(MSBuildThisFileDirectory)Windows_UI_Xaml\TouchEventsTests\TouchViewModel.cs" />
    <Compile Include="$(MSBuildThisFileDirectory)Windows_UI_Xaml\Resources\XamlGlobalResources.xaml.cs" />
    <Compile Include="$(MSBuildThisFileDirectory)Windows_UI_Xaml\UIElementTests\Arrange_Performance01.xaml.cs" />
    <Compile Include="$(MSBuildThisFileDirectory)Windows_UI_Xaml\UIElementTests\TransformToVisual_Simple.xaml.cs" />
    <Compile Include="$(MSBuildThisFileDirectory)Windows_UI_Xaml\VisualStateTests\VisualState_AdaptiveTrigger_Storyboard.xaml.cs" />
    <Compile Include="$(MSBuildThisFileDirectory)Windows_UI_Xaml\VisualStateTests\VisualState_AdaptiveTrigger_UsingOneStateOnly.xaml.cs">
      <DependentUpon>VisualState_AdaptiveTrigger_UsingOneStateOnly.xaml</DependentUpon>
    </Compile>
    <Compile Include="$(MSBuildThisFileDirectory)Windows_UI_Xaml\VisualStateTests\VisualState_DoubleAnimationUsingKeyFrames_RotateTransform.xaml.cs">
      <DependentUpon>VisualState_DoubleAnimationUsingKeyFrames_RotateTransform.xaml</DependentUpon>
    </Compile>
    <Compile Include="$(MSBuildThisFileDirectory)Windows_UI_Xaml\VisualStateTests\VisualState_Setters.xaml.cs">
      <DependentUpon>VisualState_Setters.xaml</DependentUpon>
    </Compile>
    <Compile Include="$(MSBuildThisFileDirectory)Windows_UI_Xaml\VisualStateTests\VisualState_Setter_StaticResource.xaml.cs">
      <DependentUpon>VisualState_Setter_StaticResource.xaml</DependentUpon>
    </Compile>
    <Compile Include="$(MSBuildThisFileDirectory)Windows_UI_Xaml\VisualStateTests\VisualTransition_Execution_Order.xaml.cs">
      <DependentUpon>VisualTransition_Execution_Order.xaml</DependentUpon>
    </Compile>
    <Compile Include="$(MSBuildThisFileDirectory)Windows_UI_Xaml\Clip\XamlButtonWithClipping.xaml.cs">
      <DependentUpon>XamlButtonWithClipping.xaml</DependentUpon>
    </Compile>
    <Compile Include="$(MSBuildThisFileDirectory)Windows_UI_Xaml\Clip\XamlButtonWithClipping_Scrollable.xaml.cs">
      <DependentUpon>XamlButtonWithClipping_Scrollable.xaml</DependentUpon>
    </Compile>
    <Compile Include="$(MSBuildThisFileDirectory)Windows_UI_Xaml\xBindTests\NoPhaseBinding_Large.xaml.cs" />
    <Compile Include="$(MSBuildThisFileDirectory)Windows_UI_Xaml\xBindTests\PhaseBinding.xaml.cs" />
    <Compile Include="$(MSBuildThisFileDirectory)Windows_UI_Xaml\xBindTests\PhaseBinding_Large.xaml.cs" />
    <Compile Include="$(MSBuildThisFileDirectory)Windows_UI_Xaml\xBindTests\PhaseBinding_StartOne.xaml.cs" />
    <Compile Include="$(MSBuildThisFileDirectory)Windows_UI_Xaml_Controls\ListView\RotatedListView_WithRotatedItems.xaml.cs">
      <DependentUpon>RotatedListView_WithRotatedItems.xaml</DependentUpon>
    </Compile>
    <Compile Include="$(MSBuildThisFileDirectory)Windows_UI_Xaml_Controls\Models\RotatedListViewViewModel.cs" />
    <Compile Include="$(MSBuildThisFileDirectory)Windows_UI_Xaml_Controls\Button\Button_Events.xaml.cs" />
    <Compile Include="$(MSBuildThisFileDirectory)Windows_UI_Xaml_Controls\TextBox\TextBox_BeforeTextChanging.xaml.cs">
      <DependentUpon>TextBox_BeforeTextChanging.xaml</DependentUpon>
    </Compile>
    <Compile Include="$(MSBuildThisFileDirectory)Windows_UI_Xaml_Controls\TextBox\TextBox_Disabled.xaml.cs">
      <DependentUpon>TextBox_Disabled.xaml</DependentUpon>
    </Compile>
    <Compile Include="$(MSBuildThisFileDirectory)Windows_UI_Xaml_Controls\TextBox\TextBox_MaxLength.xaml.cs"/>
    <Compile Include="$(MSBuildThisFileDirectory)Windows_UI_Xaml_Controls\TextBox\TextBox_TextChanging.xaml.cs">
      <DependentUpon>TextBox_TextChanging.xaml</DependentUpon>
    </Compile>
    <Compile Include="$(MSBuildThisFileDirectory)Windows_UI_Xaml_Controls\ToggleSwitchControl\ToggleSwitch_TemplateReuse.xaml.cs">
      <DependentUpon>ToggleSwitch_TemplateReuse.xaml</DependentUpon>
    </Compile>
    <Compile Include="$(MSBuildThisFileDirectory)Windows_UI_Xaml_Controls\DatePicker\DatePicker_SampleContent.xaml.cs">
      <DependentUpon>DatePicker_SampleContent.xaml</DependentUpon>
    </Compile>
    <Compile Include="$(MSBuildThisFileDirectory)Windows_UI_Xaml_Controls\WebView\WebViewControl_JavaScript_Alert_Confirm_Prompt.xaml.cs" />
    <Compile Include="$(MSBuildThisFileDirectory)Windows_UI_Xaml_Controls\WebView\WebViewObserverBehavior.cs" />
    <Compile Include="$(MSBuildThisFileDirectory)Windows_UI_Xaml_Controls\WebView\WebViewSampleBehavior.cs" />
    <Compile Include="$(MSBuildThisFileDirectory)Windows_UI_Xaml_Controls\WebView\WebViewStaticViewModel.cs" />
    <Compile Include="$(MSBuildThisFileDirectory)Windows_UI_Xaml\xBindTests\xBind.xaml.cs">
      <DependentUpon>xBind.xaml</DependentUpon>
    </Compile>
    <Compile Include="$(MSBuildThisFileDirectory)Windows_UI_Xaml\xBindTests\XBindControl01.xaml.cs" />
    <Compile Include="$(MSBuildThisFileDirectory)Windows_UI_Xaml\xBindTests\XBindviewModel.cs" />
    <Compile Include="$(MSBuildThisFileDirectory)Windows_UI_Xaml\MarkupExtensionTests\MarkupExtension.xaml.cs">
      <DependentUpon>MarkupExtension.xaml</DependentUpon>
    </Compile>
    <Compile Include="$(MSBuildThisFileDirectory)Windows_UI_Xaml\MarkupExtensionTests\Simple.cs" />
    <Compile Include="$(MSBuildThisFileDirectory)Windows_UI_Xaml\xBindTests\xBind_Field.xaml.cs">
      <DependentUpon>xBind_Field.xaml</DependentUpon>
    </Compile>
    <Compile Include="$(MSBuildThisFileDirectory)Windows_UI_Xaml\xBindTests\XBind_Simple.xaml.cs" />
    <Compile Include="$(MSBuildThisFileDirectory)Windows_UI_Xaml_Controls\AutoSuggestBoxTests\BasicAutoSuggestBox.xaml.cs" />
    <Compile Include="$(MSBuildThisFileDirectory)Windows_UI_Xaml_Controls\BorderTests\AutoBorderStretchwithbottommargin.xaml.cs">
      <DependentUpon>AutoBorderStretchwithbottommargin.xaml</DependentUpon>
    </Compile>
    <Compile Include="$(MSBuildThisFileDirectory)Windows_UI_Xaml_Controls\BorderTests\AutoBorderStretchwithleftmargin.xaml.cs">
      <DependentUpon>AutoBorderStretchwithleftmargin.xaml</DependentUpon>
    </Compile>
    <Compile Include="$(MSBuildThisFileDirectory)Windows_UI_Xaml_Controls\BorderTests\AutoBorderStretchwithrightmargin.xaml.cs">
      <DependentUpon>AutoBorderStretchwithrightmargin.xaml</DependentUpon>
    </Compile>
    <Compile Include="$(MSBuildThisFileDirectory)Windows_UI_Xaml_Controls\BorderTests\AutoBorderStretchwithtopmargin.xaml.cs">
      <DependentUpon>AutoBorderStretchwithtopmargin.xaml</DependentUpon>
    </Compile>
    <Compile Include="$(MSBuildThisFileDirectory)Windows_UI_Xaml_Controls\BorderTests\BorderBottomwithmargins.xaml.cs">
      <DependentUpon>BorderBottomwithmargins.xaml</DependentUpon>
    </Compile>
    <Compile Include="$(MSBuildThisFileDirectory)Windows_UI_Xaml_Controls\BorderTests\BorderCenteredwithmargins.xaml.cs">
      <DependentUpon>BorderCenteredwithmargins.xaml</DependentUpon>
    </Compile>
    <Compile Include="$(MSBuildThisFileDirectory)Windows_UI_Xaml_Controls\BorderTests\BorderLeftwithmargins.xaml.cs">
      <DependentUpon>BorderLeftwithmargins.xaml</DependentUpon>
    </Compile>
    <Compile Include="$(MSBuildThisFileDirectory)Windows_UI_Xaml_Controls\BorderTests\BorderRightwithmargins.xaml.cs">
      <DependentUpon>BorderRightwithmargins.xaml</DependentUpon>
    </Compile>
    <Compile Include="$(MSBuildThisFileDirectory)Windows_UI_Xaml_Controls\BorderTests\BorderTopwithmargins.xaml.cs">
      <DependentUpon>BorderTopwithmargins.xaml</DependentUpon>
    </Compile>
    <Compile Include="$(MSBuildThisFileDirectory)Windows_UI_Xaml_Controls\BorderTests\Border_CornerOverlap.xaml.cs">
      <DependentUpon>Border_CornerOverlap.xaml</DependentUpon>
    </Compile>
    <Compile Include="$(MSBuildThisFileDirectory)Windows_UI_Xaml_Controls\BorderTests\Border_CornerRadius.xaml.cs">
      <DependentUpon>Border_CornerRadius.xaml</DependentUpon>
    </Compile>
    <Compile Include="$(MSBuildThisFileDirectory)Windows_UI_Xaml_Controls\BorderTests\Border_CornerRadius_Alignments.xaml.cs">
      <DependentUpon>Border_CornerRadius_Alignments.xaml</DependentUpon>
    </Compile>
    <Compile Include="$(MSBuildThisFileDirectory)Windows_UI_Xaml_Controls\BorderTests\Border_CornerRadius_Binding.xaml.cs">
      <DependentUpon>Border_CornerRadius_Binding.xaml</DependentUpon>
    </Compile>
    <Compile Include="$(MSBuildThisFileDirectory)Windows_UI_Xaml_Controls\BorderTests\Border_CornerRadius_with_Opacity.xaml.cs">
      <DependentUpon>Border_CornerRadius_with_Opacity.xaml</DependentUpon>
    </Compile>
    <Compile Include="$(MSBuildThisFileDirectory)Windows_UI_Xaml_Controls\BorderTests\Border_Simple.xaml.cs">
      <DependentUpon>Border_Simple.xaml</DependentUpon>
    </Compile>
    <Compile Include="$(MSBuildThisFileDirectory)Windows_UI_Xaml_Controls\BorderTests\Border_Simple_No_Background.xaml.cs">
      <DependentUpon>Border_Simple_No_Background.xaml</DependentUpon>
    </Compile>
    <Compile Include="$(MSBuildThisFileDirectory)Windows_UI_Xaml_Controls\BorderTests\Border_Simple_No_Background_With_Content_Border_With_Background.xaml.cs">
      <DependentUpon>Border_Simple_No_Background_With_Content_Border_With_Background.xaml</DependentUpon>
    </Compile>
    <Compile Include="$(MSBuildThisFileDirectory)Windows_UI_Xaml_Controls\BorderTests\Border_Simple_No_Background_With_TextBox.xaml.cs">
      <DependentUpon>Border_Simple_No_Background_With_TextBox.xaml</DependentUpon>
    </Compile>
    <Compile Include="$(MSBuildThisFileDirectory)Windows_UI_Xaml_Controls\BorderTests\Border_Simple_with_non_Uniform_Thickness.xaml.cs">
      <DependentUpon>Border_Simple_with_non_Uniform_Thickness.xaml</DependentUpon>
    </Compile>
    <Compile Include="$(MSBuildThisFileDirectory)Windows_UI_Xaml_Controls\BorderTests\Border_Simple_with_Opacity.xaml.cs">
      <DependentUpon>Border_Simple_with_Opacity.xaml</DependentUpon>
    </Compile>
    <Compile Include="$(MSBuildThisFileDirectory)Windows_UI_Xaml_Controls\BorderTests\Border_Simple_with_Uniform_Thickness.xaml.cs">
      <DependentUpon>Border_Simple_with_Uniform_Thickness.xaml</DependentUpon>
    </Compile>
    <Compile Include="$(MSBuildThisFileDirectory)Windows_UI_Xaml_Controls\BorderTests\Circle.xaml.cs">
      <DependentUpon>Circle.xaml</DependentUpon>
    </Compile>
    <Compile Include="$(MSBuildThisFileDirectory)Windows_UI_Xaml_Controls\BorderTests\NonUniformThicknessandRadius.xaml.cs">
      <DependentUpon>NonUniformThicknessandRadius.xaml</DependentUpon>
    </Compile>
    <Compile Include="$(MSBuildThisFileDirectory)Windows_UI_Xaml_Controls\BorderTests\OnepxThicknessandRadius.xaml.cs">
      <DependentUpon>OnepxThicknessandRadius.xaml</DependentUpon>
    </Compile>
    <Compile Include="$(MSBuildThisFileDirectory)Windows_UI_Xaml_Controls\BorderTests\OnepxThicknessandRadiusAndTextBlock.xaml.cs">
      <DependentUpon>OnepxThicknessandRadiusAndTextBlock.xaml</DependentUpon>
    </Compile>
    <Compile Include="$(MSBuildThisFileDirectory)Windows_UI_Xaml_Controls\BorderTests\SimplewithNonUnifmormRadius.xaml.cs">
      <DependentUpon>SimplewithNonUnifmormRadius.xaml</DependentUpon>
    </Compile>
    <Compile Include="$(MSBuildThisFileDirectory)Windows_UI_Xaml_Controls\BorderTests\Simple_with_Radius.xaml.cs">
      <DependentUpon>Simple_with_Radius.xaml</DependentUpon>
    </Compile>
    <Compile Include="$(MSBuildThisFileDirectory)Windows_UI_Xaml_Controls\BorderTests\UniformThicknessandNonUniformRadius.xaml.cs">
      <DependentUpon>UniformThicknessandNonUniformRadius.xaml</DependentUpon>
    </Compile>
    <Compile Include="$(MSBuildThisFileDirectory)Windows_UI_Xaml_Controls\BorderTests\Uniform_Thickness_and_Large_Radius.xaml.cs">
      <DependentUpon>Uniform_Thickness_and_Large_Radius.xaml</DependentUpon>
    </Compile>
    <Compile Include="$(MSBuildThisFileDirectory)Windows_UI_Xaml_Controls\BorderTests\Uniform_Thickness_and_Small_Radius.xaml.cs">
      <DependentUpon>Uniform_Thickness_and_Small_Radius.xaml</DependentUpon>
    </Compile>
    <Compile Include="$(MSBuildThisFileDirectory)Windows_UI_Xaml_Controls\BorderTests\ZeroThickness.xaml.cs">
      <DependentUpon>ZeroThickness.xaml</DependentUpon>
    </Compile>
    <Compile Include="$(MSBuildThisFileDirectory)Windows_UI_Xaml_Controls\BorderTests\ZeroThicknessWithRadius.xaml.cs">
      <DependentUpon>ZeroThicknessWithRadius.xaml</DependentUpon>
    </Compile>
    <Compile Include="$(MSBuildThisFileDirectory)Windows_UI_Xaml_Controls\Button\AppBarButtonTest.xaml.cs" />
    <Compile Include="$(MSBuildThisFileDirectory)Windows_UI_Xaml_Controls\Button\AppBarButtonWithIconTest.xaml.cs" />
    <Compile Include="$(MSBuildThisFileDirectory)Windows_UI_Xaml_Controls\Button\AppBarToggleButtonTest.xaml.cs" />
    <Compile Include="$(MSBuildThisFileDirectory)Windows_UI_Xaml_Controls\Button\AppBar_KeyBoard.xaml.cs" />
    <Compile Include="$(MSBuildThisFileDirectory)Windows_UI_Xaml_Controls\Button\Buttons.xaml.cs" />
    <Compile Include="$(MSBuildThisFileDirectory)Windows_UI_Xaml_Controls\Button\ButtonTestsViewModel.cs" />
    <Compile Include="$(MSBuildThisFileDirectory)Windows_UI_Xaml_Controls\Button\Button_IsEnabled.xaml.cs" />
    <Compile Include="$(MSBuildThisFileDirectory)Windows_UI_Xaml_Controls\Button\Button_IsEnabled_Automated.xaml.cs" />
    <Compile Include="$(MSBuildThisFileDirectory)Windows_UI_Xaml_Controls\Button\Button_Opacity_Automated.xaml.cs" />
    <Compile Include="$(MSBuildThisFileDirectory)Windows_UI_Xaml_Controls\Button\CheckBox_Button.xaml.cs" />
    <Compile Include="$(MSBuildThisFileDirectory)Windows_UI_Xaml_Controls\Button\CheckBox_Button_UWA_Style.xaml.cs" />
    <Compile Include="$(MSBuildThisFileDirectory)Windows_UI_Xaml_Controls\Button\CheckBox_Button_With_CanExecute_Changing.xaml.cs" />
    <Compile Include="$(MSBuildThisFileDirectory)Windows_UI_Xaml_Controls\Button\CheckBox_IsEnabled_Automated.xaml.cs" />
    <Compile Include="$(MSBuildThisFileDirectory)Windows_UI_Xaml_Controls\Button\ComboBox_Simple.xaml.cs" />
    <Compile Include="$(MSBuildThisFileDirectory)Windows_UI_Xaml_Controls\Button\Custom_Button_With_ContentTemplate.xaml.cs" />
    <Compile Include="$(MSBuildThisFileDirectory)Windows_UI_Xaml_Controls\Button\Custom_Button_With_ContentTemplate_And_StackPanel.xaml.cs" />
    <Compile Include="$(MSBuildThisFileDirectory)Windows_UI_Xaml_Controls\Button\HyperlinkButton_IsEnabled_Automated.xaml.cs" />
    <Compile Include="$(MSBuildThisFileDirectory)Windows_UI_Xaml_Controls\Button\Hyperlink_Button.xaml.cs" />
    <Compile Include="$(MSBuildThisFileDirectory)Windows_UI_Xaml_Controls\Button\Hyperlink_CanExecute_False.xaml.cs" />
    <Compile Include="$(MSBuildThisFileDirectory)Windows_UI_Xaml_Controls\Button\Hyperlink_Disabled.xaml.cs" />
    <Compile Include="$(MSBuildThisFileDirectory)Windows_UI_Xaml_Controls\Button\Nested_Buttons.xaml.cs" />
    <Compile Include="$(MSBuildThisFileDirectory)Windows_UI_Xaml_Controls\Button\Overlapped_Buttons.xaml.cs" />
    <Compile Include="$(MSBuildThisFileDirectory)Windows_UI_Xaml_Controls\Button\RadioButton_Combined_Style.xaml.cs" />
    <Compile Include="$(MSBuildThisFileDirectory)Windows_UI_Xaml_Controls\Button\RadioButton_IsEnabled_Automated.xaml.cs" />
    <Compile Include="$(MSBuildThisFileDirectory)Windows_UI_Xaml_Controls\Button\RadioButton_Multiple_Unnamed_Groups.xaml.cs" />
    <Compile Include="$(MSBuildThisFileDirectory)Windows_UI_Xaml_Controls\Button\RadioButton_Pressed.xaml.cs" />
    <Compile Include="$(MSBuildThisFileDirectory)Windows_UI_Xaml_Controls\Button\RadioButton_With_GroupName.xaml.cs" />
    <Compile Include="$(MSBuildThisFileDirectory)Windows_UI_Xaml_Controls\Button\Radio_Button.xaml.cs" />
    <Compile Include="$(MSBuildThisFileDirectory)Windows_UI_Xaml_Controls\Button\Simple_Button.xaml.cs" />
    <Compile Include="$(MSBuildThisFileDirectory)Windows_UI_Xaml_Controls\Button\Simple_Button_With_CanExecute_Changing.xaml.cs" />
    <Compile Include="$(MSBuildThisFileDirectory)Windows_UI_Xaml_Controls\Button\ToggleButton_IsEnabled_Automated.xaml.cs" />
    <Compile Include="$(MSBuildThisFileDirectory)Windows_UI_Xaml_Controls\Button\ToggleSwitch_IsEnable_Automated.xaml.cs" />
    <Compile Include="$(MSBuildThisFileDirectory)Windows_UI_Xaml_Controls\Button\VisualStateProbeControl.cs" />
    <Compile Include="$(MSBuildThisFileDirectory)Windows_UI_Xaml_Controls\ComboBox\ComboBox_MaxDropdownHeight.xaml.cs" />
    <Compile Include="$(MSBuildThisFileDirectory)Windows_UI_Xaml_Controls\ComboBox\ComboBox_SelectedIndex.xaml.cs" />
    <Compile Include="$(MSBuildThisFileDirectory)Windows_UI_Xaml_Controls\ComboBox\ComboBox_Transforms.xaml.cs" />
    <Compile Include="$(MSBuildThisFileDirectory)Windows_UI_Xaml_Controls\ComboBox\ComboBox_Virtualizing.xaml.cs" />
    <Compile Include="$(MSBuildThisFileDirectory)Windows_UI_Xaml_Controls\CommandBar\BackGesture\BackGesture_Chooser.xaml.cs" />
    <Compile Include="$(MSBuildThisFileDirectory)Windows_UI_Xaml_Controls\CommandBar\BackGesture\BackGesture_Collapsed.xaml.cs" />
    <Compile Include="$(MSBuildThisFileDirectory)Windows_UI_Xaml_Controls\CommandBar\BackGesture\BackGesture_CollapsedNavigationCommand.xaml.cs" />
    <Compile Include="$(MSBuildThisFileDirectory)Windows_UI_Xaml_Controls\CommandBar\BackGesture\BackGesture_NavigationCommand.xaml.cs" />
    <Compile Include="$(MSBuildThisFileDirectory)Windows_UI_Xaml_Controls\CommandBar\BackGesture\BackGesture_Normal.xaml.cs" />
    <Compile Include="$(MSBuildThisFileDirectory)Windows_UI_Xaml_Controls\CommandBar\CommandBarCommandViewModel.cs" />
    <Compile Include="$(MSBuildThisFileDirectory)Windows_UI_Xaml_Controls\CommandBar\CommandBarTitle.cs" />
    <Compile Include="$(MSBuildThisFileDirectory)Windows_UI_Xaml_Controls\CommandBar\CommandBarViewModel.cs" />
    <Compile Include="$(MSBuildThisFileDirectory)Windows_UI_Xaml_Controls\CommandBar\CommandBar_BackGesture.xaml.cs" />
    <Compile Include="$(MSBuildThisFileDirectory)Windows_UI_Xaml_Controls\CommandBar\CommandBar_Content.xaml.cs" />
    <Compile Include="$(MSBuildThisFileDirectory)Windows_UI_Xaml_Controls\CommandBar\CommandBar_Dynamic.xaml.cs" />
    <Compile Include="$(MSBuildThisFileDirectory)Windows_UI_Xaml_Controls\CommandBar\CommandBar_Examples.xaml.cs" />
    <Compile Include="$(MSBuildThisFileDirectory)Windows_UI_Xaml_Controls\CommandBar\CommandBar_Extensions.xaml.cs" />
    <Compile Include="$(MSBuildThisFileDirectory)Windows_UI_Xaml_Controls\CommandBar\CommandBar_Flyout.xaml.cs" />
    <Compile Include="$(MSBuildThisFileDirectory)Windows_UI_Xaml_Controls\CommandBar\CommandBar_LongTitle.xaml.cs" />
    <Compile Include="$(MSBuildThisFileDirectory)Windows_UI_Xaml_Controls\CommandBar\CommandBar_Native.xaml.cs" />
    <Compile Include="$(MSBuildThisFileDirectory)Windows_UI_Xaml_Controls\CommandBar\CommandBar_Padding.xaml.cs" />
    <Compile Include="$(MSBuildThisFileDirectory)Windows_UI_Xaml_Controls\CommandBar\CommandBar_Uppercase_Resource.xaml.cs" />
    <Compile Include="$(MSBuildThisFileDirectory)Windows_UI_Xaml_Controls\CommandBar\CommandBar_With_Long_Sentences.xaml.cs" />
    <Compile Include="$(MSBuildThisFileDirectory)Windows_UI_Xaml_Controls\ContentControlTestsControl\ContentControlTestViewModel.cs" />
    <Compile Include="$(MSBuildThisFileDirectory)Windows_UI_Xaml_Controls\ContentControlTestsControl\ContentControl_Changing_ContentTemplate.xaml.cs" />
    <Compile Include="$(MSBuildThisFileDirectory)Windows_UI_Xaml_Controls\ContentControlTestsControl\ContentControl_DefaultText.xaml.cs" />
    <Compile Include="$(MSBuildThisFileDirectory)Windows_UI_Xaml_Controls\ContentControlTestsControl\ContentControl_FindName.xaml.cs" />
    <Compile Include="$(MSBuildThisFileDirectory)Windows_UI_Xaml_Controls\ContentControlTestsControl\ContentControl_Inheritance.xaml.cs" />
    <Compile Include="$(MSBuildThisFileDirectory)Windows_UI_Xaml_Controls\ContentControlTestsControl\ContentControl_MultiLevelInheritance.xaml.cs" />
    <Compile Include="$(MSBuildThisFileDirectory)Windows_UI_Xaml_Controls\ContentControlTestsControl\ContentControl_Nested_TemplatedParent.xaml.cs" />
    <Compile Include="$(MSBuildThisFileDirectory)Windows_UI_Xaml_Controls\ContentControlTestsControl\ContentControl_NoTemplateDataContext.xaml.cs" />
    <Compile Include="$(MSBuildThisFileDirectory)Windows_UI_Xaml_Controls\ContentControlTestsControl\ContentControl_SelectorInheritance.xaml.cs" />
    <Compile Include="$(MSBuildThisFileDirectory)Windows_UI_Xaml_Controls\ContentControlTestsControl\ContentControl_SetNull.xaml.cs" />
    <Compile Include="$(MSBuildThisFileDirectory)Windows_UI_Xaml_Controls\ContentControlTestsControl\ContentControl_UnsetContent.xaml.cs" />
    <Compile Include="$(MSBuildThisFileDirectory)Windows_UI_Xaml_Controls\ContentControlTestsControl\ContentControl_WithInlineContent.xaml.cs" />
    <Compile Include="$(MSBuildThisFileDirectory)Windows_UI_Xaml_Controls\ContentControlTestsControl\ContentControl_WithPadding.xaml.cs" />
    <Compile Include="$(MSBuildThisFileDirectory)Windows_UI_Xaml_Controls\ContentControlTestsControl\FindNameTestControl.cs" />
    <Compile Include="$(MSBuildThisFileDirectory)Windows_UI_Xaml_Controls\ContentControlTestsControl\SelectorInheritanceTemplateSelector.cs" />
    <Compile Include="$(MSBuildThisFileDirectory)Windows_UI_Xaml_Controls\ContentDialogTests\ContentDialog_Simple.xaml.cs" />
    <Compile Include="$(MSBuildThisFileDirectory)Windows_UI_Xaml_Controls\ContentDialogTests\ContentDialog_Simple_Dialog.xaml.cs" />
    <Compile Include="$(MSBuildThisFileDirectory)Windows_UI_Xaml_Controls\ContentPresenter\ContentPresenter_Background.xaml.cs" />
    <Compile Include="$(MSBuildThisFileDirectory)Windows_UI_Xaml_Controls\ContentPresenter\ContentPresenter_Changing_ContentTemplate.xaml.cs" />
    <Compile Include="$(MSBuildThisFileDirectory)Windows_UI_Xaml_Controls\ContentPresenter\ContentPresenter_Content_DataContext.xaml.cs" />
    <Compile Include="$(MSBuildThisFileDirectory)Windows_UI_Xaml_Controls\ContentPresenter\ContentPresenter_LocalOverride.xaml.cs" />
    <Compile Include="$(MSBuildThisFileDirectory)Windows_UI_Xaml_Controls\ContentPresenter\ContentPresenter_Padding.xaml.cs" />
    <Compile Include="$(MSBuildThisFileDirectory)Windows_UI_Xaml_Controls\ContentPresenter\ContentPresenter_Template.xaml.cs" />
    <Compile Include="$(MSBuildThisFileDirectory)Windows_UI_Xaml_Controls\ContentPresenter\ContentPresenter_TextProperties.xaml.cs" />
    <Compile Include="$(MSBuildThisFileDirectory)Windows_UI_Xaml_Controls\DatePicker\DatePickerSample.xaml.cs">
      <DependentUpon>DatePickerSample.xaml</DependentUpon>
    </Compile>
    <Compile Include="$(MSBuildThisFileDirectory)Windows_UI_Xaml_Controls\Flyout\Flyout_Attached.xaml.cs">
      <DependentUpon>Flyout_Attached.xaml</DependentUpon>
    </Compile>
    <Compile Include="$(MSBuildThisFileDirectory)Windows_UI_Xaml_Controls\Flyout\Flyout_ButtonInContent.xaml.cs" />
    <Compile Include="$(MSBuildThisFileDirectory)Windows_UI_Xaml_Controls\Flyout\Flyout_Events.xaml.cs" />
    <Compile Include="$(MSBuildThisFileDirectory)Windows_UI_Xaml_Controls\Flyout\Flyout_Simple.xaml.cs" />
    <Compile Include="$(MSBuildThisFileDirectory)Windows_UI_Xaml_Controls\Flyout\Flyout_Target.xaml.cs" />
    <Compile Include="$(MSBuildThisFileDirectory)Windows_UI_Xaml_Controls\Flyout\Flyout_Transforms_On_Target.xaml.cs" />
    <Compile Include="$(MSBuildThisFileDirectory)Windows_UI_Xaml_Controls\Flyout\Flyout_Vanilla.xaml.cs">
      <DependentUpon>Flyout_Vanilla.xaml</DependentUpon>
    </Compile>
    <Compile Include="$(MSBuildThisFileDirectory)Windows_UI_Xaml_Controls\Flyout\MenuFlyoutViewModel.cs" />
    <Compile Include="$(MSBuildThisFileDirectory)Windows_UI_Xaml_Controls\Flyout\MenuFlyout_Simple.xaml.cs" />
    <Compile Include="$(MSBuildThisFileDirectory)Windows_UI_Xaml_Controls\FontIcon\FontIconControlTest.xaml.cs">
      <DependentUpon>FontIconControlTest.xaml</DependentUpon>
    </Compile>
    <Compile Include="$(MSBuildThisFileDirectory)Windows_UI_Xaml_Controls\ComboBox\ComboBox_NoDataContext.xaml.cs">
      <DependentUpon>ComboBox_NoDataContext.xaml</DependentUpon>
    </Compile>
    <Compile Include="$(MSBuildThisFileDirectory)Windows_UI_Xaml_Controls\ChatBox\ChatBox.xaml.cs">
      <DependentUpon>ChatBox.xaml</DependentUpon>
    </Compile>
    <Compile Include="$(MSBuildThisFileDirectory)Windows_UI_Xaml_Controls\GridTestsControl\CenteredGridinGridwithfixedsizechild.xaml.cs" />
    <Compile Include="$(MSBuildThisFileDirectory)Windows_UI_Xaml_Controls\GridTestsControl\CenteredGridinGridwiththreefixedsizechildren.xaml.cs" />
    <Compile Include="$(MSBuildThisFileDirectory)Windows_UI_Xaml_Controls\GridTestsControl\CenteredGridinGridwithtwofixedsizechildren.xaml.cs" />
    <Compile Include="$(MSBuildThisFileDirectory)Windows_UI_Xaml_Controls\GridTestsControl\Databoundwidth.xaml.cs" />
    <Compile Include="$(MSBuildThisFileDirectory)Windows_UI_Xaml_Controls\GridTestsControl\GridDataboundGridColumn.xaml.cs" />
    <Compile Include="$(MSBuildThisFileDirectory)Windows_UI_Xaml_Controls\GridTestsControl\GridTestViewModel.cs" />
    <Compile Include="$(MSBuildThisFileDirectory)Windows_UI_Xaml_Controls\GridTestsControl\GridWithColumnSpan.xaml.cs" />
    <Compile Include="$(MSBuildThisFileDirectory)Windows_UI_Xaml_Controls\GridTestsControl\Grid_Auto_Center_Cell.xaml.cs" />
    <Compile Include="$(MSBuildThisFileDirectory)Windows_UI_Xaml_Controls\GridTestsControl\Grid_Auto_Text_Block_Trimming.xaml.cs" />
    <Compile Include="$(MSBuildThisFileDirectory)Windows_UI_Xaml_Controls\GridTestsControl\Grid_CenteredShapes.xaml.cs" />
    <Compile Include="$(MSBuildThisFileDirectory)Windows_UI_Xaml_Controls\GridTestsControl\Grid_ColSpan_Bottom.xaml.cs" />
    <Compile Include="$(MSBuildThisFileDirectory)Windows_UI_Xaml_Controls\GridTestsControl\Grid_DataBound_ColumnRow_Definitions.xaml.cs" />
    <Compile Include="$(MSBuildThisFileDirectory)Windows_UI_Xaml_Controls\GridTestsControl\Grid_DataBound_RowColumn.xaml.cs" />
    <Compile Include="$(MSBuildThisFileDirectory)Windows_UI_Xaml_Controls\GridTestsControl\Grid_InsideStackPanel_InsideButton.xaml.cs" />
    <Compile Include="$(MSBuildThisFileDirectory)Windows_UI_Xaml_Controls\GridTestsControl\Grid_in_GridClipping.xaml.cs" />
    <Compile Include="$(MSBuildThisFileDirectory)Windows_UI_Xaml_Controls\GridTestsControl\Grid_in_StackPanel.xaml.cs" />
    <Compile Include="$(MSBuildThisFileDirectory)Windows_UI_Xaml_Controls\GridTestsControl\Grid_left_column_Auto.xaml.cs" />
    <Compile Include="$(MSBuildThisFileDirectory)Windows_UI_Xaml_Controls\GridTestsControl\Grid_middle_col_auto__bottom_row_auto.xaml.cs" />
    <Compile Include="$(MSBuildThisFileDirectory)Windows_UI_Xaml_Controls\GridTestsControl\Grid_MinWidth_MaxWidth.xaml.cs">
      <DependentUpon>Grid_MinWidth_MaxWidth.xaml</DependentUpon>
    </Compile>
    <Compile Include="$(MSBuildThisFileDirectory)Windows_UI_Xaml_Controls\GridTestsControl\Grid_Multi_Column_Span.xaml.cs" />
    <Compile Include="$(MSBuildThisFileDirectory)Windows_UI_Xaml_Controls\GridTestsControl\Grid_RowSpan_Auto_WithText.xaml.cs" />
    <Compile Include="$(MSBuildThisFileDirectory)Windows_UI_Xaml_Controls\GridTestsControl\Grid_RowSpan_Right.xaml.cs" />
    <Compile Include="$(MSBuildThisFileDirectory)Windows_UI_Xaml_Controls\GridTestsControl\Grid_Star_Auto_WithTextblock.xaml.cs" />
    <Compile Include="$(MSBuildThisFileDirectory)Windows_UI_Xaml_Controls\GridTestsControl\Grid_Style_Local_Override.xaml.cs" />
    <Compile Include="$(MSBuildThisFileDirectory)Windows_UI_Xaml_Controls\GridTestsControl\Grid_Two_bottom_row_Auto__middle_col_auto.xaml.cs" />
    <Compile Include="$(MSBuildThisFileDirectory)Windows_UI_Xaml_Controls\GridTestsControl\Grid_with_attributed_string.xaml.cs" />
    <Compile Include="$(MSBuildThisFileDirectory)Windows_UI_Xaml_Controls\GridTestsControl\Grid_with_Fixed_Size.xaml.cs" />
    <Compile Include="$(MSBuildThisFileDirectory)Windows_UI_Xaml_Controls\GridTestsControl\Grid_with_MinWidth_MinHeight.xaml.cs" />
    <Compile Include="$(MSBuildThisFileDirectory)Windows_UI_Xaml_Controls\GridTestsControl\Grid_with_OutOfRange_Cells.xaml.cs" />
    <Compile Include="$(MSBuildThisFileDirectory)Windows_UI_Xaml_Controls\GridTestsControl\Grid_with_Stack_Panel_and_Trimming.xaml.cs" />
    <Compile Include="$(MSBuildThisFileDirectory)Windows_UI_Xaml_Controls\GridTestsControl\Grid_with_TextBlock_VerticalAlignment.xaml.cs" />
    <Compile Include="$(MSBuildThisFileDirectory)Windows_UI_Xaml_Controls\GridTestsControl\Grid_with_Text_HorizontalAlignment_With_Margin.xaml.cs" />
    <Compile Include="$(MSBuildThisFileDirectory)Windows_UI_Xaml_Controls\GridTestsControl\Grid_with_Text_VerticalAlignment_With_Margin.xaml.cs" />
    <Compile Include="$(MSBuildThisFileDirectory)Windows_UI_Xaml_Controls\GridTestsControl\Grid_with_three_UserControl_With_5_Margin.xaml.cs" />
    <Compile Include="$(MSBuildThisFileDirectory)Windows_UI_Xaml_Controls\GridTestsControl\Grid_with_UILabel_TextAlignmentVertical_Bottom.xaml.cs" />
    <Compile Include="$(MSBuildThisFileDirectory)Windows_UI_Xaml_Controls\GridTestsControl\Grid_with_UserControlMargin.xaml.cs" />
    <Compile Include="$(MSBuildThisFileDirectory)Windows_UI_Xaml_Controls\GridTestsControl\Grid_with_UserControl_HorizonalAlignment.xaml.cs" />
    <Compile Include="$(MSBuildThisFileDirectory)Windows_UI_Xaml_Controls\GridTestsControl\Grid_with_UserControl_VerticalAlignment_Fixed_Height.xaml.cs" />
    <Compile Include="$(MSBuildThisFileDirectory)Windows_UI_Xaml_Controls\GridTestsControl\Grid_with_UserControl_VerticalAlignment_Variable_Height.xaml.cs" />
    <Compile Include="$(MSBuildThisFileDirectory)Windows_UI_Xaml_Controls\GridTestsControl\Grid_with_UserControl_VerticalAlignment_Variable_Width.xaml.cs" />
    <Compile Include="$(MSBuildThisFileDirectory)Windows_UI_Xaml_Controls\GridTestsControl\Quadrant_absolute_split.xaml.cs" />
    <Compile Include="$(MSBuildThisFileDirectory)Windows_UI_Xaml_Controls\GridTestsControl\Quadrant_all_100.xaml.cs" />
    <Compile Include="$(MSBuildThisFileDirectory)Windows_UI_Xaml_Controls\GridTestsControl\Quadrant_even_split.xaml.cs" />
    <Compile Include="$(MSBuildThisFileDirectory)Windows_UI_Xaml_Controls\GridTestsControl\Quadrant_uneven_split.xaml.cs" />
    <Compile Include="$(MSBuildThisFileDirectory)Windows_UI_Xaml_Controls\GridTestsControl\Quad_column_progressing_split.xaml.cs" />
    <Compile Include="$(MSBuildThisFileDirectory)Windows_UI_Xaml_Controls\GridTestsControl\Simpletwocolumnsplitgrid.xaml.cs" />
    <Compile Include="$(MSBuildThisFileDirectory)Windows_UI_Xaml_Controls\ImageTests\Image_Stretch_Alignment_Bigger.xaml.cs">
      <DependentUpon>Image_Stretch_Alignment_Bigger.xaml</DependentUpon>
    </Compile>
    <Compile Include="$(MSBuildThisFileDirectory)Windows_UI_Xaml_Controls\ImageTests\Image_Stretch_Alignment_Equal.xaml.cs">
      <DependentUpon>Image_Stretch_Alignment_Equal.xaml</DependentUpon>
    </Compile>
    <Compile Include="$(MSBuildThisFileDirectory)Windows_UI_Xaml_Controls\ImageTests\Image_Stretch_Alignment_Smaller.xaml.cs">
      <DependentUpon>Image_Stretch_Alignment_Smaller.xaml</DependentUpon>
    </Compile>
    <Compile Include="$(MSBuildThisFileDirectory)Windows_UI_Xaml_Controls\ImageTests\Image_Stretch_Alignment_Taller.xaml.cs">
      <DependentUpon>Image_Stretch_Alignment_Taller.xaml</DependentUpon>
    </Compile>
    <Compile Include="$(MSBuildThisFileDirectory)Windows_UI_Xaml_Controls\ImageTests\Image_Stretch_Alignment_Wider.xaml.cs">
      <DependentUpon>Image_Stretch_Alignment_Wider.xaml</DependentUpon>
    </Compile>
    <Compile Include="$(MSBuildThisFileDirectory)Windows_UI_Xaml_Controls\ImageTests\Image_Stretch_Full_Taller.xaml.cs">
      <DependentUpon>Image_Stretch_Full_Taller.xaml</DependentUpon>
    </Compile>
    <Compile Include="$(MSBuildThisFileDirectory)Windows_UI_Xaml_Controls\ImageTests\Image_Stretch_Full_Wider.xaml.cs">
      <DependentUpon>Image_Stretch_Full_Wider.xaml</DependentUpon>
    </Compile>
    <Compile Include="$(MSBuildThisFileDirectory)Windows_UI_Xaml_Controls\ListView\ListView_Aligned_Left.xaml.cs">
      <DependentUpon>ListView_Aligned_Left.xaml</DependentUpon>
    </Compile>
    <Compile Include="$(MSBuildThisFileDirectory)Windows_UI_Xaml_Controls\ListView\ListView_Inside_ListView.xaml.cs">
      <DependentUpon>ListView_Inside_ListView.xaml</DependentUpon>
    </Compile>
    <Compile Include="$(MSBuildThisFileDirectory)Windows_UI_Xaml_Controls\ListView\HorizontalListViewGrouped.xaml.cs">
      <DependentUpon>HorizontalListViewGrouped.xaml</DependentUpon>
    </Compile>
    <Compile Include="$(MSBuildThisFileDirectory)Windows_UI_Xaml_Controls\ListView\ListViewEmptyGroups.xaml.cs">
      <DependentUpon>ListViewEmptyGroups.xaml</DependentUpon>
    </Compile>
    <Compile Include="$(MSBuildThisFileDirectory)Windows_UI_Xaml_Controls\ListView\ListViewGrouped.xaml.cs">
      <DependentUpon>ListViewGrouped.xaml</DependentUpon>
    </Compile>
    <Compile Include="$(MSBuildThisFileDirectory)Windows_UI_Xaml_Controls\ListView\ListViewGroupedChanging.xaml.cs">
      <DependentUpon>ListViewGroupedChanging.xaml</DependentUpon>
    </Compile>
    <Compile Include="$(MSBuildThisFileDirectory)Windows_UI_Xaml_Controls\ListView\ListViewGroupedEmpty.xaml.cs">
      <DependentUpon>ListViewGroupedEmpty.xaml</DependentUpon>
    </Compile>
    <Compile Include="$(MSBuildThisFileDirectory)Windows_UI_Xaml_Controls\ListView\ListViewGroupedEmptyHeader.xaml.cs">
      <DependentUpon>ListViewGroupedEmptyHeader.xaml</DependentUpon>
    </Compile>
    <Compile Include="$(MSBuildThisFileDirectory)Windows_UI_Xaml_Controls\ListView\ListViewGroupedLarge.xaml.cs">
      <DependentUpon>ListViewGroupedLarge.xaml</DependentUpon>
    </Compile>
    <Compile Include="$(MSBuildThisFileDirectory)Windows_UI_Xaml_Controls\ListView\ListViewGroupedLargeLegacy.xaml.cs" />
    <Compile Include="$(MSBuildThisFileDirectory)Windows_UI_Xaml_Controls\ListView\ListViewGroupedVariableHeightComplexTemplate.xaml.cs">
      <DependentUpon>ListViewGroupedVariableHeightComplexTemplate.xaml</DependentUpon>
    </Compile>
    <Compile Include="$(MSBuildThisFileDirectory)Windows_UI_Xaml_Controls\ListView\ListViewGrouped_ItemContainerStyleSelector.xaml.cs">
      <DependentUpon>ListViewGrouped_ItemContainerStyleSelector.xaml</DependentUpon>
    </Compile>
    <Compile Include="$(MSBuildThisFileDirectory)Windows_UI_Xaml_Controls\ListView\ListViewResizableText.xaml.cs">
      <DependentUpon>ListViewResizableText.xaml</DependentUpon>
    </Compile>
    <Compile Include="$(MSBuildThisFileDirectory)Windows_UI_Xaml_Controls\ListView\ListView_DataContext_Propagation.xaml.cs" />
    <Compile Include="$(MSBuildThisFileDirectory)Windows_UI_Xaml_Controls\ListView\ListView_Infinite_Breadth.xaml.cs">
      <DependentUpon>ListView_Infinite_Breadth.xaml</DependentUpon>
    </Compile>
    <Compile Include="$(MSBuildThisFileDirectory)Windows_UI_Xaml_Controls\ListView\ListView_ItemTemplateSelector_And_ItemContainerStyleSelector.xaml.cs">
      <DependentUpon>ListView_ItemTemplateSelector_And_ItemContainerStyleSelector.xaml</DependentUpon>
    </Compile>
    <Compile Include="$(MSBuildThisFileDirectory)Windows_UI_Xaml_Controls\ListView\ListView_OwnContainer_Virtualized.xaml.cs" />
    <Compile Include="$(MSBuildThisFileDirectory)Windows_UI_Xaml_Controls\ListView\ListView_TextBox.xaml.cs">
      <DependentUpon>ListView_TextBox.xaml</DependentUpon>
    </Compile>
    <Compile Include="$(MSBuildThisFileDirectory)Windows_UI_Xaml_Controls\ListView\ListView_TransformsOnList.xaml.cs">
      <DependentUpon>ListView_TransformsOnList.xaml</DependentUpon>
    </Compile>
    <Compile Include="$(MSBuildThisFileDirectory)Windows_UI_Xaml_Controls\ListView\ListView_WithFlipView.xaml.cs">
      <DependentUpon>ListView_WithFlipView.xaml</DependentUpon>
    </Compile>
    <Compile Include="$(MSBuildThisFileDirectory)Windows_UI_Xaml_Controls\ListView\ListView_Explicit_Items.xaml.cs">
      <DependentUpon>ListView_Explicit_Items.xaml</DependentUpon>
    </Compile>
    <Compile Include="$(MSBuildThisFileDirectory)Windows_UI_Xaml_Controls\ListView\ParallaxListView\ParallaxListView.cs" />
    <Compile Include="$(MSBuildThisFileDirectory)Windows_UI_Xaml_Controls\ListView\RandomDataTemplateSelector.cs" />
    <Compile Include="$(MSBuildThisFileDirectory)Windows_UI_Xaml_Controls\MapPresenter\MapControl.xaml.cs">
      <DependentUpon>MapControl.xaml</DependentUpon>
    </Compile>
    <Compile Include="$(MSBuildThisFileDirectory)Windows_UI_Xaml_Controls\MediaPlayerElement\MediaPlayerElement_3gp_Extension.xaml.cs">
      <DependentUpon>MediaPlayerElement_3gp_Extension.xaml</DependentUpon>
    </Compile>
    <Compile Include="$(MSBuildThisFileDirectory)Windows_UI_Xaml_Controls\MediaPlayerElement\MediaPlayerElement_Avi_Extension.xaml.cs">
      <DependentUpon>MediaPlayerElement_Avi_Extension.xaml</DependentUpon>
    </Compile>
    <Compile Include="$(MSBuildThisFileDirectory)Windows_UI_Xaml_Controls\MediaPlayerElement\MediaPlayerElement_Flv_Extension.xaml.cs">
      <DependentUpon>MediaPlayerElement_Flv_Extension.xaml</DependentUpon>
    </Compile>
    <Compile Include="$(MSBuildThisFileDirectory)Windows_UI_Xaml_Controls\MediaPlayerElement\MediaPlayerElement_Full.xaml.cs">
      <DependentUpon>MediaPlayerElement_Full.xaml</DependentUpon>
    </Compile>
    <Compile Include="$(MSBuildThisFileDirectory)Windows_UI_Xaml_Controls\MediaPlayerElement\MediaPlayerElement_Minimal.xaml.cs">
      <DependentUpon>MediaPlayerElement_Minimal.xaml</DependentUpon>
    </Compile>
    <Compile Include="$(MSBuildThisFileDirectory)Windows_UI_Xaml_Controls\MediaPlayerElement\MediaPlayerElement_Stretch_Fill.xaml.cs">
      <DependentUpon>MediaPlayerElement_Stretch_Fill.xaml</DependentUpon>
    </Compile>
    <Compile Include="$(MSBuildThisFileDirectory)Windows_UI_Xaml_Controls\MenuBarTests\SimpleMenuBar.xaml.cs" />
    <Compile Include="$(MSBuildThisFileDirectory)Windows_UI_Xaml_Controls\Models\ChatBoxViewModel.cs" />
    <Compile Include="$(MSBuildThisFileDirectory)Windows_UI_Xaml_Controls\MediaPlayerElement\MediaPlayerElement_Mkv_Extension.xaml.cs">
      <DependentUpon>MediaPlayerElement_Mkv_Extension.xaml</DependentUpon>
    </Compile>
    <Compile Include="$(MSBuildThisFileDirectory)Windows_UI_Xaml_Controls\MediaPlayerElement\MediaPlayerElement_Mov_Extension.xaml.cs">
      <DependentUpon>MediaPlayerElement_Mov_Extension.xaml</DependentUpon>
    </Compile>
    <Compile Include="$(MSBuildThisFileDirectory)Windows_UI_Xaml_Controls\MediaPlayerElement\MediaPlayerElement_Ogg_Extension.xaml.cs">
      <DependentUpon>MediaPlayerElement_Ogg_Extension.xaml</DependentUpon>
    </Compile>
    <Compile Include="$(MSBuildThisFileDirectory)Windows_UI_Xaml_Controls\MediaPlayerElement\MediaPlayerElement_Original.xaml.cs">
      <DependentUpon>MediaPlayerElement_Original.xaml</DependentUpon>
    </Compile>
    <Compile Include="$(MSBuildThisFileDirectory)Windows_UI_Xaml_Controls\DatePicker\Models\DatePickerViewModel.cs" />
    <Compile Include="$(MSBuildThisFileDirectory)Windows_UI_Xaml_Controls\Models\DateTimePickerViewModel.cs" />
    <Compile Include="$(MSBuildThisFileDirectory)Windows_UI_Xaml_Controls\Models\ListViewWithFlipViewViewModel.cs" />
    <Compile Include="$(MSBuildThisFileDirectory)Windows_UI_Xaml_Controls\Models\StringKeyTemplateSelector.cs" />
    <Compile Include="$(MSBuildThisFileDirectory)Windows_UI_Xaml_Controls\ComboBox\ComboBox_ComboBoxItem_Selection.xaml.cs">
      <DependentUpon>ComboBox_ComboBoxItem_Selection.xaml</DependentUpon>
    </Compile>
    <Compile Include="$(MSBuildThisFileDirectory)Windows_UI_Xaml_Controls\ComboBox\ComboBox_Corners.xaml.cs">
      <DependentUpon>ComboBox_Corners.xaml</DependentUpon>
    </Compile>
    <Compile Include="$(MSBuildThisFileDirectory)Windows_UI_Xaml_Controls\ComboBox\ComboBox_DisplayMemberPath.xaml.cs">
      <DependentUpon>ComboBox_DisplayMemberPath.xaml</DependentUpon>
    </Compile>
    <Compile Include="$(MSBuildThisFileDirectory)Windows_UI_Xaml_Controls\ComboBox\ComboBox_DropDownWidth.xaml.cs">
      <DependentUpon>ComboBox_DropDownWidth.xaml</DependentUpon>
    </Compile>
    <Compile Include="$(MSBuildThisFileDirectory)Windows_UI_Xaml_Controls\ComboBox\ComboBox_Empty.xaml.cs">
      <DependentUpon>ComboBox_Empty.xaml</DependentUpon>
    </Compile>
    <Compile Include="$(MSBuildThisFileDirectory)Windows_UI_Xaml_Controls\ComboBox\ComboBox_Header.xaml.cs">
      <DependentUpon>ComboBox_Header.xaml</DependentUpon>
    </Compile>
    <Compile Include="$(MSBuildThisFileDirectory)Windows_UI_Xaml_Controls\ComboBox\ComboBox_ItemsSource.xaml.cs">
      <DependentUpon>ComboBox_ItemsSource.xaml</DependentUpon>
    </Compile>
    <Compile Include="$(MSBuildThisFileDirectory)Windows_UI_Xaml_Controls\ComboBox\ComboBox_Legacy.xaml.cs">
      <DependentUpon>ComboBox_Legacy.xaml</DependentUpon>
    </Compile>
    <Compile Include="$(MSBuildThisFileDirectory)Windows_UI_Xaml_Controls\ComboBox\ComboBox_NativePopup.xaml.cs">
      <DependentUpon>ComboBox_NativePopup.xaml</DependentUpon>
    </Compile>
    <Compile Include="$(MSBuildThisFileDirectory)Windows_UI_Xaml_Controls\ComboBox\ComboBox_Picker.xaml.cs">
      <DependentUpon>ComboBox_Picker.xaml</DependentUpon>
    </Compile>
    <Compile Include="$(MSBuildThisFileDirectory)Windows_UI_Xaml_Controls\ComboBox\ComboBox_PlaceholderText.xaml.cs">
      <DependentUpon>ComboBox_PlaceholderText.xaml</DependentUpon>
    </Compile>
    <Compile Include="$(MSBuildThisFileDirectory)Windows_UI_Xaml_Controls\ComboBox\ComboBox_Popover.xaml.cs">
      <DependentUpon>ComboBox_Popover.xaml</DependentUpon>
    </Compile>
    <Compile Include="$(MSBuildThisFileDirectory)Windows_UI_Xaml_Controls\ComboBox\ComboBox_ScrollViewer.xaml.cs">
      <DependentUpon>ComboBox_ScrollViewer.xaml</DependentUpon>
    </Compile>
    <Compile Include="$(MSBuildThisFileDirectory)Windows_UI_Xaml_Controls\ComboBox\ComboBox_SelectedItem.xaml.cs">
      <DependentUpon>ComboBox_SelectedItem.xaml</DependentUpon>
    </Compile>
    <Compile Include="$(MSBuildThisFileDirectory)Windows_UI_Xaml_Controls\ComboBox\ComboBox_With_ItemContainerStyle.xaml.cs">
      <DependentUpon>ComboBox_With_ItemContainerStyle.xaml</DependentUpon>
    </Compile>
    <Compile Include="$(MSBuildThisFileDirectory)Windows_UI_Xaml_Controls\ComboBox\ComboBox_With_ItemTemplate.xaml.cs">
      <DependentUpon>ComboBox_With_ItemTemplate.xaml</DependentUpon>
    </Compile>
    <Compile Include="$(MSBuildThisFileDirectory)Windows_UI_Xaml_Controls\ListView\ListView_DataTemplateSelector.xaml.cs">
      <DependentUpon>ListView_DataTemplateSelector.xaml</DependentUpon>
    </Compile>
    <Compile Include="$(MSBuildThisFileDirectory)Windows_UI_Xaml_Controls\Models\ComboBoxViewModel.cs" />
    <Compile Include="$(MSBuildThisFileDirectory)Windows_UI_Xaml_Controls\Models\ImageListViewViewModel.cs" />
    <Compile Include="$(MSBuildThisFileDirectory)Windows_UI_Xaml_Controls\Models\ListViewGroupedViewModel.cs" />
    <Compile Include="$(MSBuildThisFileDirectory)Windows_UI_Xaml_Controls\Models\ListViewRefreshTemplateViewModel.cs" />
    <Compile Include="$(MSBuildThisFileDirectory)Windows_UI_Xaml_Controls\Models\ListViewSelectionsViewModel.cs" />
    <Compile Include="$(MSBuildThisFileDirectory)Windows_UI_Xaml_Controls\Models\ListViewViewModel.cs" />
    <Compile Include="$(MSBuildThisFileDirectory)Windows_UI_Xaml_Controls\ComboBox\Picker_Resizable.xaml.cs">
      <DependentUpon>Picker_Resizable.xaml</DependentUpon>
    </Compile>
    <Compile Include="$(MSBuildThisFileDirectory)Windows_UI_Xaml_Controls\ImageTests\Models\ImageWithLateSourceViewModel.cs" />
    <Compile Include="$(MSBuildThisFileDirectory)Windows_UI_Xaml_Controls\Models\TextBlockViewModel.cs" />
    <Compile Include="$(MSBuildThisFileDirectory)Windows_UI_Xaml_Controls\TimePicker\Model\TimePickerViewModel.cs" />
    <Compile Include="$(MSBuildThisFileDirectory)Windows_UI_Xaml_Controls\Models\TwoLevelListItem.cs" />
    <Compile Include="$(MSBuildThisFileDirectory)Windows_UI_Xaml_Controls\NavigationViewTests\NavigationView_TopNavigation.xaml.cs" />
    <Compile Include="$(MSBuildThisFileDirectory)Windows_UI_Xaml_Controls\Pivot\PivotSimpleTest.xaml.cs" />
    <Compile Include="$(MSBuildThisFileDirectory)Windows_UI_Xaml_Controls\Popup\MessageDialog.xaml.cs" />
    <Compile Include="$(MSBuildThisFileDirectory)Windows_UI_Xaml_Controls\Popup\Popup_Automated.xaml.cs" />
    <Compile Include="$(MSBuildThisFileDirectory)Windows_UI_Xaml_Controls\Popup\Popup_LightDismiss.xaml.cs" />
    <Compile Include="$(MSBuildThisFileDirectory)Windows_UI_Xaml_Controls\Popup\Popup_Simple.xaml.cs" />
    <Compile Include="$(MSBuildThisFileDirectory)Windows_UI_Xaml_Controls\Progress\ProgressRing.xaml.cs">
      <DependentUpon>ProgressRing.xaml</DependentUpon>
    </Compile>
    <Compile Include="$(MSBuildThisFileDirectory)Windows_UI_Xaml_Controls\RadioButtonTests\RadioButton_IsEnabled_Automated.xaml.cs" />
    <Compile Include="$(MSBuildThisFileDirectory)Windows_UI_Xaml_Controls\ScrollViewerTests\Hosted_ScrollViewer.xaml.cs">
      <DependentUpon>Hosted_ScrollViewer.xaml</DependentUpon>
    </Compile>
    <Compile Include="$(MSBuildThisFileDirectory)Windows_UI_Xaml_Controls\ScrollViewerTests\ScrollViewer_Options.xaml.cs" />
    <Compile Include="$(MSBuildThisFileDirectory)Windows_UI_Xaml_Controls\ScrollViewerTests\ScrollViewer_Transforms.xaml.cs">
      <DependentUpon>ScrollViewer_Transforms.xaml</DependentUpon>
    </Compile>
    <Compile Include="$(MSBuildThisFileDirectory)Windows_UI_Xaml_Controls\Slider\Slider_Inside_ListViewHeader.xaml.cs">
      <DependentUpon>Slider_Inside_ListViewHeader.xaml</DependentUpon>
    </Compile>
    <Compile Include="$(MSBuildThisFileDirectory)Windows_UI_Xaml_Controls\Slider\SliderViewModel.cs" />
    <Compile Include="$(MSBuildThisFileDirectory)Windows_UI_Xaml_Controls\Slider\Slider_Features.xaml.cs">
      <DependentUpon>Slider_Features.xaml</DependentUpon>
    </Compile>
    <Compile Include="$(MSBuildThisFileDirectory)Windows_UI_Xaml_Controls\Slider\Slider_Frequency.xaml.cs">
      <DependentUpon>Slider_Frequency.xaml</DependentUpon>
    </Compile>
    <Compile Include="$(MSBuildThisFileDirectory)Windows_UI_Xaml_Controls\Slider\Slider_Inside_ScrollViewer.xaml.cs">
      <DependentUpon>Slider_Inside_ScrollViewer.xaml</DependentUpon>
    </Compile>
    <Compile Include="$(MSBuildThisFileDirectory)Windows_UI_Xaml_Controls\Slider\Slider_Simple.xaml.cs">
      <DependentUpon>Slider_Simple.xaml</DependentUpon>
    </Compile>
    <Compile Include="$(MSBuildThisFileDirectory)Windows_UI_Xaml_Controls\Slider\Slider_Styled.xaml.cs">
      <DependentUpon>Slider_Styled.xaml</DependentUpon>
    </Compile>
    <Compile Include="$(MSBuildThisFileDirectory)Windows_UI_Xaml_Controls\Slider\Slider_Transformed.xaml.cs" />
    <Compile Include="$(MSBuildThisFileDirectory)Windows_UI_Xaml_Controls\TextBlockControl\Attributed_text_FontSize_Changing.xaml.cs" />
    <Compile Include="$(MSBuildThisFileDirectory)Windows_UI_Xaml_Controls\TextBlockControl\Attributed_text_Simple.xaml.cs" />
    <Compile Include="$(MSBuildThisFileDirectory)Windows_UI_Xaml_Controls\TextBlockControl\Attributed_text_Simple_databound.xaml.cs" />
    <Compile Include="$(MSBuildThisFileDirectory)Windows_UI_Xaml_Controls\TextBlockControl\Attributed_text_Supserscript.xaml.cs" />
    <Compile Include="$(MSBuildThisFileDirectory)Windows_UI_Xaml_Controls\TextBlockControl\ForcedTextWithCarriageReturn_MaxLines_One.xaml.cs">
      <DependentUpon>ForcedTextWithCarriageReturn_MaxLines_One.xaml</DependentUpon>
    </Compile>
    <Compile Include="$(MSBuildThisFileDirectory)Windows_UI_Xaml_Controls\TextBlockControl\ForcedTextWithCarriageReturn_MaxLines_Two.xaml.cs">
      <DependentUpon>ForcedTextWithCarriageReturn_MaxLines_Two.xaml</DependentUpon>
    </Compile>
    <Compile Include="$(MSBuildThisFileDirectory)Windows_UI_Xaml_Controls\TextBlockControl\Progressing_TextBlock.xaml.cs" />
    <Compile Include="$(MSBuildThisFileDirectory)Windows_UI_Xaml_Controls\TextBlockControl\Progressing_TextBlock_with_inline_margin.xaml.cs" />
    <Compile Include="$(MSBuildThisFileDirectory)Windows_UI_Xaml_Controls\TextBlockControl\Progressing_TextBlock_with_margin.xaml.cs" />
    <Compile Include="$(MSBuildThisFileDirectory)Windows_UI_Xaml_Controls\TextBlockControl\SimpleText_MaxLines_One.xaml.cs" />
    <Compile Include="$(MSBuildThisFileDirectory)Windows_UI_Xaml_Controls\TextBlockControl\SimpleText_MaxLines_Two.xaml.cs" />
    <Compile Include="$(MSBuildThisFileDirectory)Windows_UI_Xaml_Controls\TextBlockControl\SimpleText_MaxLines_Two_with_Different_Fonts.xaml.cs" />
    <Compile Include="$(MSBuildThisFileDirectory)Windows_UI_Xaml_Controls\TextBlockControl\SimpleText_MaxLines_Two_With_Wrap.xaml.cs" />
    <Compile Include="$(MSBuildThisFileDirectory)Windows_UI_Xaml_Controls\TextBlockControl\SimpleText_MaxLines_Two_With_Wrap_And_Trim.xaml.cs" />
    <Compile Include="$(MSBuildThisFileDirectory)Windows_UI_Xaml_Controls\TextBlockControl\SimpleText_MaxWidth_NaN.xaml.cs" />
    <Compile Include="$(MSBuildThisFileDirectory)Windows_UI_Xaml_Controls\TextBlockControl\SimpleText_MaxWidth_Wrap.xaml.cs" />
    <Compile Include="$(MSBuildThisFileDirectory)Windows_UI_Xaml_Controls\TextBlockControl\Simple_Contrained_Horizontal_Center_Wrap.xaml.cs" />
    <Compile Include="$(MSBuildThisFileDirectory)Windows_UI_Xaml_Controls\TextBlockControl\Simple_Contrained_Horizontal_Center_Wrap2.xaml.cs" />
    <Compile Include="$(MSBuildThisFileDirectory)Windows_UI_Xaml_Controls\TextBlockControl\Simple_Text.xaml.cs" />
    <Compile Include="$(MSBuildThisFileDirectory)Windows_UI_Xaml_Controls\TextBlockControl\Simple_Text_Font_Weight_Bold.xaml.cs" />
    <Compile Include="$(MSBuildThisFileDirectory)Windows_UI_Xaml_Controls\TextBlockControl\TextBlockMultilineInStarStackPanel.xaml.cs" />
    <Compile Include="$(MSBuildThisFileDirectory)Windows_UI_Xaml_Controls\TextBlockControl\TextBlockSimpleContrainedHorizontalCenterWrap2.xaml.cs" />
    <Compile Include="$(MSBuildThisFileDirectory)Windows_UI_Xaml_Controls\TextBlockControl\TextBlockTimespan.xaml.cs" />
    <Compile Include="$(MSBuildThisFileDirectory)Windows_UI_Xaml_Controls\TextBlockControl\Textblocktimespancustomformat.xaml.cs" />
    <Compile Include="$(MSBuildThisFileDirectory)Windows_UI_Xaml_Controls\TextBlockControl\TextBlock_CharacterSpacing.xaml.cs" />
    <Compile Include="$(MSBuildThisFileDirectory)Windows_UI_Xaml_Controls\TextBlockControl\TextBlock_ConstrainedByContainer.xaml.cs" />
    <Compile Include="$(MSBuildThisFileDirectory)Windows_UI_Xaml_Controls\TextBlockControl\TextBlock_FixedWidth_With_DataBound_Run.xaml.cs" />
    <Compile Include="$(MSBuildThisFileDirectory)Windows_UI_Xaml_Controls\TextBlockControl\TextBlock_FontWeight.xaml.cs" />
    <Compile Include="$(MSBuildThisFileDirectory)Windows_UI_Xaml_Controls\TextBlockControl\TextBlock_Hyperlink.xaml.cs" />
    <Compile Include="$(MSBuildThisFileDirectory)Windows_UI_Xaml_Controls\TextBlockControl\TextBlock_Hyperlink_Touch.xaml.cs" />
    <Compile Include="$(MSBuildThisFileDirectory)Windows_UI_Xaml_Controls\TextBlockControl\TextBlock_Inlines_TemplatedParent.xaml.cs" />
    <Compile Include="$(MSBuildThisFileDirectory)Windows_UI_Xaml_Controls\TextBlockControl\TextBlock_LineHeight_Inlines.xaml.cs" />
    <Compile Include="$(MSBuildThisFileDirectory)Windows_UI_Xaml_Controls\TextBlockControl\TextBlock_LineHeight_Multiline.xaml.cs" />
    <Compile Include="$(MSBuildThisFileDirectory)Windows_UI_Xaml_Controls\TextBlockControl\TextBlock_LineHeight_TextAlignment.xaml.cs" />
    <Compile Include="$(MSBuildThisFileDirectory)Windows_UI_Xaml_Controls\TextBlockControl\TextBlock_LineHeight_TextTrimming.xaml.cs" />
    <Compile Include="$(MSBuildThisFileDirectory)Windows_UI_Xaml_Controls\TextBlockControl\TextBlock_MeasurePeformance.xaml.cs" />
    <Compile Include="$(MSBuildThisFileDirectory)Windows_UI_Xaml_Controls\TextBlockControl\TextBlock_Multiline_In_StarStackPanel.xaml.cs" />
    <Compile Include="$(MSBuildThisFileDirectory)Windows_UI_Xaml_Controls\TextBlockControl\TextBlock_Nested_Measure_With_Outer_Alignments.xaml.cs" />
    <Compile Include="$(MSBuildThisFileDirectory)Windows_UI_Xaml_Controls\TextBlockControl\TextBlock_Padding.xaml.cs" />
    <Compile Include="$(MSBuildThisFileDirectory)Windows_UI_Xaml_Controls\TextBlockControl\TextBlock_Progressing_Trim.xaml.cs" />
    <Compile Include="$(MSBuildThisFileDirectory)Windows_UI_Xaml_Controls\TextBlockControl\TextBlock_Run_Inheritance.xaml.cs" />
    <Compile Include="$(MSBuildThisFileDirectory)Windows_UI_Xaml_Controls\TextBlockControl\TextBlock_Span.xaml.cs" />
    <Compile Include="$(MSBuildThisFileDirectory)Windows_UI_Xaml_Controls\TextBlockControl\TextBlock_Special_Character.xaml.cs" />
    <Compile Include="$(MSBuildThisFileDirectory)Windows_UI_Xaml_Controls\TextBlockControl\TextBlock_Style_Inheritance.xaml.cs" />
    <Compile Include="$(MSBuildThisFileDirectory)Windows_UI_Xaml_Controls\TextBlockControl\TextBlock_TextAlignment.xaml.cs" />
    <Compile Include="$(MSBuildThisFileDirectory)Windows_UI_Xaml_Controls\TextBlockControl\TextBlock_TextTrimming_VerticalAlignment_Stretch.xaml.cs" />
    <Compile Include="$(MSBuildThisFileDirectory)Windows_UI_Xaml_Controls\TextBlockControl\TextBlock_UpdatePerformance.xaml.cs" />
    <Compile Include="$(MSBuildThisFileDirectory)Windows_UI_Xaml_Controls\TextBlockControl\TextBoxSizeChanging.xaml.cs" />
    <Compile Include="$(MSBuildThisFileDirectory)Windows_UI_Xaml_Controls\TextBlockControl\TextBoxSizeChangingInlines.xaml.cs" />
    <Compile Include="$(MSBuildThisFileDirectory)Windows_UI_Xaml_Controls\TextBlockControl\TextBox_Size_Changing.xaml.cs" />
    <Compile Include="$(MSBuildThisFileDirectory)Windows_UI_Xaml_Controls\TextBlockControl\TextBox_Size_Changing_Inlines.xaml.cs" />
    <Compile Include="$(MSBuildThisFileDirectory)Windows_UI_Xaml_Controls\TextBox\Input_InputScope_CurrencyAmount.xaml.cs" />
    <Compile Include="$(MSBuildThisFileDirectory)Windows_UI_Xaml_Controls\TextBox\Input_InputScope_Email.xaml.cs" />
    <Compile Include="$(MSBuildThisFileDirectory)Windows_UI_Xaml_Controls\TextBox\Input_InputScope_Number.xaml.cs" />
    <Compile Include="$(MSBuildThisFileDirectory)Windows_UI_Xaml_Controls\TextBox\Input_InputScope_PersonalFullName.xaml.cs" />
    <Compile Include="$(MSBuildThisFileDirectory)Windows_UI_Xaml_Controls\TextBox\Input_InputScope_PhoneNumber.xaml.cs" />
    <Compile Include="$(MSBuildThisFileDirectory)Windows_UI_Xaml_Controls\TextBox\Input_InputScope_Search.xaml.cs" />
    <Compile Include="$(MSBuildThisFileDirectory)Windows_UI_Xaml_Controls\TextBox\Input_InputScope_Url.xaml.cs" />
    <Compile Include="$(MSBuildThisFileDirectory)Windows_UI_Xaml_Controls\TextBox\Input_Multiline.xaml.cs" />
    <Compile Include="$(MSBuildThisFileDirectory)Windows_UI_Xaml_Controls\TextBox\Input_Multiline_AutoHeight.xaml.cs" />
    <Compile Include="$(MSBuildThisFileDirectory)Windows_UI_Xaml_Controls\TextBox\Input_PasswordBox.xaml.cs" />
    <Compile Include="$(MSBuildThisFileDirectory)Windows_UI_Xaml_Controls\TextBox\Input_Simple.xaml.cs" />
    <Compile Include="$(MSBuildThisFileDirectory)Windows_UI_Xaml_Controls\TextBox\Input_Test_InsideScrollerViewer_Automated.xaml.cs" />
    <Compile Include="$(MSBuildThisFileDirectory)Windows_UI_Xaml_Controls\TextBox\Input_Test_NoScrollViewer_Automated.xaml.cs" />
    <Compile Include="$(MSBuildThisFileDirectory)Windows_UI_Xaml_Controls\TextBox\Input_With_PlaceholderText.xaml.cs" />
    <Compile Include="$(MSBuildThisFileDirectory)Windows_UI_Xaml_Controls\TextBox\Multiline_TextBox_In_ScrollViewer.xaml.cs" />
    <Compile Include="$(MSBuildThisFileDirectory)Windows_UI_Xaml_Controls\TextBox\PasswordBox_Header_PlaceholderText.xaml.cs" />
    <Compile Include="$(MSBuildThisFileDirectory)Windows_UI_Xaml_Controls\TextBox\PasswordBox_InputScope_NumericPin.xaml.cs" />
    <Compile Include="$(MSBuildThisFileDirectory)Windows_UI_Xaml_Controls\TextBox\PasswordBox_Simple.xaml.cs" />
    <Compile Include="$(MSBuildThisFileDirectory)Windows_UI_Xaml_Controls\TextBox\TextBoxPadding.xaml.cs" />
    <Compile Include="$(MSBuildThisFileDirectory)Windows_UI_Xaml_Controls\TextBox\TextBoxViewModel.cs" />
    <Compile Include="$(MSBuildThisFileDirectory)Windows_UI_Xaml_Controls\TextBox\TextBox_DefaultTextBoxStyle.xaml.cs" />
    <Compile Include="$(MSBuildThisFileDirectory)Windows_UI_Xaml_Controls\TextBox\TextBox_DeleteButton.xaml.cs" />
    <Compile Include="$(MSBuildThisFileDirectory)Windows_UI_Xaml_Controls\TextBox\TextBox_Disabled_State.xaml.cs" />
    <Compile Include="$(MSBuildThisFileDirectory)Windows_UI_Xaml_Controls\TextBox\TextBox_Focus.xaml.cs" />
    <Compile Include="$(MSBuildThisFileDirectory)Windows_UI_Xaml_Controls\TextBox\TextBox_Foreground.xaml.cs" />
    <Compile Include="$(MSBuildThisFileDirectory)Windows_UI_Xaml_Controls\TextBox\TextBox_Header.xaml.cs" />
    <Compile Include="$(MSBuildThisFileDirectory)Windows_UI_Xaml_Controls\TextBox\TextBox_HorizontalAlignment.xaml.cs" />
    <Compile Include="$(MSBuildThisFileDirectory)Windows_UI_Xaml_Controls\TextBox\TextBox_IsReadOnly.xaml.cs">
      <DependentUpon>TextBox_IsReadOnly.xaml</DependentUpon>
    </Compile>
    <Compile Include="$(MSBuildThisFileDirectory)Windows_UI_Xaml_Controls\TextBox\Textbox_Keyboard_AutoFocus.xaml.cs" />
    <Compile Include="$(MSBuildThisFileDirectory)Windows_UI_Xaml_Controls\TextBox\TextBox_Keyboard_Dismiss.xaml.cs" />
    <Compile Include="$(MSBuildThisFileDirectory)Windows_UI_Xaml_Controls\TextBox\TextBox_Padding_In_ScrollViewer.xaml.cs" />
    <Compile Include="$(MSBuildThisFileDirectory)Windows_UI_Xaml_Controls\TextBox\TextBox_Padding_In_Style.xaml.cs" />
    <Compile Include="$(MSBuildThisFileDirectory)Windows_UI_Xaml_Controls\TextBox\TextBox_Padding_Unused_In_Style.xaml.cs" />
    <Compile Include="$(MSBuildThisFileDirectory)Windows_UI_Xaml_Controls\TextBox\TextBox_Selection.xaml.cs" />
    <Compile Include="$(MSBuildThisFileDirectory)Windows_UI_Xaml_Controls\TextBox\TextBox_Simple.xaml.cs" />
    <Compile Include="$(MSBuildThisFileDirectory)Windows_UI_Xaml_Controls\TextBox\TextBox_TextAlignment.xaml.cs" />
    <Compile Include="$(MSBuildThisFileDirectory)Windows_UI_Xaml_Controls\TextBox\TextBox_TextProperty.xaml.cs" />
    <Compile Include="$(MSBuildThisFileDirectory)Windows_UI_Xaml_Controls\TextBox\TextKeyboardDismissViewModel.cs" />
    <Compile Include="$(MSBuildThisFileDirectory)Windows_UI_Xaml_Controls\TextBox\TextBox_TextChanged.xaml.cs">
      <DependentUpon>TextBox_TextChanged.xaml</DependentUpon>
    </Compile>
    <Compile Include="$(MSBuildThisFileDirectory)Windows_UI_Xaml_Controls\TimePicker\Sample2.xaml.cs">
      <DependentUpon>Sample2.xaml</DependentUpon>
    </Compile>
    <Compile Include="$(MSBuildThisFileDirectory)Windows_UI_Xaml_Controls\TimePicker\Sample1.xaml.cs">
      <DependentUpon>Sample1.xaml</DependentUpon>
    </Compile>
    <Compile Include="$(MSBuildThisFileDirectory)Windows_UI_Xaml_Controls\ListView\DelayedImagePresenter\DelayedImagePresenter.cs" />
    <Compile Include="$(MSBuildThisFileDirectory)Windows_UI_Xaml_Controls\ListView\HorizontalListViewImage.xaml.cs">
      <DependentUpon>HorizontalListViewImage.xaml</DependentUpon>
    </Compile>
    <Compile Include="$(MSBuildThisFileDirectory)Windows_UI_Xaml_Controls\ListView\HorizontalListViewTest.xaml.cs">
      <DependentUpon>HorizontalListViewTest.xaml</DependentUpon>
    </Compile>
    <Compile Include="$(MSBuildThisFileDirectory)Windows_UI_Xaml_Controls\ListView\HorizontalListView_Padding.xaml.cs">
      <DependentUpon>HorizontalListView_Padding.xaml</DependentUpon>
    </Compile>
    <Compile Include="$(MSBuildThisFileDirectory)Windows_UI_Xaml_Controls\ListView\HorizontalListView_Templates.xaml.cs">
      <DependentUpon>HorizontalListView_Templates.xaml</DependentUpon>
    </Compile>
    <Compile Include="$(MSBuildThisFileDirectory)Windows_UI_Xaml_Controls\ListView\IndexAwareItemContainerStyleSelector.cs" />
    <Compile Include="$(MSBuildThisFileDirectory)Windows_UI_Xaml_Controls\ListView\ListViewBringIntoViewSelectedItemBehavior.cs" />
    <Compile Include="$(MSBuildThisFileDirectory)Windows_UI_Xaml_Controls\ListView\ListViewChangeHeight.xaml.cs">
      <DependentUpon>ListViewChangeHeight.xaml</DependentUpon>
    </Compile>
    <Compile Include="$(MSBuildThisFileDirectory)Windows_UI_Xaml_Controls\ListView\ListViewChangeView.xaml.cs">
      <DependentUpon>ListViewChangeView.xaml</DependentUpon>
    </Compile>
    <Compile Include="$(MSBuildThisFileDirectory)Windows_UI_Xaml_Controls\ListView\ListViewChangeViewArbitrary.xaml.cs">
      <DependentUpon>ListViewChangeViewArbitrary.xaml</DependentUpon>
    </Compile>
    <Compile Include="$(MSBuildThisFileDirectory)Windows_UI_Xaml_Controls\ListView\ListViewContainerFromItem.xaml.cs">
      <DependentUpon>ListViewContainerFromItem.xaml</DependentUpon>
    </Compile>
    <Compile Include="$(MSBuildThisFileDirectory)Windows_UI_Xaml_Controls\ListView\ListViewDynamicOrientation.xaml.cs">
      <DependentUpon>ListViewDynamicOrientation.xaml</DependentUpon>
    </Compile>
    <Compile Include="$(MSBuildThisFileDirectory)Windows_UI_Xaml_Controls\ListView\ListViewEmptyItemLong.xaml.cs">
      <DependentUpon>ListViewEmptyItemLong.xaml</DependentUpon>
    </Compile>
    <Compile Include="$(MSBuildThisFileDirectory)Windows_UI_Xaml_Controls\ListView\ListViewFirstVisibleIndex.xaml.cs">
      <DependentUpon>ListViewFirstVisibleIndex.xaml</DependentUpon>
    </Compile>
    <Compile Include="$(MSBuildThisFileDirectory)Windows_UI_Xaml_Controls\ListView\ListViewHeaderFooterOnly.xaml.cs">
      <DependentUpon>ListViewHeaderFooterOnly.xaml</DependentUpon>
    </Compile>
    <Compile Include="$(MSBuildThisFileDirectory)Windows_UI_Xaml_Controls\ListView\ListViewHeaderFooter_ImplicitlyBinded.xaml.cs">
      <DependentUpon>ListViewHeaderFooter_ImplicitlyBinded.xaml</DependentUpon>
    </Compile>
    <Compile Include="$(MSBuildThisFileDirectory)Windows_UI_Xaml_Controls\ListView\ListViewHeaderImage.xaml.cs">
      <DependentUpon>ListViewHeaderImage.xaml</DependentUpon>
    </Compile>
    <Compile Include="$(MSBuildThisFileDirectory)Windows_UI_Xaml_Controls\ListView\ListViewHeaderUpdate.xaml.cs">
      <DependentUpon>ListViewHeaderUpdate.xaml</DependentUpon>
    </Compile>
    <Compile Include="$(MSBuildThisFileDirectory)Windows_UI_Xaml_Controls\ListView\ListViewIncrementalLoading.xaml.cs">
      <DependentUpon>ListViewIncrementalLoading.xaml</DependentUpon>
    </Compile>
    <Compile Include="$(MSBuildThisFileDirectory)Windows_UI_Xaml_Controls\ListView\ListViewItem_PressedState.xaml.cs">
      <DependentUpon>ListViewItem_PressedState.xaml</DependentUpon>
    </Compile>
    <Compile Include="$(MSBuildThisFileDirectory)Windows_UI_Xaml_Controls\ListView\ListViewLarge.xaml.cs">
      <DependentUpon>ListViewLarge.xaml</DependentUpon>
    </Compile>
    <Compile Include="$(MSBuildThisFileDirectory)Windows_UI_Xaml_Controls\ListView\ListViewLargeHeader.xaml.cs">
      <DependentUpon>ListViewLargeHeader.xaml</DependentUpon>
    </Compile>
    <Compile Include="$(MSBuildThisFileDirectory)Windows_UI_Xaml_Controls\ListView\ListViewLargeLegacy.xaml.cs">
      <DependentUpon>ListViewLargeLegacy.xaml</DependentUpon>
    </Compile>
    <Compile Include="$(MSBuildThisFileDirectory)Windows_UI_Xaml_Controls\ListView\ListViewLegacy.xaml.cs">
      <DependentUpon>ListViewLegacy.xaml</DependentUpon>
    </Compile>
    <Compile Include="$(MSBuildThisFileDirectory)Windows_UI_Xaml_Controls\ListView\ListViewMarginTest.xaml.cs">
      <DependentUpon>ListViewMarginTest.xaml</DependentUpon>
    </Compile>
    <Compile Include="$(MSBuildThisFileDirectory)Windows_UI_Xaml_Controls\ListView\ListViewResizable.xaml.cs">
      <DependentUpon>ListViewResizable.xaml</DependentUpon>
    </Compile>
    <Compile Include="$(MSBuildThisFileDirectory)Windows_UI_Xaml_Controls\ListView\ListViewScrollIntoViewSnapPoints.xaml.cs">
      <DependentUpon>ListViewScrollIntoViewSnapPoints.xaml</DependentUpon>
    </Compile>
    <Compile Include="$(MSBuildThisFileDirectory)Windows_UI_Xaml_Controls\ListView\ListViewSelectedItems.xaml.cs">
      <DependentUpon>ListViewSelectedItems.xaml</DependentUpon>
    </Compile>
    <Compile Include="$(MSBuildThisFileDirectory)Windows_UI_Xaml_Controls\ListView\ListViewSnapPointsMandatorySingle.xaml.cs">
      <DependentUpon>ListViewSnapPointsMandatorySingle.xaml</DependentUpon>
    </Compile>
    <Compile Include="$(MSBuildThisFileDirectory)Windows_UI_Xaml_Controls\ListView\ListViewStackPanel.xaml.cs">
      <DependentUpon>ListViewStackPanel.xaml</DependentUpon>
    </Compile>
    <Compile Include="$(MSBuildThisFileDirectory)Windows_UI_Xaml_Controls\ListView\ListViewVariableHeightButton.xaml.cs">
      <DependentUpon>ListViewVariableHeightButton.xaml</DependentUpon>
    </Compile>
    <Compile Include="$(MSBuildThisFileDirectory)Windows_UI_Xaml_Controls\ListView\ListViewVariableHeightComplexTemplate.xaml.cs">
      <DependentUpon>ListViewVariableHeightComplexTemplate.xaml</DependentUpon>
    </Compile>
    <Compile Include="$(MSBuildThisFileDirectory)Windows_UI_Xaml_Controls\ListView\ListViewVariableItemHeight.xaml.cs">
      <DependentUpon>ListViewVariableItemHeight.xaml</DependentUpon>
    </Compile>
    <Compile Include="$(MSBuildThisFileDirectory)Windows_UI_Xaml_Controls\ListView\ListViewVariableItemHeightLong.xaml.cs">
      <DependentUpon>ListViewVariableItemHeightLong.xaml</DependentUpon>
    </Compile>
    <Compile Include="$(MSBuildThisFileDirectory)Windows_UI_Xaml_Controls\ListView\ListViewWithinScollViewer.xaml.cs">
      <DependentUpon>ListViewWithinScollViewer.xaml</DependentUpon>
    </Compile>
    <Compile Include="$(MSBuildThisFileDirectory)Windows_UI_Xaml_Controls\ListView\ListView_BoundSelectedItem.xaml.cs">
      <DependentUpon>ListView_BoundSelectedItem.xaml</DependentUpon>
    </Compile>
    <Compile Include="$(MSBuildThisFileDirectory)Windows_UI_Xaml_Controls\ListView\ListView_CacheLength_Slow_Load.xaml.cs">
      <DependentUpon>ListView_CacheLength_Slow_Load.xaml</DependentUpon>
    </Compile>
    <Compile Include="$(MSBuildThisFileDirectory)Windows_UI_Xaml_Controls\ListView\ListView_Changing_Text.xaml.cs">
      <DependentUpon>ListView_Changing_Text.xaml</DependentUpon>
    </Compile>
    <Compile Include="$(MSBuildThisFileDirectory)Windows_UI_Xaml_Controls\ListView\ListView_Expandable_Item.xaml.cs">
      <DependentUpon>ListView_Expandable_Item.xaml</DependentUpon>
    </Compile>
    <Compile Include="$(MSBuildThisFileDirectory)Windows_UI_Xaml_Controls\ListView\ListView_Expandable_Item_Large.xaml.cs">
      <DependentUpon>ListView_Expandable_Item_Large.xaml</DependentUpon>
    </Compile>
    <Compile Include="$(MSBuildThisFileDirectory)Windows_UI_Xaml_Controls\ListView\ListView_FirstLastCacheIndex.xaml.cs">
      <DependentUpon>ListView_FirstLastCacheIndex.xaml</DependentUpon>
    </Compile>
    <Compile Include="$(MSBuildThisFileDirectory)Windows_UI_Xaml_Controls\ListView\ListView_Image.xaml.cs">
      <DependentUpon>ListView_Image.xaml</DependentUpon>
    </Compile>
    <Compile Include="$(MSBuildThisFileDirectory)Windows_UI_Xaml_Controls\ListView\ListView_ItemClick.xaml.cs">
      <DependentUpon>ListView_ItemClick.xaml</DependentUpon>
    </Compile>
    <Compile Include="$(MSBuildThisFileDirectory)Windows_UI_Xaml_Controls\ListView\ListView_ItemContainerStyleSelector.xaml.cs">
      <DependentUpon>ListView_ItemContainerStyleSelector.xaml</DependentUpon>
    </Compile>
    <Compile Include="$(MSBuildThisFileDirectory)Windows_UI_Xaml_Controls\ListView\ListView_Last_Item_Large.xaml.cs">
      <DependentUpon>ListView_Last_Item_Large.xaml</DependentUpon>
    </Compile>
    <Compile Include="$(MSBuildThisFileDirectory)Windows_UI_Xaml_Controls\ListView\ListView_Padding.xaml.cs">
      <DependentUpon>ListView_Padding.xaml</DependentUpon>
    </Compile>
    <Compile Include="$(MSBuildThisFileDirectory)Windows_UI_Xaml_Controls\ListView\ListView_Padding_All_Sides.xaml.cs">
      <DependentUpon>ListView_Padding_All_Sides.xaml</DependentUpon>
    </Compile>
    <Compile Include="$(MSBuildThisFileDirectory)Windows_UI_Xaml_Controls\ListView\ListView_Padding_Unconstrained.xaml.cs">
      <DependentUpon>ListView_Padding_Unconstrained.xaml</DependentUpon>
    </Compile>
    <Compile Include="$(MSBuildThisFileDirectory)Windows_UI_Xaml_Controls\ListView\ListView_SelectedItem.xaml.cs">
      <DependentUpon>ListView_SelectedItem.xaml</DependentUpon>
    </Compile>
    <Compile Include="$(MSBuildThisFileDirectory)Windows_UI_Xaml_Controls\ListView\ScrollIntoViewTest.xaml.cs">
      <DependentUpon>ScrollIntoViewTest.xaml</DependentUpon>
    </Compile>
    <Compile Include="$(MSBuildThisFileDirectory)Windows_UI_Xaml_Controls\ListView\SimpleIncrementalCollection.cs" />
    <Compile Include="$(MSBuildThisFileDirectory)Windows_UI_Xaml_Controls\ListView\SubButtonsControl.xaml.cs">
      <DependentUpon>SubButtonsControl.xaml</DependentUpon>
    </Compile>
    <Compile Include="$(MSBuildThisFileDirectory)Windows_UI_Xaml_Controls\ListView\UndefinedHeightListView.xaml.cs">
      <DependentUpon>UndefinedHeightListView.xaml</DependentUpon>
    </Compile>
    <Compile Include="$(MSBuildThisFileDirectory)Windows_UI_Xaml_Controls\ToggleSwitchControl\Native_ToggleSwitch.xaml.cs" />
    <Compile Include="$(MSBuildThisFileDirectory)Windows_UI_Xaml_Controls\ToggleSwitchControl\ToggleSwitchUnloadReload.xaml.cs" />
    <Compile Include="$(MSBuildThisFileDirectory)Windows_UI_Xaml_Controls\ToggleSwitchControl\ToggleSwitch_Custom.xaml.cs" />
    <Compile Include="$(MSBuildThisFileDirectory)Windows_UI_Xaml_Controls\ToggleSwitchControl\ToggleSwitch_Default_Style.xaml.cs" />
    <Compile Include="$(MSBuildThisFileDirectory)Windows_UI_Xaml_Controls\ToggleSwitchControl\ToggleSwitch_IsOn.xaml.cs" />
    <Compile Include="$(MSBuildThisFileDirectory)Windows_UI_Xaml_Controls\WebView\WebViewViewModel.cs" />
    <Compile Include="$(MSBuildThisFileDirectory)Windows_UI_Xaml_Controls\WebView\WebView_Alert.xaml.cs" />
    <Compile Include="$(MSBuildThisFileDirectory)Windows_UI_Xaml_Controls\WebView\WebView_ChromeClient.xaml.cs" />
    <Compile Include="$(MSBuildThisFileDirectory)Windows_UI_Xaml_Controls\WebView\WebView_Events.xaml.cs" />
    <Compile Include="$(MSBuildThisFileDirectory)Windows_UI_Xaml_Controls\WebView\WebView_JavascriptInvoke.xaml.cs" />
    <Compile Include="$(MSBuildThisFileDirectory)Windows_UI_Xaml_Controls\WebView\WebView_Mailto.xaml.cs" />
    <Compile Include="$(MSBuildThisFileDirectory)Windows_UI_Xaml_Controls\WebView\WebView_NavigateToString.xaml.cs" />
    <Compile Include="$(MSBuildThisFileDirectory)Windows_UI_Xaml_Controls\WebView\WebView_NavigateToUri.xaml.cs" />
    <Compile Include="$(MSBuildThisFileDirectory)Windows_UI_Xaml_Controls\WebView\WebView_Static.xaml.cs" />
    <Compile Include="$(MSBuildThisFileDirectory)Windows_UI_Xaml_Controls\WebView\WebView_WithHeaders.xaml.cs" />
    <Compile Include="$(MSBuildThisFileDirectory)Windows_UI_Xaml_Input\CopyToClipboard\CopyToClipboard.xaml.cs">
      <DependentUpon>CopyToClipboard.xaml</DependentUpon>
    </Compile>
    <Compile Include="$(MSBuildThisFileDirectory)Windows_UI_Xaml_Input\Keyboard\Keyboard_Clickthrough_Modal.xaml.cs">
      <DependentUpon>Keyboard_Clickthrough_Modal.xaml</DependentUpon>
    </Compile>
    <Compile Include="$(MSBuildThisFileDirectory)Windows_UI_Xaml_Input\Keyboard\Keyboard_Showing_Dismissal.xaml.cs">
      <DependentUpon>Keyboard_Showing_Dismissal.xaml</DependentUpon>
    </Compile>
    <Compile Include="$(MSBuildThisFileDirectory)Windows_UI_Xaml_Input\Models\CopyToClipboardViewModel.cs" />
    <Compile Include="$(MSBuildThisFileDirectory)Windows_UI_Xaml_Input\Pointers\DragCoordinates_Automated.xaml.cs" />
    <Compile Include="$(MSBuildThisFileDirectory)Windows_UI_Xaml_Input\RoutedEvents\RoutedEventsPage.xaml.cs">
      <DependentUpon>RoutedEventsPage.xaml</DependentUpon>
    </Compile>
    <Compile Include="$(MSBuildThisFileDirectory)Windows_UI_Xaml_Controls\ToggleSwitchControl\Models\ToggleSwitchViewModel.cs" />
    <Compile Include="$(MSBuildThisFileDirectory)Windows_UI_Xaml_Controls\ViewBoxTests\ViewBox_Dynamic.xaml.cs" />
    <Compile Include="$(MSBuildThisFileDirectory)Windows_UI_Xaml_Input\RoutedEvents\RoutedEvent_DoubleTapped.xaml.cs">
      <DependentUpon>RoutedEvent_DoubleTapped.xaml</DependentUpon>
    </Compile>
    <Compile Include="$(MSBuildThisFileDirectory)Windows_UI_Xaml_Input\RoutedEvents\RoutedEvent_DoubleTappedControl.xaml.cs">
      <DependentUpon>RoutedEvent_DoubleTappedControl.xaml</DependentUpon>
    </Compile>
    <Compile Include="$(MSBuildThisFileDirectory)Windows_UI_Xaml_Input\RoutedEvents\RoutedEvent_Focus.xaml.cs">
      <DependentUpon>RoutedEvent_Focus.xaml</DependentUpon>
    </Compile>
    <Compile Include="$(MSBuildThisFileDirectory)Windows_UI_Xaml_Input\RoutedEvents\RoutedEvent_FocusControl.xaml.cs">
      <DependentUpon>RoutedEvent_FocusControl.xaml</DependentUpon>
    </Compile>
    <Compile Include="$(MSBuildThisFileDirectory)Windows_UI_Xaml_Input\RoutedEvents\RoutedEvent_Pointer.xaml.cs">
      <DependentUpon>RoutedEvent_Pointer.xaml</DependentUpon>
    </Compile>
    <Compile Include="$(MSBuildThisFileDirectory)Windows_UI_Xaml_Input\RoutedEvents\RoutedEvent_PointerControl.xaml.cs">
      <DependentUpon>RoutedEvent_PointerControl.xaml</DependentUpon>
    </Compile>
    <Compile Include="$(MSBuildThisFileDirectory)Windows_UI_Xaml_Input\RoutedEvents\RoutedEvent_Tapped.xaml.cs">
      <DependentUpon>RoutedEvent_Tapped.xaml</DependentUpon>
    </Compile>
    <Compile Include="$(MSBuildThisFileDirectory)Windows_UI_Xaml_Input\RoutedEvents\RoutedEvent_Tapped2.xaml.cs">
      <DependentUpon>RoutedEvent_Tapped2.xaml</DependentUpon>
    </Compile>
    <Compile Include="$(MSBuildThisFileDirectory)Windows_UI_Xaml_Input\RoutedEvents\RoutedEvent_TappedAndRelease.xaml.cs">
      <DependentUpon>RoutedEvent_TappedAndRelease.xaml</DependentUpon>
    </Compile>
    <Compile Include="$(MSBuildThisFileDirectory)Windows_UI_Xaml_Input\RoutedEvents\RoutedEvent_TappedControl.xaml.cs">
      <DependentUpon>RoutedEvent_TappedControl.xaml</DependentUpon>
    </Compile>
    <Compile Include="$(MSBuildThisFileDirectory)Windows_UI_Xaml_Media\ImageBrushTests\BorderImageBrush.xaml.cs">
      <DependentUpon>BorderImageBrush.xaml</DependentUpon>
    </Compile>
    <Compile Include="$(MSBuildThisFileDirectory)Windows_UI_Xaml_Media\ImageBrushTests\BorderImageBrushRelativeTransform.xaml.cs">
      <DependentUpon>BorderImageBrushRelativeTransform.xaml</DependentUpon>
    </Compile>
    <Compile Include="$(MSBuildThisFileDirectory)Windows_UI_Xaml_Media\ImageBrushTests\DoubleImageBrushInList.xaml.cs">
      <DependentUpon>DoubleImageBrushInList.xaml</DependentUpon>
    </Compile>
    <Compile Include="$(MSBuildThisFileDirectory)Windows_UI_Xaml_Media\ImageBrushTests\Ellipse.xaml.cs">
      <DependentUpon>Ellipse.xaml</DependentUpon>
    </Compile>
    <Compile Include="$(MSBuildThisFileDirectory)Windows_UI_Xaml_Media\ImageBrushTests\EllipsemaskingEllipseGrid.xaml.cs">
      <DependentUpon>EllipsemaskingEllipseGrid.xaml</DependentUpon>
    </Compile>
    <Compile Include="$(MSBuildThisFileDirectory)Windows_UI_Xaml_Media\ImageBrushTests\EllipsemaskingEllipseSuperpositionPanel.xaml.cs">
      <DependentUpon>EllipsemaskingEllipseSuperpositionPanel.xaml</DependentUpon>
    </Compile>
    <Compile Include="$(MSBuildThisFileDirectory)Windows_UI_Xaml_Media\ImageBrushTests\ImageBrushAlignmentXY.xaml.cs">
      <DependentUpon>ImageBrushAlignmentXY.xaml</DependentUpon>
    </Compile>
    <Compile Include="$(MSBuildThisFileDirectory)Windows_UI_Xaml_Media\ImageBrushTests\ImageBrushAlignmentXY2.xaml.cs">
      <DependentUpon>ImageBrushAlignmentXY2.xaml</DependentUpon>
    </Compile>
    <Compile Include="$(MSBuildThisFileDirectory)Windows_UI_Xaml_Media\ImageBrushTests\ImageBrushChangingCornerRadius.xaml.cs">
      <DependentUpon>ImageBrushChangingCornerRadius.xaml</DependentUpon>
    </Compile>
    <Compile Include="$(MSBuildThisFileDirectory)Windows_UI_Xaml_Media\ImageBrushTests\ImageBrushInList.xaml.cs">
      <DependentUpon>ImageBrushInList.xaml</DependentUpon>
    </Compile>
    <Compile Include="$(MSBuildThisFileDirectory)Windows_UI_Xaml_Media\ImageBrushTests\ImageBrushLocalAsset.xaml.cs">
      <DependentUpon>ImageBrushLocalAsset.xaml</DependentUpon>
    </Compile>
    <Compile Include="$(MSBuildThisFileDirectory)Windows_UI_Xaml_Media\ImageBrushTests\ImageBrushStretch.xaml.cs">
      <DependentUpon>ImageBrushStretch.xaml</DependentUpon>
    </Compile>
    <Compile Include="$(MSBuildThisFileDirectory)Windows_UI_Xaml_Media\ImageBrushTests\ImageBrushStretch2.xaml.cs">
      <DependentUpon>ImageBrushStretch2.xaml</DependentUpon>
    </Compile>
    <Compile Include="$(MSBuildThisFileDirectory)Windows_UI_Xaml_Media\ImageBrushTests\ImageBrushWithCompositeTransform.xaml.cs">
      <DependentUpon>ImageBrushWithCompositeTransform.xaml</DependentUpon>
    </Compile>
    <Compile Include="$(MSBuildThisFileDirectory)Windows_UI_Xaml_Media\ImageBrushTests\ImageBrushWithLateSource.xaml.cs">
      <DependentUpon>ImageBrushWithLateSource.xaml</DependentUpon>
    </Compile>
    <Compile Include="$(MSBuildThisFileDirectory)Windows_UI_Xaml_Media\ImageBrushTests\ImageBrushWithRotateTransform.xaml.cs">
      <DependentUpon>ImageBrushWithRotateTransform.xaml</DependentUpon>
    </Compile>
    <Compile Include="$(MSBuildThisFileDirectory)Windows_UI_Xaml_Media\ImageBrushTests\ImageBrushWithScaleTransform.xaml.cs">
      <DependentUpon>ImageBrushWithScaleTransform.xaml</DependentUpon>
    </Compile>
    <Compile Include="$(MSBuildThisFileDirectory)Windows_UI_Xaml_Media\ImageBrushTests\ImageBrush_StreamSource.xaml.cs">
      <DependentUpon>ImageBrush_StreamSource.xaml</DependentUpon>
    </Compile>
    <Compile Include="$(MSBuildThisFileDirectory)Windows_UI_Xaml_Media\ImageBrushTests\ImageBrush_Stretch_None.xaml.cs">
      <DependentUpon>ImageBrush_Stretch_None.xaml</DependentUpon>
    </Compile>
    <Compile Include="$(MSBuildThisFileDirectory)Windows_UI_Xaml_Media\ImageBrushTests\ImageBrush_UniformToFill.xaml.cs">
      <DependentUpon>ImageBrush_UniformToFill.xaml</DependentUpon>
    </Compile>
    <Compile Include="$(MSBuildThisFileDirectory)Windows_UI_Xaml_Controls\ImageTests\Models\ImageFilePathModel.cs" />
    <Compile Include="$(MSBuildThisFileDirectory)Windows_UI_Xaml_Media\ImageBrushTests\PanelImageBrush.xaml.cs">
      <DependentUpon>PanelImageBrush.xaml</DependentUpon>
    </Compile>
    <Compile Include="$(MSBuildThisFileDirectory)Windows_UI_Xaml_Media\ImageBrushTests\PathImageBrushfill.xaml.cs">
      <DependentUpon>PathImageBrushfill.xaml</DependentUpon>
    </Compile>
    <Compile Include="$(MSBuildThisFileDirectory)Windows_UI_Xaml_Media\ImageBrushTests\Rectangle.xaml.cs">
      <DependentUpon>Rectangle.xaml</DependentUpon>
    </Compile>
    <Compile Include="$(MSBuildThisFileDirectory)Windows_UI_Xaml_Media\ImageBrushTests\RectanglemaskingRectangleGrid.xaml.cs">
      <DependentUpon>RectanglemaskingRectangleGrid.xaml</DependentUpon>
    </Compile>
    <Compile Include="$(MSBuildThisFileDirectory)Windows_UI_Xaml_Media\ImageBrushTests\RectangleStretchFill.xaml.cs">
      <DependentUpon>RectangleStretchFill.xaml</DependentUpon>
    </Compile>
    <Compile Include="$(MSBuildThisFileDirectory)Windows_UI_Xaml_Controls\ImageTests\EmptyImageFixedWidth.xaml.cs">
      <DependentUpon>EmptyImageFixedWidth.xaml</DependentUpon>
    </Compile>
    <Compile Include="$(MSBuildThisFileDirectory)Windows_UI_Xaml_Controls\ImageTests\ImageInStackPanel.xaml.cs">
      <DependentUpon>ImageInStackPanel.xaml</DependentUpon>
    </Compile>
    <Compile Include="$(MSBuildThisFileDirectory)Windows_UI_Xaml_Controls\ImageTests\ImageOpened.xaml.cs">
      <DependentUpon>ImageOpened.xaml</DependentUpon>
    </Compile>
    <Compile Include="$(MSBuildThisFileDirectory)Windows_UI_Xaml_Controls\ImageTests\ImagesInlineInFlipView.xaml.cs">
      <DependentUpon>ImagesInlineInFlipView.xaml</DependentUpon>
    </Compile>
    <Compile Include="$(MSBuildThisFileDirectory)Windows_UI_Xaml_Controls\ImageTests\ImageSourceFile.xaml.cs">
      <DependentUpon>ImageSourceFile.xaml</DependentUpon>
    </Compile>
    <Compile Include="$(MSBuildThisFileDirectory)Windows_UI_Xaml_Controls\ImageTests\ImageSourceFileUri.xaml.cs">
      <DependentUpon>ImageSourceFileUri.xaml</DependentUpon>
    </Compile>
    <Compile Include="$(MSBuildThisFileDirectory)Windows_UI_Xaml_Controls\ImageTests\ImageSourceStream.xaml.cs">
      <DependentUpon>ImageSourceStream.xaml</DependentUpon>
    </Compile>
    <Compile Include="$(MSBuildThisFileDirectory)Windows_UI_Xaml_Controls\ImageTests\ImageSourceUrlMsAppxScheme.xaml.cs">
      <DependentUpon>ImageSourceUrlMsAppxScheme.xaml</DependentUpon>
    </Compile>
    <Compile Include="$(MSBuildThisFileDirectory)Windows_UI_Xaml_Controls\ImageTests\ImageSourceUrlNoScheme.xaml.cs">
      <DependentUpon>ImageSourceUrlNoScheme.xaml</DependentUpon>
    </Compile>
    <Compile Include="$(MSBuildThisFileDirectory)Windows_UI_Xaml_Controls\ImageTests\ImageUniformWithinScrollViewer.xaml.cs">
      <DependentUpon>ImageUniformWithinScrollViewer.xaml</DependentUpon>
    </Compile>
    <Compile Include="$(MSBuildThisFileDirectory)Windows_UI_Xaml_Controls\ImageTests\ImageWithLateSource.xaml.cs">
      <DependentUpon>ImageWithLateSource.xaml</DependentUpon>
    </Compile>
    <Compile Include="$(MSBuildThisFileDirectory)Windows_UI_Xaml_Controls\ImageTests\ImageWithNoSpecificSize.xaml.cs">
      <DependentUpon>ImageWithNoSpecificSize.xaml</DependentUpon>
    </Compile>
    <Compile Include="$(MSBuildThisFileDirectory)Windows_UI_Xaml_Controls\ImageTests\Image_Fixed_Size_Alignment.xaml.cs">
      <DependentUpon>Image_Fixed_Size_Alignment.xaml</DependentUpon>
    </Compile>
    <Compile Include="$(MSBuildThisFileDirectory)Windows_UI_Xaml_Controls\ImageTests\Image_Stretch.xaml.cs">
      <DependentUpon>Image_Stretch.xaml</DependentUpon>
    </Compile>
    <Compile Include="$(MSBuildThisFileDirectory)Windows_UI_Xaml_Controls\ImageTests\Image_Stretch_None.xaml.cs">
      <DependentUpon>Image_Stretch_None.xaml</DependentUpon>
    </Compile>
    <Compile Include="$(MSBuildThisFileDirectory)Windows_UI_Xaml_Controls\ImageTests\Image_Stretch_None_Containers.xaml.cs">
      <DependentUpon>Image_Stretch_None_Containers.xaml</DependentUpon>
    </Compile>
    <Compile Include="$(MSBuildThisFileDirectory)Windows_UI_Xaml_Controls\ImageTests\LargeImageList.xaml.cs">
      <DependentUpon>LargeImageList.xaml</DependentUpon>
    </Compile>
    <Compile Include="$(MSBuildThisFileDirectory)Windows_UI_Xaml_Controls\ImageTests\StretchNoneBoundingBoxInDoubleStackPanel.xaml.cs">
      <DependentUpon>StretchNoneBoundingBoxInDoubleStackPanel.xaml</DependentUpon>
    </Compile>
    <Compile Include="$(MSBuildThisFileDirectory)Windows_UI_Xaml_Controls\ImageTests\Uniform100x100.xaml.cs">
      <DependentUpon>Uniform100x100.xaml</DependentUpon>
    </Compile>
    <Compile Include="$(MSBuildThisFileDirectory)Windows_UI_Xaml_Controls\ImageTests\UniformAlignmentCenterInDoubleStackPanel.xaml.cs">
      <DependentUpon>UniformAlignmentCenterInDoubleStackPanel.xaml</DependentUpon>
    </Compile>
    <Compile Include="$(MSBuildThisFileDirectory)Windows_UI_Xaml_Controls\ImageTests\UniformAlignmentCenterInDoubleStackPanelSmallImage.xaml.cs">
      <DependentUpon>UniformAlignmentCenterInDoubleStackPanelSmallImage.xaml</DependentUpon>
    </Compile>
    <Compile Include="$(MSBuildThisFileDirectory)Windows_UI_Xaml_Controls\ImageTests\UniformAlignmentCenterInDoubleStackPanelWebUri.xaml.cs">
      <DependentUpon>UniformAlignmentCenterInDoubleStackPanelWebUri.xaml</DependentUpon>
    </Compile>
    <Compile Include="$(MSBuildThisFileDirectory)Windows_UI_Xaml_Controls\ImageTests\UniformInStackPanel.xaml.cs">
      <DependentUpon>UniformInStackPanel.xaml</DependentUpon>
    </Compile>
    <Compile Include="$(MSBuildThisFileDirectory)Windows_UI_Xaml_Controls\ImageTests\UniformToFill100x100.xaml.cs">
      <DependentUpon>UniformToFill100x100.xaml</DependentUpon>
    </Compile>
    <Compile Include="$(MSBuildThisFileDirectory)Windows_UI_Xaml_Controls\NavigationViewTests\Item1Page.xaml.cs">
      <DependentUpon>Item1Page.xaml</DependentUpon>
    </Compile>
    <Compile Include="$(MSBuildThisFileDirectory)Windows_UI_Xaml_Controls\NavigationViewTests\Item2Page.xaml.cs">
      <DependentUpon>Item2Page.xaml</DependentUpon>
    </Compile>
    <Compile Include="$(MSBuildThisFileDirectory)Windows_UI_Xaml_Controls\NavigationViewTests\Item3Page.xaml.cs">
      <DependentUpon>Item3Page.xaml</DependentUpon>
    </Compile>
    <Compile Include="$(MSBuildThisFileDirectory)Windows_UI_Xaml_Controls\NavigationViewTests\NavigationViewSample.xaml.cs">
      <DependentUpon>NavigationViewSample.xaml</DependentUpon>
    </Compile>
    <Compile Include="$(MSBuildThisFileDirectory)Windows_UI_Xaml_Controls\NavigationViewTests\SettingsPage.xaml.cs">
      <DependentUpon>SettingsPage.xaml</DependentUpon>
    </Compile>
    <Compile Include="$(MSBuildThisFileDirectory)Windows_UI_Xaml_Media\Transform\AnimatedContentControl.cs" />
    <Compile Include="$(MSBuildThisFileDirectory)Windows_UI_Xaml_Media\Transform\Animated_View_With_Transformed_Ancestor.xaml.cs">
      <DependentUpon>Animated_View_With_Transformed_Ancestor.xaml</DependentUpon>
    </Compile>
    <Compile Include="$(MSBuildThisFileDirectory)Windows_UI_Xaml_Media\Transform\Basics.xaml.cs">
      <DependentUpon>Basics.xaml</DependentUpon>
    </Compile>
    <Compile Include="$(MSBuildThisFileDirectory)Windows_UI_Xaml_Media\Transform\Border_With_CompositeTransform.xaml.cs">
      <DependentUpon>Border_With_CompositeTransform.xaml</DependentUpon>
    </Compile>
    <Compile Include="$(MSBuildThisFileDirectory)Windows_UI_Xaml_Media\Transform\Border_With_Off_Centre_RotateTransform.xaml.cs">
      <DependentUpon>Border_With_Off_Centre_RotateTransform.xaml</DependentUpon>
    </Compile>
    <Compile Include="$(MSBuildThisFileDirectory)Windows_UI_Xaml_Media\Transform\Border_With_Off_Centre_ScaleTransform.xaml.cs">
      <DependentUpon>Border_With_Off_Centre_ScaleTransform.xaml</DependentUpon>
    </Compile>
    <Compile Include="$(MSBuildThisFileDirectory)Windows_UI_Xaml_Media\Transform\Border_With_RotateTransform.xaml.cs">
      <DependentUpon>Border_With_RotateTransform.xaml</DependentUpon>
    </Compile>
    <Compile Include="$(MSBuildThisFileDirectory)Windows_UI_Xaml_Media\Transform\Border_With_ScaleTransform.xaml.cs">
      <DependentUpon>Border_With_ScaleTransform.xaml</DependentUpon>
    </Compile>
    <Compile Include="$(MSBuildThisFileDirectory)Windows_UI_Xaml_Media\Transform\Border_With_TranslateTransform.xaml.cs">
      <DependentUpon>Border_With_TranslateTransform.xaml</DependentUpon>
    </Compile>
    <Compile Include="$(MSBuildThisFileDirectory)Windows_UI_Xaml_Media\Transform\Grid_With_RotateTransform_And_Button.xaml.cs">
      <DependentUpon>Grid_With_RotateTransform_And_Button.xaml</DependentUpon>
    </Compile>
    <Compile Include="$(MSBuildThisFileDirectory)Windows_UI_Xaml_Media\Transform\Image_With_RotateTransform.xaml.cs">
      <DependentUpon>Image_With_RotateTransform.xaml</DependentUpon>
    </Compile>
    <Compile Include="$(MSBuildThisFileDirectory)Windows_UI_Xaml_Media\Transform\Polygon_With_RotateTransform.xaml.cs">
      <DependentUpon>Polygon_With_RotateTransform.xaml</DependentUpon>
    </Compile>
    <Compile Include="$(MSBuildThisFileDirectory)Windows_UI_Xaml_Media\Transform\ProgressRing_With_Transformed_Ancestor.xaml.cs">
      <DependentUpon>ProgressRing_With_Transformed_Ancestor.xaml</DependentUpon>
    </Compile>
    <Compile Include="$(MSBuildThisFileDirectory)Windows_UI_Xaml_Media\Transform\Rectangle_With_RotateTransform.xaml.cs">
      <DependentUpon>Rectangle_With_RotateTransform.xaml</DependentUpon>
    </Compile>
    <Compile Include="$(MSBuildThisFileDirectory)Windows_UI_Xaml_Media\Transform\TextBox_With_RotateTransform.xaml.cs">
      <DependentUpon>TextBox_With_RotateTransform.xaml</DependentUpon>
    </Compile>
    <Compile Include="$(MSBuildThisFileDirectory)Windows_UI_Xaml_Media\Transform\TransformToVisual_Simple.xaml.cs">
      <DependentUpon>TransformToVisual_Simple.xaml</DependentUpon>
    </Compile>
    <Compile Include="$(MSBuildThisFileDirectory)Windows_UI_Xaml_Media\Transform\TransformToVisual_Translate2d.xaml.cs">
      <DependentUpon>TransformToVisual_Translate2d.xaml</DependentUpon>
    </Compile>
    <Compile Include="$(MSBuildThisFileDirectory)Windows_UI_Xaml_Media_Animation\DoubleAnimationTestsControl.xaml.cs">
      <DependentUpon>DoubleAnimationTestsControl.xaml</DependentUpon>
    </Compile>
    <Compile Include="$(MSBuildThisFileDirectory)Windows_UI_Xaml_Media_Animation\DoubleAnimationUsingKeyFrames_TranslateX.xaml.cs">
      <DependentUpon>DoubleAnimationUsingKeyFrames_TranslateX.xaml</DependentUpon>
    </Compile>
    <Compile Include="$(MSBuildThisFileDirectory)Windows_UI_Xaml_Media_Animation\DoubleAnimation_BeginTime.xaml.cs">
      <DependentUpon>DoubleAnimation_BeginTime.xaml</DependentUpon>
    </Compile>
    <Compile Include="$(MSBuildThisFileDirectory)Windows_UI_Xaml_Media_Animation\DoubleAnimation_Cumulative.xaml.cs">
      <DependentUpon>DoubleAnimation_Cumulative.xaml</DependentUpon>
    </Compile>
    <Compile Include="$(MSBuildThisFileDirectory)Windows_UI_Xaml_Media_Animation\DoubleAnimation_VisualStates.xaml.cs">
      <DependentUpon>DoubleAnimation_VisualStates.xaml</DependentUpon>
    </Compile>
    <Compile Include="$(MSBuildThisFileDirectory)Windows_UI_Xaml_Media_Animation\DoubleAnimation_Opacity_TextBlock.xaml.cs">
      <DependentUpon>DoubleAnimation_Opacity_TextBlock.xaml</DependentUpon>
    </Compile>
    <Compile Include="$(MSBuildThisFileDirectory)Windows_UI_Xaml_Media_Animation\DoubleAnimation_RenderTransformOrigin.xaml.cs">
      <DependentUpon>DoubleAnimation_RenderTransformOrigin.xaml</DependentUpon>
    </Compile>
    <Compile Include="$(MSBuildThisFileDirectory)Windows_UI_Xaml_Media_Animation\DoubleAnimation_TranslateX.xaml.cs">
      <DependentUpon>DoubleAnimation_TranslateX.xaml</DependentUpon>
    </Compile>
    <Compile Include="$(MSBuildThisFileDirectory)Windows_UI_Xaml_Media_Animation\EasingDoubleKeyFrame_CompositeTransform.xaml.cs">
      <DependentUpon>EasingDoubleKeyFrame_CompositeTransform.xaml</DependentUpon>
    </Compile>
    <Compile Include="$(MSBuildThisFileDirectory)Windows_UI_Xaml_Media_Animation\EasingDoubleKeyFrame_CompositeTransform_Container.xaml.cs">
      <DependentUpon>EasingDoubleKeyFrame_CompositeTransform_Container.xaml</DependentUpon>
    </Compile>
    <Compile Include="$(MSBuildThisFileDirectory)Windows_UI_Xaml_Shapes\PathTestsControl\AutoSizedPathCentered.xaml.cs">
      <DependentUpon>AutoSizedPathCentered.xaml</DependentUpon>
    </Compile>
    <Compile Include="$(MSBuildThisFileDirectory)Windows_UI_Xaml_Shapes\PathTestsControl\AutoSizedTopLeft.xaml.cs">
      <DependentUpon>AutoSizedTopLeft.xaml</DependentUpon>
    </Compile>
    <Compile Include="$(MSBuildThisFileDirectory)Windows_UI_Xaml_Shapes\PathTestsControl\FixedWidth.xaml.cs">
      <DependentUpon>FixedWidth.xaml</DependentUpon>
    </Compile>
    <Compile Include="$(MSBuildThisFileDirectory)Windows_UI_Xaml_Shapes\PathTestsControl\FixedWidthUniform.xaml.cs">
      <DependentUpon>FixedWidthUniform.xaml</DependentUpon>
    </Compile>
    <Compile Include="$(MSBuildThisFileDirectory)Windows_UI_Xaml_Shapes\PathTestsControl\HorizontalAlignmentStretchVerticalAlignmentBottom.xaml.cs">
      <DependentUpon>HorizontalAlignmentStretchVerticalAlignmentBottom.xaml</DependentUpon>
    </Compile>
    <Compile Include="$(MSBuildThisFileDirectory)Windows_UI_Xaml_Shapes\PathTestsControl\Invisible.xaml.cs">
      <DependentUpon>Invisible.xaml</DependentUpon>
    </Compile>
    <Compile Include="$(MSBuildThisFileDirectory)Windows_UI_Xaml_Shapes\PathTestsControl\PathBindingOnData.xaml.cs">
      <DependentUpon>PathBindingOnData.xaml</DependentUpon>
    </Compile>
    <Compile Include="$(MSBuildThisFileDirectory)Windows_UI_Xaml_Shapes\PathTestsControl\PathCircularInsideEllipse.xaml.cs">
      <DependentUpon>PathCircularInsideEllipse.xaml</DependentUpon>
    </Compile>
    <Compile Include="$(MSBuildThisFileDirectory)Windows_UI_Xaml_Shapes\PathTestsControl\PathIcon.xaml.cs">
      <DependentUpon>PathIcon.xaml</DependentUpon>
    </Compile>
    <Compile Include="$(MSBuildThisFileDirectory)Windows_UI_Xaml_Shapes\PathTestsControl\PathinButton.xaml.cs">
      <DependentUpon>PathinButton.xaml</DependentUpon>
    </Compile>
    <Compile Include="$(MSBuildThisFileDirectory)Windows_UI_Xaml_Shapes\PathTestsControl\PathResizeTest.xaml.cs">
      <DependentUpon>PathResizeTest.xaml</DependentUpon>
    </Compile>
    <Compile Include="$(MSBuildThisFileDirectory)Windows_UI_Xaml_Shapes\PathTestsControl\PathScrollViewer.xaml.cs">
      <DependentUpon>PathScrollViewer.xaml</DependentUpon>
    </Compile>
    <Compile Include="$(MSBuildThisFileDirectory)Windows_UI_Xaml_Shapes\PathTestsControl\PathStretchInsideContainer.xaml.cs">
      <DependentUpon>PathStretchInsideContainer.xaml</DependentUpon>
    </Compile>
    <Compile Include="$(MSBuildThisFileDirectory)Windows_UI_Xaml_Shapes\PathTestsControl\PathTime.xaml.cs">
      <DependentUpon>PathTime.xaml</DependentUpon>
    </Compile>
    <Compile Include="$(MSBuildThisFileDirectory)Windows_UI_Xaml_Shapes\PathTestsControl\PathVerticalOffset.xaml.cs">
      <DependentUpon>PathVerticalOffset.xaml</DependentUpon>
    </Compile>
    <Compile Include="$(MSBuildThisFileDirectory)Windows_UI_Xaml_Shapes\PathTestsControl\PathVerticalOffsetAdjustable.xaml.cs">
      <DependentUpon>PathVerticalOffsetAdjustable.xaml</DependentUpon>
    </Compile>
    <Compile Include="$(MSBuildThisFileDirectory)Windows_UI_Xaml_Shapes\PathTestsControl\PathVerticalOffsetII.xaml.cs">
      <DependentUpon>PathVerticalOffsetII.xaml</DependentUpon>
    </Compile>
    <Compile Include="$(MSBuildThisFileDirectory)Windows_UI_Xaml_Shapes\PathTestsControl\Path_Arc.xaml.cs">
      <DependentUpon>Path_Arc.xaml</DependentUpon>
    </Compile>
    <Compile Include="$(MSBuildThisFileDirectory)Windows_UI_Xaml_Shapes\PathTestsControl\Path_CircularWheel.xaml.cs">
      <DependentUpon>Path_CircularWheel.xaml</DependentUpon>
    </Compile>
    <Compile Include="$(MSBuildThisFileDirectory)Windows_UI_Xaml_Shapes\PathTestsControl\Path_Dynamic.xaml.cs">
      <DependentUpon>Path_Dynamic.xaml</DependentUpon>
    </Compile>
    <Compile Include="$(MSBuildThisFileDirectory)Windows_UI_Xaml_Shapes\PathTestsControl\Path_Geometry.xaml.cs">
      <DependentUpon>Path_Geometry.xaml</DependentUpon>
    </Compile>
    <Compile Include="$(MSBuildThisFileDirectory)Windows_UI_Xaml_Shapes\PathTestsControl\Path_With_DashStrokeArray.xaml.cs">
      <DependentUpon>Path_With_DashStrokeArray.xaml</DependentUpon>
    </Compile>
    <Compile Include="$(MSBuildThisFileDirectory)Windows_UI_Xaml_Shapes\PathTestsControl\StretchNone.xaml.cs">
      <DependentUpon>StretchNone.xaml</DependentUpon>
    </Compile>
    <Compile Include="$(MSBuildThisFileDirectory)Windows_UI_Xaml_Shapes\PathTestsControl\StretchNoneHorizontalAlignmentRight.xaml.cs">
      <DependentUpon>StretchNoneHorizontalAlignmentRight.xaml</DependentUpon>
    </Compile>
    <Compile Include="$(MSBuildThisFileDirectory)Windows_UI_Xaml_Shapes\PathTestsControl\StretchNoneVerticalAlignmentCenter.xaml.cs">
      <DependentUpon>StretchNoneVerticalAlignmentCenter.xaml</DependentUpon>
    </Compile>
    <Compile Include="$(MSBuildThisFileDirectory)Windows_UI_Xaml_Shapes\PathTestsControl\StretchUniform.xaml.cs">
      <DependentUpon>StretchUniform.xaml</DependentUpon>
    </Compile>
    <Compile Include="$(MSBuildThisFileDirectory)Windows_UI_Xaml_Shapes\PathTestsControl\StretchUniformAutoSize.xaml.cs">
      <DependentUpon>StretchUniformAutoSize.xaml</DependentUpon>
    </Compile>
    <Compile Include="$(MSBuildThisFileDirectory)Windows_UI_Xaml_Shapes\PathTestsControl\StretchUniformHorizontalAlignmentCenter.xaml.cs">
      <DependentUpon>StretchUniformHorizontalAlignmentCenter.xaml</DependentUpon>
    </Compile>
    <Compile Include="$(MSBuildThisFileDirectory)Windows_UI_Xaml_Shapes\PathTestsControl\StretchUniformToFill.xaml.cs">
      <DependentUpon>StretchUniformToFill.xaml</DependentUpon>
    </Compile>
    <Compile Include="$(MSBuildThisFileDirectory)Windows_UI_Xaml_Shapes\PathTestsControl\Stroke2FillYellow.xaml.cs">
      <DependentUpon>Stroke2FillYellow.xaml</DependentUpon>
    </Compile>
    <Compile Include="$(MSBuildThisFileDirectory)Windows_UI_Xaml_Shapes\PathTestsControl\StrokeThickness10.xaml.cs">
      <DependentUpon>StrokeThickness10.xaml</DependentUpon>
    </Compile>
    <Compile Include="$(MSBuildThisFileDirectory)Windows_UI_Xaml_Shapes\PathTestsControl\StrokeThickness10FixedWidth.xaml.cs">
      <DependentUpon>StrokeThickness10FixedWidth.xaml</DependentUpon>
    </Compile>
    <Compile Include="$(MSBuildThisFileDirectory)Windows_UI_Xaml_Shapes\PathTestsControl\Test2.xaml.cs">
      <DependentUpon>Test2.xaml</DependentUpon>
    </Compile>
    <Compile Include="$(MSBuildThisFileDirectory)Windows_UI_Xaml_Shapes\PathTestsControl\Test3.xaml.cs">
      <DependentUpon>Test3.xaml</DependentUpon>
    </Compile>
    <Compile Include="$(MSBuildThisFileDirectory)Windows_UI_Xaml_Shapes\ShapeControlsPage.xaml.cs">
      <DependentUpon>ShapeControlsPage.xaml</DependentUpon>
    </Compile>
    <Compile Include="$(MSBuildThisFileDirectory)Windows_UI_Xaml_Shapes\StretchPage.xaml.cs">
      <DependentUpon>StretchPage.xaml</DependentUpon>
    </Compile>
    <Compile Update="$(MSBuildThisFileDirectory)Windows_UI_Xaml\VisualStateTests\VisualState_AdaptiveTrigger_Storyboard.xaml.cs">
      <DependentUpon>VisualState_AdaptiveTrigger_Storyboard.xaml</DependentUpon>
    </Compile>
    <Compile Update="$(MSBuildThisFileDirectory)Windows_UI_Xaml_Controls\GridTestsControl\CenteredGridinGridwithfixedsizechild.xaml.cs">
      <DependentUpon>CenteredGridinGridwithfixedsizechild.xaml</DependentUpon>
    </Compile>
    <Compile Update="$(MSBuildThisFileDirectory)Windows_UI_Xaml_Controls\GridTestsControl\CenteredGridinGridwiththreefixedsizechildren.xaml.cs">
      <DependentUpon>CenteredGridinGridwiththreefixedsizechildren.xaml</DependentUpon>
    </Compile>
    <Compile Update="$(MSBuildThisFileDirectory)Windows_UI_Xaml_Controls\GridTestsControl\CenteredGridinGridwithtwofixedsizechildren.xaml.cs">
      <DependentUpon>CenteredGridinGridwithtwofixedsizechildren.xaml</DependentUpon>
    </Compile>
    <Compile Update="$(MSBuildThisFileDirectory)Windows_UI_Xaml_Controls\GridTestsControl\Databoundwidth.xaml.cs">
      <DependentUpon>Databoundwidth.xaml</DependentUpon>
    </Compile>
    <Compile Update="$(MSBuildThisFileDirectory)Windows_UI_Xaml_Controls\GridTestsControl\GridDataboundGridColumn.xaml.cs">
      <DependentUpon>GridDataboundGridColumn.xaml</DependentUpon>
    </Compile>
    <Compile Update="$(MSBuildThisFileDirectory)Windows_UI_Xaml_Controls\GridTestsControl\GridWithColumnSpan.xaml.cs">
      <DependentUpon>GridWithColumnSpan.xaml</DependentUpon>
    </Compile>
    <Compile Update="$(MSBuildThisFileDirectory)Windows_UI_Xaml_Controls\GridTestsControl\Grid_Auto_Center_Cell.xaml.cs">
      <DependentUpon>Grid_Auto_Center_Cell.xaml</DependentUpon>
    </Compile>
    <Compile Update="$(MSBuildThisFileDirectory)Windows_UI_Xaml_Controls\GridTestsControl\Grid_Auto_Text_Block_Trimming.xaml.cs">
      <DependentUpon>Grid_Auto_Text_Block_Trimming.xaml</DependentUpon>
    </Compile>
    <Compile Update="$(MSBuildThisFileDirectory)Windows_UI_Xaml_Controls\GridTestsControl\Grid_CenteredShapes.xaml.cs">
      <DependentUpon>Grid_CenteredShapes.xaml</DependentUpon>
    </Compile>
    <Compile Update="$(MSBuildThisFileDirectory)Windows_UI_Xaml_Controls\GridTestsControl\Grid_ColSpan_Bottom.xaml.cs">
      <DependentUpon>Grid_ColSpan_Bottom.xaml</DependentUpon>
    </Compile>
    <Compile Update="$(MSBuildThisFileDirectory)Windows_UI_Xaml_Controls\GridTestsControl\Grid_DataBound_ColumnRow_Definitions.xaml.cs">
      <DependentUpon>Grid_DataBound_ColumnRow_Definitions.xaml</DependentUpon>
    </Compile>
    <Compile Update="$(MSBuildThisFileDirectory)Windows_UI_Xaml_Controls\GridTestsControl\Grid_DataBound_RowColumn.xaml.cs">
      <DependentUpon>Grid_DataBound_RowColumn.xaml</DependentUpon>
    </Compile>
    <Compile Update="$(MSBuildThisFileDirectory)Windows_UI_Xaml_Controls\GridTestsControl\Grid_InsideStackPanel_InsideButton.xaml.cs">
      <DependentUpon>Grid_InsideStackPanel_InsideButton.xaml</DependentUpon>
    </Compile>
    <Compile Update="$(MSBuildThisFileDirectory)Windows_UI_Xaml_Controls\GridTestsControl\Grid_in_GridClipping.xaml.cs">
      <DependentUpon>Grid_in_GridClipping.xaml</DependentUpon>
    </Compile>
    <Compile Update="$(MSBuildThisFileDirectory)Windows_UI_Xaml_Controls\GridTestsControl\Grid_in_StackPanel.xaml.cs">
      <DependentUpon>Grid_in_StackPanel.xaml</DependentUpon>
    </Compile>
    <Compile Update="$(MSBuildThisFileDirectory)Windows_UI_Xaml_Controls\GridTestsControl\Grid_left_column_Auto.xaml.cs">
      <DependentUpon>Grid_left_column_Auto.xaml</DependentUpon>
    </Compile>
    <Compile Update="$(MSBuildThisFileDirectory)Windows_UI_Xaml_Controls\GridTestsControl\Grid_middle_col_auto__bottom_row_auto.xaml.cs">
      <DependentUpon>Grid_middle_col_auto__bottom_row_auto.xaml</DependentUpon>
    </Compile>
    <Compile Update="$(MSBuildThisFileDirectory)Windows_UI_Xaml_Controls\GridTestsControl\Grid_Multi_Column_Span.xaml.cs">
      <DependentUpon>Grid_Multi_Column_Span.xaml</DependentUpon>
    </Compile>
    <Compile Update="$(MSBuildThisFileDirectory)Windows_UI_Xaml_Controls\GridTestsControl\Grid_RowSpan_Auto_WithText.xaml.cs">
      <DependentUpon>Grid_RowSpan_Auto_WithText.xaml</DependentUpon>
    </Compile>
    <Compile Update="$(MSBuildThisFileDirectory)Windows_UI_Xaml_Controls\GridTestsControl\Grid_RowSpan_Right.xaml.cs">
      <DependentUpon>Grid_RowSpan_Right.xaml</DependentUpon>
    </Compile>
    <Compile Update="$(MSBuildThisFileDirectory)Windows_UI_Xaml_Controls\GridTestsControl\Grid_Slider_Inner.xaml.cs">
      <DependentUpon>Grid_Slider_Inner.xaml</DependentUpon>
    </Compile>
    <Compile Update="$(MSBuildThisFileDirectory)Windows_UI_Xaml_Controls\GridTestsControl\Grid_Star_Auto_WithTextblock.xaml.cs">
      <DependentUpon>Grid_Star_Auto_WithTextblock.xaml</DependentUpon>
    </Compile>
    <Compile Update="$(MSBuildThisFileDirectory)Windows_UI_Xaml_Controls\GridTestsControl\Grid_Style_Local_Override.xaml.cs">
      <DependentUpon>Grid_Style_Local_Override.xaml</DependentUpon>
    </Compile>
    <Compile Update="$(MSBuildThisFileDirectory)Windows_UI_Xaml_Controls\GridTestsControl\Grid_Two_bottom_row_Auto__middle_col_auto.xaml.cs">
      <DependentUpon>Grid_Two_bottom_row_Auto__middle_col_auto.xaml</DependentUpon>
    </Compile>
    <Compile Update="$(MSBuildThisFileDirectory)Windows_UI_Xaml_Controls\GridTestsControl\Grid_with_attributed_string.xaml.cs">
      <DependentUpon>Grid_with_attributed_string.xaml</DependentUpon>
    </Compile>
    <Compile Update="$(MSBuildThisFileDirectory)Windows_UI_Xaml_Controls\GridTestsControl\Grid_with_Fixed_Size.xaml.cs">
      <DependentUpon>Grid_with_Fixed_Size.xaml</DependentUpon>
    </Compile>
    <Compile Update="$(MSBuildThisFileDirectory)Windows_UI_Xaml_Controls\GridTestsControl\Grid_with_MinWidth_MinHeight.xaml.cs">
      <DependentUpon>Grid_with_MinWidth_MinHeight.xaml</DependentUpon>
    </Compile>
    <Compile Update="$(MSBuildThisFileDirectory)Windows_UI_Xaml_Controls\GridTestsControl\Grid_with_OutOfRange_Cells.xaml.cs">
      <DependentUpon>Grid_with_OutOfRange_Cells.xaml</DependentUpon>
    </Compile>
    <Compile Update="$(MSBuildThisFileDirectory)Windows_UI_Xaml_Controls\GridTestsControl\Grid_with_Stack_Panel_and_Trimming.xaml.cs">
      <DependentUpon>Grid_with_Stack_Panel_and_Trimming.xaml</DependentUpon>
    </Compile>
    <Compile Update="$(MSBuildThisFileDirectory)Windows_UI_Xaml_Controls\GridTestsControl\Grid_with_TextBlock_VerticalAlignment.xaml.cs">
      <DependentUpon>Grid_with_TextBlock_VerticalAlignment.xaml</DependentUpon>
    </Compile>
    <Compile Update="$(MSBuildThisFileDirectory)Windows_UI_Xaml_Controls\GridTestsControl\Grid_with_Text_HorizontalAlignment_With_Margin.xaml.cs">
      <DependentUpon>Grid_with_Text_HorizontalAlignment_With_Margin.xaml</DependentUpon>
    </Compile>
    <Compile Update="$(MSBuildThisFileDirectory)Windows_UI_Xaml_Controls\GridTestsControl\Grid_with_Text_VerticalAlignment_With_Margin.xaml.cs">
      <DependentUpon>Grid_with_Text_VerticalAlignment_With_Margin.xaml</DependentUpon>
    </Compile>
    <Compile Update="$(MSBuildThisFileDirectory)Windows_UI_Xaml_Controls\GridTestsControl\Grid_with_three_UserControl_With_5_Margin.xaml.cs">
      <DependentUpon>Grid_with_three_UserControl_With_5_Margin.xaml</DependentUpon>
    </Compile>
    <Compile Update="$(MSBuildThisFileDirectory)Windows_UI_Xaml_Controls\GridTestsControl\Grid_with_UILabel_TextAlignmentVertical_Bottom.xaml.cs">
      <DependentUpon>Grid_with_UILabel_TextAlignmentVertical_Bottom.xaml</DependentUpon>
    </Compile>
    <Compile Update="$(MSBuildThisFileDirectory)Windows_UI_Xaml_Controls\GridTestsControl\Grid_with_UserControlMargin.xaml.cs">
      <DependentUpon>Grid_with_UserControlMargin.xaml</DependentUpon>
    </Compile>
    <Compile Update="$(MSBuildThisFileDirectory)Windows_UI_Xaml_Controls\GridTestsControl\Grid_with_UserControl_HorizonalAlignment.xaml.cs">
      <DependentUpon>Grid_with_UserControl_HorizonalAlignment.xaml</DependentUpon>
    </Compile>
    <Compile Update="$(MSBuildThisFileDirectory)Windows_UI_Xaml_Controls\GridTestsControl\Grid_with_UserControl_VerticalAlignment_Fixed_Height.xaml.cs">
      <DependentUpon>Grid_with_UserControl_VerticalAlignment_Fixed_Height.xaml</DependentUpon>
    </Compile>
    <Compile Update="$(MSBuildThisFileDirectory)Windows_UI_Xaml_Controls\GridTestsControl\Grid_with_UserControl_VerticalAlignment_Variable_Height.xaml.cs">
      <DependentUpon>Grid_with_UserControl_VerticalAlignment_Variable_Height.xaml</DependentUpon>
    </Compile>
    <Compile Update="$(MSBuildThisFileDirectory)Windows_UI_Xaml_Controls\GridTestsControl\Grid_with_UserControl_VerticalAlignment_Variable_Width.xaml.cs">
      <DependentUpon>Grid_with_UserControl_VerticalAlignment_Variable_Width.xaml</DependentUpon>
    </Compile>
    <Compile Update="$(MSBuildThisFileDirectory)Windows_UI_Xaml_Controls\GridTestsControl\Quadrant_absolute_split.xaml.cs">
      <DependentUpon>Quadrant_absolute_split.xaml</DependentUpon>
    </Compile>
    <Compile Update="$(MSBuildThisFileDirectory)Windows_UI_Xaml_Controls\GridTestsControl\Quadrant_all_100.xaml.cs">
      <DependentUpon>Quadrant_all_100.xaml</DependentUpon>
    </Compile>
    <Compile Update="$(MSBuildThisFileDirectory)Windows_UI_Xaml_Controls\GridTestsControl\Quadrant_even_split.xaml.cs">
      <DependentUpon>Quadrant_even_split.xaml</DependentUpon>
    </Compile>
    <Compile Update="$(MSBuildThisFileDirectory)Windows_UI_Xaml_Controls\GridTestsControl\Quadrant_uneven_split.xaml.cs">
      <DependentUpon>Quadrant_uneven_split.xaml</DependentUpon>
    </Compile>
    <Compile Update="$(MSBuildThisFileDirectory)Windows_UI_Xaml_Controls\GridTestsControl\Quad_column_progressing_split.xaml.cs">
      <DependentUpon>Quad_column_progressing_split.xaml</DependentUpon>
    </Compile>
    <Compile Update="$(MSBuildThisFileDirectory)Windows_UI_Xaml_Controls\GridTestsControl\Simpletwocolumnsplitgrid.xaml.cs">
      <DependentUpon>Simpletwocolumnsplitgrid.xaml</DependentUpon>
    </Compile>
    <Compile Update="$(MSBuildThisFileDirectory)Windows_UI_Xaml_Controls\Pivot\PivotSimpleTest.xaml.cs">
      <DependentUpon>PivotSimpleTest.xaml</DependentUpon>
    </Compile>
    <Compile Update="$(MSBuildThisFileDirectory)Lottie\SampleLottieAnimation.xaml.cs">
      <DependentUpon>SampleLottieAnimation.xaml</DependentUpon>
    </Compile>
    <Compile Update="$(MSBuildThisFileDirectory)Wasm\Wasm_CustomEvent.xaml.cs">
      <DependentUpon>Wasm_CustomEvent.xaml</DependentUpon>
    </Compile>
    <Compile Update="$(MSBuildThisFileDirectory)Windows_Globalization\Language_Properties.xaml.cs">
      <DependentUpon>Language_Properties.xaml</DependentUpon>
    </Compile>
    <Compile Update="$(MSBuildThisFileDirectory)Windows_Security_Credentials\PasswordVaultTests\CredentialsPersistence.xaml.cs">
      <DependentUpon>CredentialsPersistence.xaml</DependentUpon>
    </Compile>
    <Compile Update="$(MSBuildThisFileDirectory)Windows_UI_Core\SystemNavigationManagerTests\HardwareBackButton.xaml.cs">
      <DependentUpon>HardwareBackButton.xaml</DependentUpon>
    </Compile>
    <Compile Update="$(MSBuildThisFileDirectory)Windows_UI_Xaml\UIElementTests\Arrange_Performance01.xaml.cs">
      <DependentUpon>Arrange_Performance01.xaml</DependentUpon>
    </Compile>
    <Compile Update="$(MSBuildThisFileDirectory)Windows_UI_Xaml\UIElementTests\TransformToVisual_Simple.xaml.cs">
      <DependentUpon>TransformToVisual_Simple.xaml</DependentUpon>
    </Compile>
    <Compile Update="$(MSBuildThisFileDirectory)Windows_UI_Xaml_Controls\AutoSuggestBoxTests\BasicAutoSuggestBox.xaml.cs">
      <DependentUpon>BasicAutoSuggestBox.xaml</DependentUpon>
    </Compile>
    <Compile Update="$(MSBuildThisFileDirectory)Windows_UI_Xaml_Controls\Button\AppBarButtonTest.xaml.cs">
      <DependentUpon>AppBarButtonTest.xaml</DependentUpon>
    </Compile>
    <Compile Update="$(MSBuildThisFileDirectory)Windows_UI_Xaml_Controls\Button\AppBarButtonWithIconTest.xaml.cs">
      <DependentUpon>AppBarButtonWithIconTest.xaml</DependentUpon>
    </Compile>
    <Compile Update="$(MSBuildThisFileDirectory)Windows_UI_Xaml_Controls\Button\AppBarToggleButtonTest.xaml.cs">
      <DependentUpon>AppBarToggleButtonTest.xaml</DependentUpon>
    </Compile>
    <Compile Update="$(MSBuildThisFileDirectory)Windows_UI_Xaml_Controls\Button\Buttons.xaml.cs">
      <DependentUpon>Buttons.xaml</DependentUpon>
    </Compile>
    <Compile Update="$(MSBuildThisFileDirectory)Windows_UI_Xaml_Controls\Button\Button_IsEnabled.xaml.cs">
      <DependentUpon>Button_IsEnabled.xaml</DependentUpon>
    </Compile>
    <Compile Update="$(MSBuildThisFileDirectory)Windows_UI_Xaml_Controls\Button\CheckBox_Button.xaml.cs">
      <DependentUpon>CheckBox_Button.xaml</DependentUpon>
    </Compile>
    <Compile Update="$(MSBuildThisFileDirectory)Windows_UI_Xaml_Controls\Button\CheckBox_Button_UWA_Style.xaml.cs">
      <DependentUpon>CheckBox_Button_UWA_Style.xaml</DependentUpon>
    </Compile>
    <Compile Update="$(MSBuildThisFileDirectory)Windows_UI_Xaml_Controls\Button\CheckBox_Button_With_CanExecute_Changing.xaml.cs">
      <DependentUpon>CheckBox_Button_With_CanExecute_Changing.xaml</DependentUpon>
    </Compile>
    <Compile Update="$(MSBuildThisFileDirectory)Windows_UI_Xaml_Controls\Button\ComboBox_Simple.xaml.cs">
      <DependentUpon>ComboBox_Simple.xaml</DependentUpon>
    </Compile>
    <Compile Update="$(MSBuildThisFileDirectory)Windows_UI_Xaml_Controls\Button\Custom_Button_With_ContentTemplate.xaml.cs">
      <DependentUpon>Custom_Button_With_ContentTemplate.xaml</DependentUpon>
    </Compile>
    <Compile Update="$(MSBuildThisFileDirectory)Windows_UI_Xaml_Controls\Button\Custom_Button_With_ContentTemplate_And_StackPanel.xaml.cs">
      <DependentUpon>Custom_Button_With_ContentTemplate_And_StackPanel.xaml</DependentUpon>
    </Compile>
    <Compile Update="$(MSBuildThisFileDirectory)Windows_UI_Xaml_Controls\Button\Hyperlink_Button.xaml.cs">
      <DependentUpon>Hyperlink_Button.xaml</DependentUpon>
    </Compile>
    <Compile Update="$(MSBuildThisFileDirectory)Windows_UI_Xaml_Controls\Button\Hyperlink_CanExecute_False.xaml.cs">
      <DependentUpon>Hyperlink_CanExecute_False.xaml</DependentUpon>
    </Compile>
    <Compile Update="$(MSBuildThisFileDirectory)Windows_UI_Xaml_Controls\Button\Hyperlink_Disabled.xaml.cs">
      <DependentUpon>Hyperlink_Disabled.xaml</DependentUpon>
    </Compile>
    <Compile Update="$(MSBuildThisFileDirectory)Windows_UI_Xaml_Controls\Button\Nested_Buttons.xaml.cs">
      <DependentUpon>Nested_Buttons.xaml</DependentUpon>
    </Compile>
    <Compile Update="$(MSBuildThisFileDirectory)Windows_UI_Xaml_Controls\Button\Overlapped_Buttons.xaml.cs">
      <DependentUpon>Overlapped_Buttons.xaml</DependentUpon>
    </Compile>
    <Compile Update="$(MSBuildThisFileDirectory)Windows_UI_Xaml_Controls\Button\RadioButton_Combined_Style.xaml.cs">
      <DependentUpon>RadioButton_Combined_Style.xaml</DependentUpon>
    </Compile>
    <Compile Update="$(MSBuildThisFileDirectory)Windows_UI_Xaml_Controls\Button\RadioButton_Multiple_Unnamed_Groups.xaml.cs">
      <DependentUpon>RadioButton_Multiple_Unnamed_Groups.xaml</DependentUpon>
    </Compile>
    <Compile Update="$(MSBuildThisFileDirectory)Windows_UI_Xaml_Controls\Button\RadioButton_Pressed.xaml.cs">
      <DependentUpon>RadioButton_Pressed.xaml</DependentUpon>
    </Compile>
    <Compile Update="$(MSBuildThisFileDirectory)Windows_UI_Xaml_Controls\Button\RadioButton_With_GroupName.xaml.cs">
      <DependentUpon>RadioButton_With_GroupName.xaml</DependentUpon>
    </Compile>
    <Compile Update="$(MSBuildThisFileDirectory)Windows_UI_Xaml_Controls\Button\Radio_Button.xaml.cs">
      <DependentUpon>Radio_Button.xaml</DependentUpon>
    </Compile>
    <Compile Update="$(MSBuildThisFileDirectory)Windows_UI_Xaml_Controls\Button\Simple_Button.xaml.cs">
      <DependentUpon>Simple_Button.xaml</DependentUpon>
    </Compile>
    <Compile Update="$(MSBuildThisFileDirectory)Windows_UI_Xaml_Controls\Button\Simple_Button_With_CanExecute_Changing.xaml.cs">
      <DependentUpon>Simple_Button_With_CanExecute_Changing.xaml</DependentUpon>
    </Compile>
    <Compile Update="$(MSBuildThisFileDirectory)Windows_UI_Xaml_Controls\ComboBox\ComboBox_MaxDropdownHeight.xaml.cs">
      <DependentUpon>ComboBox_MaxDropdownHeight.xaml</DependentUpon>
    </Compile>
    <Compile Update="$(MSBuildThisFileDirectory)Windows_UI_Xaml_Controls\ComboBox\ComboBox_SelectedIndex.xaml.cs">
      <DependentUpon>ComboBox_SelectedIndex.xaml</DependentUpon>
    </Compile>
    <Compile Update="$(MSBuildThisFileDirectory)Windows_UI_Xaml_Controls\ComboBox\ComboBox_Transforms.xaml.cs">
      <DependentUpon>ComboBox_Transforms.xaml</DependentUpon>
    </Compile>
    <Compile Update="$(MSBuildThisFileDirectory)Windows_UI_Xaml_Controls\ComboBox\ComboBox_Virtualizing.xaml.cs">
      <DependentUpon>ComboBox_Virtualizing.xaml</DependentUpon>
    </Compile>
    <Compile Update="$(MSBuildThisFileDirectory)Windows_UI_Xaml_Controls\CommandBar\CommandBar_BackGesture.xaml.cs">
      <DependentUpon>CommandBar_BackGesture.xaml</DependentUpon>
    </Compile>
    <Compile Update="$(MSBuildThisFileDirectory)Windows_UI_Xaml_Controls\CommandBar\CommandBar_Content.xaml.cs">
      <DependentUpon>CommandBar_Content.xaml</DependentUpon>
    </Compile>
    <Compile Update="$(MSBuildThisFileDirectory)Windows_UI_Xaml_Controls\CommandBar\CommandBar_Dynamic.xaml.cs">
      <DependentUpon>CommandBar_Dynamic.xaml</DependentUpon>
    </Compile>
    <Compile Update="$(MSBuildThisFileDirectory)Windows_UI_Xaml_Controls\CommandBar\CommandBar_Examples.xaml.cs">
      <DependentUpon>CommandBar_Examples.xaml</DependentUpon>
    </Compile>
    <Compile Update="$(MSBuildThisFileDirectory)Windows_UI_Xaml_Controls\CommandBar\CommandBar_Extensions.xaml.cs">
      <DependentUpon>CommandBar_Extensions.xaml</DependentUpon>
    </Compile>
    <Compile Update="$(MSBuildThisFileDirectory)Windows_UI_Xaml_Controls\CommandBar\CommandBar_Flyout.xaml.cs">
      <DependentUpon>CommandBar_Flyout.xaml</DependentUpon>
    </Compile>
    <Compile Update="$(MSBuildThisFileDirectory)Windows_UI_Xaml_Controls\CommandBar\CommandBar_LongTitle.xaml.cs">
      <DependentUpon>CommandBar_LongTitle.xaml</DependentUpon>
    </Compile>
    <Compile Update="$(MSBuildThisFileDirectory)Windows_UI_Xaml_Controls\CommandBar\CommandBar_Native.xaml.cs">
      <DependentUpon>CommandBar_Native.xaml</DependentUpon>
    </Compile>
    <Compile Update="$(MSBuildThisFileDirectory)Windows_UI_Xaml_Controls\CommandBar\CommandBar_Padding.xaml.cs">
      <DependentUpon>CommandBar_Padding.xaml</DependentUpon>
    </Compile>
    <Compile Update="$(MSBuildThisFileDirectory)Windows_UI_Xaml_Controls\CommandBar\CommandBar_Uppercase_Resource.xaml.cs">
      <DependentUpon>CommandBar_Uppercase_Resource.xaml</DependentUpon>
    </Compile>
    <Compile Update="$(MSBuildThisFileDirectory)Windows_UI_Xaml_Controls\CommandBar\CommandBar_With_Long_Sentences.xaml.cs">
      <DependentUpon>CommandBar_With_Long_Sentences.xaml</DependentUpon>
    </Compile>
    <Compile Update="$(MSBuildThisFileDirectory)Windows_UI_Xaml_Controls\Flyout\Flyout_ButtonInContent.xaml.cs">
      <DependentUpon>Flyout_ButtonInContent.xaml</DependentUpon>
    </Compile>
    <Compile Update="$(MSBuildThisFileDirectory)Windows_UI_Xaml_Controls\Flyout\Flyout_Events.xaml.cs">
      <DependentUpon>Flyout_Events.xaml</DependentUpon>
    </Compile>
    <Compile Update="$(MSBuildThisFileDirectory)Windows_UI_Xaml_Controls\Flyout\Flyout_Simple.xaml.cs">
      <DependentUpon>Flyout_Simple.xaml</DependentUpon>
    </Compile>
    <Compile Update="$(MSBuildThisFileDirectory)Windows_UI_Xaml_Controls\Flyout\Flyout_Target.xaml.cs">
      <DependentUpon>Flyout_Target.xaml</DependentUpon>
    </Compile>
    <Compile Update="$(MSBuildThisFileDirectory)Windows_UI_Xaml_Controls\Flyout\Flyout_Transforms_On_Target.xaml.cs">
      <DependentUpon>Flyout_Transforms_On_Target.xaml</DependentUpon>
    </Compile>
    <Compile Update="$(MSBuildThisFileDirectory)Windows_UI_Xaml_Controls\Flyout\MenuFlyout_Simple.xaml.cs">
      <DependentUpon>MenuFlyout_Simple.xaml</DependentUpon>
    </Compile>
    <Compile Update="$(MSBuildThisFileDirectory)Windows_UI_Xaml_Controls\ListView\ListViewGroupedLargeLegacy.xaml.cs">
      <DependentUpon>ListViewGroupedLargeLegacy.xaml</DependentUpon>
    </Compile>
    <Compile Update="$(MSBuildThisFileDirectory)Windows_UI_Xaml_Controls\ListView\ListView_OwnContainer_Virtualized.xaml.cs">
      <DependentUpon>ListView_OwnContainer_Virtualized.xaml</DependentUpon>
    </Compile>
    <Compile Update="$(MSBuildThisFileDirectory)Windows_UI_Xaml_Controls\MenuBarTests\SimpleMenuBar.xaml.cs">
      <DependentUpon>SimpleMenuBar.xaml</DependentUpon>
    </Compile>
    <Compile Update="$(MSBuildThisFileDirectory)Windows_UI_Xaml_Controls\NavigationViewTests\NavigationView_TopNavigation.xaml.cs">
      <DependentUpon>NavigationView_TopNavigation.xaml</DependentUpon>
    </Compile>
    <Compile Update="$(MSBuildThisFileDirectory)Windows_UI_Xaml_Controls\ListView\ListView_DataContext_Propagation.xaml.cs">
      <DependentUpon>ListView_DataContext_Propagation.xaml</DependentUpon>
    </Compile>
    <Compile Update="$(MSBuildThisFileDirectory)Windows_UI_Xaml_Controls\Popup\MessageDialog.xaml.cs">
      <DependentUpon>MessageDialog.xaml</DependentUpon>
    </Compile>
    <Compile Update="$(MSBuildThisFileDirectory)Windows_UI_Xaml_Controls\Popup\Popup_LightDismiss.xaml.cs">
      <DependentUpon>Popup_LightDismiss.xaml</DependentUpon>
    </Compile>
    <Compile Update="$(MSBuildThisFileDirectory)Windows_UI_Xaml_Controls\Popup\Popup_Simple.xaml.cs">
      <DependentUpon>Popup_Simple.xaml</DependentUpon>
    </Compile>
    <Compile Update="$(MSBuildThisFileDirectory)Windows_UI_Xaml_Controls\ScrollViewerTests\ScrollViewer_Options.xaml.cs">
      <DependentUpon>ScrollViewer_Options.xaml</DependentUpon>
    </Compile>
    <Compile Update="$(MSBuildThisFileDirectory)Windows_UI_Xaml_Controls\TextBlockControl\Attributed_text_FontSize_Changing.xaml.cs">
      <DependentUpon>Attributed_text_FontSize_Changing.xaml</DependentUpon>
    </Compile>
    <Compile Update="$(MSBuildThisFileDirectory)Windows_UI_Xaml_Controls\TextBlockControl\Attributed_text_Simple.xaml.cs">
      <DependentUpon>Attributed_text_Simple.xaml</DependentUpon>
    </Compile>
    <Compile Update="$(MSBuildThisFileDirectory)Windows_UI_Xaml_Controls\TextBlockControl\Attributed_text_Simple_databound.xaml.cs">
      <DependentUpon>Attributed_text_Simple_databound.xaml</DependentUpon>
    </Compile>
    <Compile Update="$(MSBuildThisFileDirectory)Windows_UI_Xaml_Controls\TextBlockControl\Attributed_text_Supserscript.xaml.cs">
      <DependentUpon>Attributed_text_Supserscript.xaml</DependentUpon>
    </Compile>
    <Compile Update="$(MSBuildThisFileDirectory)Windows_UI_Xaml_Controls\TextBlockControl\Progressing_TextBlock.xaml.cs">
      <DependentUpon>Progressing_TextBlock.xaml</DependentUpon>
    </Compile>
    <Compile Update="$(MSBuildThisFileDirectory)Windows_UI_Xaml_Controls\TextBlockControl\Progressing_TextBlock_with_inline_margin.xaml.cs">
      <DependentUpon>Progressing_TextBlock_with_inline_margin.xaml</DependentUpon>
    </Compile>
    <Compile Update="$(MSBuildThisFileDirectory)Windows_UI_Xaml_Controls\TextBlockControl\Progressing_TextBlock_with_margin.xaml.cs">
      <DependentUpon>Progressing_TextBlock_with_margin.xaml</DependentUpon>
    </Compile>
    <Compile Update="$(MSBuildThisFileDirectory)Windows_UI_Xaml_Controls\TextBlockControl\SimpleText_MaxLines_One.xaml.cs">
      <DependentUpon>SimpleText_MaxLines_One.xaml</DependentUpon>
    </Compile>
    <Compile Update="$(MSBuildThisFileDirectory)Windows_UI_Xaml_Controls\TextBlockControl\SimpleText_MaxLines_Two.xaml.cs">
      <DependentUpon>SimpleText_MaxLines_Two.xaml</DependentUpon>
    </Compile>
    <Compile Update="$(MSBuildThisFileDirectory)Windows_UI_Xaml_Controls\TextBlockControl\SimpleText_MaxLines_Two_with_Different_Fonts.xaml.cs">
      <DependentUpon>SimpleText_MaxLines_Two_with_Different_Fonts.xaml</DependentUpon>
    </Compile>
    <Compile Update="$(MSBuildThisFileDirectory)Windows_UI_Xaml_Controls\TextBlockControl\SimpleText_MaxLines_Two_With_Wrap.xaml.cs">
      <DependentUpon>SimpleText_MaxLines_Two_With_Wrap.xaml</DependentUpon>
    </Compile>
    <Compile Update="$(MSBuildThisFileDirectory)Windows_UI_Xaml_Controls\TextBlockControl\SimpleText_MaxLines_Two_With_Wrap_And_Trim.xaml.cs">
      <DependentUpon>SimpleText_MaxLines_Two_With_Wrap_And_Trim.xaml</DependentUpon>
    </Compile>
    <Compile Update="$(MSBuildThisFileDirectory)Windows_UI_Xaml_Controls\TextBlockControl\SimpleText_MaxWidth_NaN.xaml.cs">
      <DependentUpon>SimpleText_MaxWidth_NaN.xaml</DependentUpon>
    </Compile>
    <Compile Update="$(MSBuildThisFileDirectory)Windows_UI_Xaml_Controls\TextBlockControl\SimpleText_MaxWidth_Wrap.xaml.cs">
      <DependentUpon>SimpleText_MaxWidth_Wrap.xaml</DependentUpon>
    </Compile>
    <Compile Update="$(MSBuildThisFileDirectory)Windows_UI_Xaml_Controls\TextBlockControl\Simple_Contrained_Horizontal_Center_Wrap.xaml.cs">
      <DependentUpon>Simple_Contrained_Horizontal_Center_Wrap.xaml</DependentUpon>
    </Compile>
    <Compile Update="$(MSBuildThisFileDirectory)Windows_UI_Xaml_Controls\TextBlockControl\Simple_Contrained_Horizontal_Center_Wrap2.xaml.cs">
      <DependentUpon>Simple_Contrained_Horizontal_Center_Wrap2.xaml</DependentUpon>
    </Compile>
    <Compile Update="$(MSBuildThisFileDirectory)Windows_UI_Xaml_Controls\TextBlockControl\Simple_Text.xaml.cs">
      <DependentUpon>Simple_Text.xaml</DependentUpon>
    </Compile>
    <Compile Update="$(MSBuildThisFileDirectory)Windows_UI_Xaml_Controls\TextBlockControl\Simple_Text_Font_Weight_Bold.xaml.cs">
      <DependentUpon>Simple_Text_Font_Weight_Bold.xaml</DependentUpon>
    </Compile>
    <Compile Update="$(MSBuildThisFileDirectory)Windows_UI_Xaml_Controls\TextBlockControl\TextBlockMultilineInStarStackPanel.xaml.cs">
      <DependentUpon>TextBlockMultilineInStarStackPanel.xaml</DependentUpon>
    </Compile>
    <Compile Update="$(MSBuildThisFileDirectory)Windows_UI_Xaml_Controls\TextBlockControl\TextBlockSimpleContrainedHorizontalCenterWrap2.xaml.cs">
      <DependentUpon>TextBlockSimpleContrainedHorizontalCenterWrap2.xaml</DependentUpon>
    </Compile>
    <Compile Update="$(MSBuildThisFileDirectory)Windows_UI_Xaml_Controls\TextBlockControl\TextBlockTimespan.xaml.cs">
      <DependentUpon>TextBlockTimespan.xaml</DependentUpon>
    </Compile>
    <Compile Update="$(MSBuildThisFileDirectory)Windows_UI_Xaml_Controls\TextBlockControl\Textblocktimespancustomformat.xaml.cs">
      <DependentUpon>Textblocktimespancustomformat.xaml</DependentUpon>
    </Compile>
    <Compile Update="$(MSBuildThisFileDirectory)Windows_UI_Xaml_Controls\TextBlockControl\TextBlock_CharacterSpacing.xaml.cs">
      <DependentUpon>TextBlock_CharacterSpacing.xaml</DependentUpon>
    </Compile>
    <Compile Update="$(MSBuildThisFileDirectory)Windows_UI_Xaml_Controls\TextBlockControl\TextBlock_ConstrainedByContainer.xaml.cs">
      <DependentUpon>TextBlock_ConstrainedByContainer.xaml</DependentUpon>
    </Compile>
    <Compile Update="$(MSBuildThisFileDirectory)Windows_UI_Xaml_Controls\TextBlockControl\TextBlock_FixedWidth_With_DataBound_Run.xaml.cs">
      <DependentUpon>TextBlock_FixedWidth_With_DataBound_Run.xaml</DependentUpon>
    </Compile>
    <Compile Update="$(MSBuildThisFileDirectory)Windows_UI_Xaml_Controls\TextBlockControl\TextBlock_FontWeight.xaml.cs">
      <DependentUpon>TextBlock_FontWeight.xaml</DependentUpon>
    </Compile>
    <Compile Update="$(MSBuildThisFileDirectory)Windows_UI_Xaml_Controls\TextBlockControl\TextBlock_Hyperlink.xaml.cs">
      <DependentUpon>TextBlock_Hyperlink.xaml</DependentUpon>
    </Compile>
    <Compile Update="$(MSBuildThisFileDirectory)Windows_UI_Xaml_Controls\TextBlockControl\TextBlock_Hyperlink_Touch.xaml.cs">
      <DependentUpon>TextBlock_Hyperlink_Touch.xaml</DependentUpon>
    </Compile>
    <Compile Update="$(MSBuildThisFileDirectory)Windows_UI_Xaml_Controls\TextBlockControl\TextBlock_Inlines_TemplatedParent.xaml.cs">
      <DependentUpon>TextBlock_Inlines_TemplatedParent.xaml</DependentUpon>
    </Compile>
    <Compile Update="$(MSBuildThisFileDirectory)Windows_UI_Xaml_Controls\TextBlockControl\TextBlock_LineHeight_Inlines.xaml.cs">
      <DependentUpon>TextBlock_LineHeight_Inlines.xaml</DependentUpon>
    </Compile>
    <Compile Update="$(MSBuildThisFileDirectory)Windows_UI_Xaml_Controls\TextBlockControl\TextBlock_LineHeight_Multiline.xaml.cs">
      <DependentUpon>TextBlock_LineHeight_Multiline.xaml</DependentUpon>
    </Compile>
    <Compile Update="$(MSBuildThisFileDirectory)Windows_UI_Xaml_Controls\TextBlockControl\TextBlock_LineHeight_TextAlignment.xaml.cs">
      <DependentUpon>TextBlock_LineHeight_TextAlignment.xaml</DependentUpon>
    </Compile>
    <Compile Update="$(MSBuildThisFileDirectory)Windows_UI_Xaml_Controls\TextBlockControl\TextBlock_LineHeight_TextTrimming.xaml.cs">
      <DependentUpon>TextBlock_LineHeight_TextTrimming.xaml</DependentUpon>
    </Compile>
    <Compile Update="$(MSBuildThisFileDirectory)Windows_UI_Xaml_Controls\TextBlockControl\TextBlock_MeasurePeformance.xaml.cs">
      <DependentUpon>TextBlock_MeasurePeformance.xaml</DependentUpon>
    </Compile>
    <Compile Update="$(MSBuildThisFileDirectory)Windows_UI_Xaml_Controls\TextBlockControl\TextBlock_Multiline_In_StarStackPanel.xaml.cs">
      <DependentUpon>TextBlock_Multiline_In_StarStackPanel.xaml</DependentUpon>
    </Compile>
    <Compile Update="$(MSBuildThisFileDirectory)Windows_UI_Xaml_Controls\TextBlockControl\TextBlock_Nested_Measure_With_Outer_Alignments.xaml.cs">
      <DependentUpon>TextBlock_Nested_Measure_With_Outer_Alignments.xaml</DependentUpon>
    </Compile>
    <Compile Update="$(MSBuildThisFileDirectory)Windows_UI_Xaml_Controls\TextBlockControl\TextBlock_Padding.xaml.cs">
      <DependentUpon>TextBlock_Padding.xaml</DependentUpon>
    </Compile>
    <Compile Update="$(MSBuildThisFileDirectory)Windows_UI_Xaml_Controls\TextBlockControl\TextBlock_Progressing_Trim.xaml.cs">
      <DependentUpon>TextBlock_Progressing_Trim.xaml</DependentUpon>
    </Compile>
    <Compile Update="$(MSBuildThisFileDirectory)Windows_UI_Xaml_Controls\TextBlockControl\TextBlock_Run_Inheritance.xaml.cs">
      <DependentUpon>TextBlock_Run_Inheritance.xaml</DependentUpon>
    </Compile>
    <Compile Update="$(MSBuildThisFileDirectory)Windows_UI_Xaml_Controls\TextBlockControl\TextBlock_Span.xaml.cs">
      <DependentUpon>TextBlock_Span.xaml</DependentUpon>
    </Compile>
    <Compile Update="$(MSBuildThisFileDirectory)Windows_UI_Xaml_Controls\TextBlockControl\TextBlock_Special_Character.xaml.cs">
      <DependentUpon>TextBlock_Special_Character.xaml</DependentUpon>
    </Compile>
    <Compile Update="$(MSBuildThisFileDirectory)Windows_UI_Xaml_Controls\TextBlockControl\TextBlock_Style_Inheritance.xaml.cs">
      <DependentUpon>TextBlock_Style_Inheritance.xaml</DependentUpon>
    </Compile>
    <Compile Update="$(MSBuildThisFileDirectory)Windows_UI_Xaml_Controls\TextBlockControl\TextBlock_TextAlignment.xaml.cs">
      <DependentUpon>TextBlock_TextAlignment.xaml</DependentUpon>
    </Compile>
    <Compile Update="$(MSBuildThisFileDirectory)Windows_UI_Xaml_Controls\TextBlockControl\TextBlock_TextTrimming_VerticalAlignment_Stretch.xaml.cs">
      <DependentUpon>TextBlock_TextTrimming_VerticalAlignment_Stretch.xaml</DependentUpon>
    </Compile>
    <Compile Update="$(MSBuildThisFileDirectory)Windows_UI_Xaml_Controls\TextBlockControl\TextBlock_UpdatePerformance.xaml.cs">
      <DependentUpon>TextBlock_UpdatePerformance.xaml</DependentUpon>
    </Compile>
    <Compile Update="$(MSBuildThisFileDirectory)Windows_UI_Xaml_Controls\TextBlockControl\TextBoxSizeChanging.xaml.cs">
      <DependentUpon>TextBoxSizeChanging.xaml</DependentUpon>
    </Compile>
    <Compile Update="$(MSBuildThisFileDirectory)Windows_UI_Xaml_Controls\TextBlockControl\TextBoxSizeChangingInlines.xaml.cs">
      <DependentUpon>TextBoxSizeChangingInlines.xaml</DependentUpon>
    </Compile>
    <Compile Update="$(MSBuildThisFileDirectory)Windows_UI_Xaml_Controls\TextBlockControl\TextBox_Size_Changing.xaml.cs">
      <DependentUpon>TextBox_Size_Changing.xaml</DependentUpon>
    </Compile>
    <Compile Update="$(MSBuildThisFileDirectory)Windows_UI_Xaml_Controls\TextBlockControl\TextBox_Size_Changing_Inlines.xaml.cs">
      <DependentUpon>TextBox_Size_Changing_Inlines.xaml</DependentUpon>
    </Compile>
    <Compile Update="$(MSBuildThisFileDirectory)Windows_UI_Xaml_Controls\ToggleSwitchControl\Native_ToggleSwitch.xaml.cs">
      <DependentUpon>Native_ToggleSwitch.xaml</DependentUpon>
    </Compile>
    <Compile Update="$(MSBuildThisFileDirectory)Windows_UI_Xaml_Controls\ToggleSwitchControl\ToggleSwitchUnloadReload.xaml.cs">
      <DependentUpon>ToggleSwitchUnloadReload.xaml</DependentUpon>
    </Compile>
    <Compile Update="$(MSBuildThisFileDirectory)Windows_UI_Xaml_Controls\ToggleSwitchControl\ToggleSwitch_Custom.xaml.cs">
      <DependentUpon>ToggleSwitch_Custom.xaml</DependentUpon>
    </Compile>
    <Compile Update="$(MSBuildThisFileDirectory)Windows_UI_Xaml_Controls\ToggleSwitchControl\ToggleSwitch_Default_Style.xaml.cs">
      <DependentUpon>ToggleSwitch_Default_Style.xaml</DependentUpon>
    </Compile>
    <Compile Update="$(MSBuildThisFileDirectory)Windows_UI_Xaml_Controls\ToggleSwitchControl\ToggleSwitch_IsOn.xaml.cs">
      <DependentUpon>ToggleSwitch_IsOn.xaml</DependentUpon>
    </Compile>
    <Compile Update="$(MSBuildThisFileDirectory)Windows_Devices\AccelerometerTests.xaml.cs">
      <DependentUpon>AccelerometerTests.xaml</DependentUpon>
    </Compile>
    <Compile Update="$(MSBuildThisFileDirectory)Windows_Devices\BarometerTests.xaml.cs">
      <DependentUpon>BarometerTests.xaml</DependentUpon>
    </Compile>
    <Compile Update="$(MSBuildThisFileDirectory)Windows_UI_Xaml\Resources\XamlGlobalResources.xaml.cs">
      <DependentUpon>XamlGlobalResources.xaml</DependentUpon>
    </Compile>
    <Compile Update="$(MSBuildThisFileDirectory)Windows_UI_Xaml\WebViewToDelete.xaml.cs">
      <DependentUpon>WebViewToDelete.xaml</DependentUpon>
    </Compile>
    <Compile Update="$(MSBuildThisFileDirectory)Windows_UI_Xaml_Controls\WebView\WebViewControl_JavaScript_Alert_Confirm_Prompt.xaml.cs">
      <DependentUpon>WebViewControl_JavaScript_Alert_Confirm_Prompt.xaml</DependentUpon>
    </Compile>
    <Compile Update="$(MSBuildThisFileDirectory)Windows_UI_Xaml_Controls\WebView\WebViewToDelete.xaml.cs">
      <DependentUpon>WebViewToDelete.xaml</DependentUpon>
    </Compile>
    <Compile Update="$(MSBuildThisFileDirectory)Windows_UI_Xaml_Controls\WebView\WebView_Alert.xaml.cs">
      <DependentUpon>WebView_Alert.xaml</DependentUpon>
    </Compile>
    <Compile Update="$(MSBuildThisFileDirectory)Windows_UI_Xaml_Controls\WebView\WebView_ChromeClient.xaml.cs">
      <DependentUpon>WebView_ChromeClient.xaml</DependentUpon>
    </Compile>
    <Compile Update="$(MSBuildThisFileDirectory)Windows_UI_Xaml_Controls\WebView\WebView_Events.xaml.cs">
      <DependentUpon>WebView_Events.xaml</DependentUpon>
    </Compile>
    <Compile Update="$(MSBuildThisFileDirectory)Windows_UI_Xaml_Controls\WebView\WebView_JavascriptInvoke.xaml.cs">
      <DependentUpon>WebView_JavascriptInvoke.xaml</DependentUpon>
    </Compile>
    <Compile Update="$(MSBuildThisFileDirectory)Windows_UI_Xaml_Controls\WebView\WebView_Mailto.xaml.cs">
      <DependentUpon>WebView_Mailto.xaml</DependentUpon>
    </Compile>
    <Compile Update="$(MSBuildThisFileDirectory)Windows_UI_Xaml_Controls\WebView\WebView_NavigateToString.xaml.cs">
      <DependentUpon>WebView_NavigateToString.xaml</DependentUpon>
    </Compile>
    <Compile Update="$(MSBuildThisFileDirectory)Windows_UI_Xaml_Controls\WebView\WebView_NavigateToUri.xaml.cs">
      <DependentUpon>WebView_NavigateToUri.xaml</DependentUpon>
    </Compile>
    <Compile Update="$(MSBuildThisFileDirectory)Windows_UI_Xaml_Controls\WebView\WebView_Static.xaml.cs">
      <DependentUpon>WebView_Static.xaml</DependentUpon>
    </Compile>
    <Compile Update="$(MSBuildThisFileDirectory)Windows_UI_Xaml\Resources\ChangingStaticResource.xaml.cs">
      <DependentUpon>ChangingStaticResource.xaml</DependentUpon>
    </Compile>
    <Compile Update="$(MSBuildThisFileDirectory)Windows_UI_Xaml\Resources\XamlGlobalResources.xaml.cs">
      <DependentUpon>XamlGlobalResources.xaml</DependentUpon>
    </Compile>
    <Compile Update="$(MSBuildThisFileDirectory)Windows_UI_Xaml_Controls\WebView\WebView_WithHeaders.xaml.cs">
      <DependentUpon>WebView_WithHeaders.xaml</DependentUpon>
    </Compile>
    <Compile Update="$(MSBuildThisFileDirectory)Windows_UI_Xaml\ThemeResources\BasicThemeResources.xaml.cs">
      <DependentUpon>BasicThemeResources.xaml</DependentUpon>
    </Compile>
    <Compile Update="$(MSBuildThisFileDirectory)Resources\StaticResource\StaticResource_Simple.xaml.cs">
      <DependentUpon>StaticResource_Simple.xaml</DependentUpon>
    </Compile>
    <Compile Update="$(MSBuildThisFileDirectory)Windows_UI_Xaml_Controls\Button\AppBarButtonTest.xaml.cs">
      <DependentUpon>AppBarButtonTest.xaml</DependentUpon>
    </Compile>
    <Compile Update="$(MSBuildThisFileDirectory)Windows_UI_Xaml_Controls\Button\AppBarButtonWithIconTest.xaml.cs">
      <DependentUpon>AppBarButtonWithIconTest.xaml</DependentUpon>
    </Compile>
    <Compile Update="$(MSBuildThisFileDirectory)Windows_UI_Xaml_Controls\Button\AppBarToggleButtonTest.xaml.cs">
      <DependentUpon>AppBarToggleButtonTest.xaml</DependentUpon>
    </Compile>
    <Compile Update="$(MSBuildThisFileDirectory)Windows_UI_Xaml_Controls\Button\Buttons.xaml.cs">
      <DependentUpon>Buttons.xaml</DependentUpon>
    </Compile>
    <Compile Update="$(MSBuildThisFileDirectory)Windows_UI_Xaml_Controls\Button\Button_IsEnabled.xaml.cs">
      <DependentUpon>Button_IsEnabled.xaml</DependentUpon>
    </Compile>
    <Compile Update="$(MSBuildThisFileDirectory)Windows_UI_Xaml_Controls\Button\CheckBox_Button.xaml.cs">
      <DependentUpon>CheckBox_Button.xaml</DependentUpon>
    </Compile>
    <Compile Update="$(MSBuildThisFileDirectory)Windows_UI_Xaml_Controls\Button\CheckBox_Button_UWA_Style.xaml.cs">
      <DependentUpon>CheckBox_Button_UWA_Style.xaml</DependentUpon>
    </Compile>
    <Compile Update="$(MSBuildThisFileDirectory)Windows_UI_Xaml_Controls\Button\CheckBox_Button_With_CanExecute_Changing.xaml.cs">
      <DependentUpon>CheckBox_Button_With_CanExecute_Changing.xaml</DependentUpon>
    </Compile>
    <Compile Update="$(MSBuildThisFileDirectory)Windows_UI_Xaml_Controls\Button\ComboBox_Simple.xaml.cs">
      <DependentUpon>ComboBox_Simple.xaml</DependentUpon>
    </Compile>
    <Compile Update="$(MSBuildThisFileDirectory)Windows_UI_Xaml_Controls\Button\Custom_Button_With_ContentTemplate.xaml.cs">
      <DependentUpon>Custom_Button_With_ContentTemplate.xaml</DependentUpon>
    </Compile>
    <Compile Update="$(MSBuildThisFileDirectory)Windows_UI_Xaml_Controls\Button\Custom_Button_With_ContentTemplate_And_StackPanel.xaml.cs">
      <DependentUpon>Custom_Button_With_ContentTemplate_And_StackPanel.xaml</DependentUpon>
    </Compile>
    <Compile Update="$(MSBuildThisFileDirectory)Windows_UI_Xaml_Controls\Button\Hyperlink_Button.xaml.cs">
      <DependentUpon>Hyperlink_Button.xaml</DependentUpon>
    </Compile>
    <Compile Update="$(MSBuildThisFileDirectory)Windows_UI_Xaml_Controls\Button\Hyperlink_CanExecute_False.xaml.cs">
      <DependentUpon>Hyperlink_CanExecute_False.xaml</DependentUpon>
    </Compile>
    <Compile Update="$(MSBuildThisFileDirectory)Windows_UI_Xaml_Controls\Button\Hyperlink_Disabled.xaml.cs">
      <DependentUpon>Hyperlink_Disabled.xaml</DependentUpon>
    </Compile>
    <Compile Update="$(MSBuildThisFileDirectory)Windows_UI_Xaml_Controls\Button\Nested_Buttons.xaml.cs">
      <DependentUpon>Nested_Buttons.xaml</DependentUpon>
    </Compile>
    <Compile Update="$(MSBuildThisFileDirectory)Windows_UI_Xaml_Controls\Button\Overlapped_Buttons.xaml.cs">
      <DependentUpon>Overlapped_Buttons.xaml</DependentUpon>
    </Compile>
    <Compile Update="$(MSBuildThisFileDirectory)Windows_UI_Xaml_Controls\Button\RadioButton_Multiple_Unnamed_Groups.xaml.cs">
      <DependentUpon>RadioButton_Multiple_Unnamed_Groups.xaml</DependentUpon>
    </Compile>
    <Compile Update="$(MSBuildThisFileDirectory)Windows_UI_Xaml_Controls\Button\RadioButton_Pressed.xaml.cs">
      <DependentUpon>RadioButton_Pressed.xaml</DependentUpon>
    </Compile>
    <Compile Update="$(MSBuildThisFileDirectory)Windows_UI_Xaml_Controls\Button\RadioButton_With_GroupName.xaml.cs">
      <DependentUpon>RadioButton_With_GroupName.xaml</DependentUpon>
    </Compile>
    <Compile Update="$(MSBuildThisFileDirectory)Windows_UI_Xaml_Controls\Button\Radio_Button.xaml.cs">
      <DependentUpon>Radio_Button.xaml</DependentUpon>
    </Compile>
    <Compile Update="$(MSBuildThisFileDirectory)Windows_UI_Xaml_Controls\Button\Simple_Button.xaml.cs">
      <DependentUpon>Simple_Button.xaml</DependentUpon>
    </Compile>
    <Compile Update="$(MSBuildThisFileDirectory)Windows_UI_Xaml_Controls\Button\Simple_Button_With_CanExecute_Changing.xaml.cs">
      <DependentUpon>Simple_Button_With_CanExecute_Changing.xaml</DependentUpon>
    </Compile>
<<<<<<< HEAD
    <Compile Update="$(MSBuildThisFileDirectory)\Windows_UI_Xaml_Controls\Button\Button_Events.xaml.cs">
      <DependentUpon>Button_Events.xaml</DependentUpon>
    </Compile>
    <Compile Update="$(MSBuildThisFileDirectory)\Windows_Devices\MagnetometerTests.xaml.cs">
      <DependentUpon>MagnetometerTests.xaml</DependentUpon>
=======
    <Compile Update="$(MSBuildThisFileDirectory)\Windows_UI_Xaml\Properties\DataContextProperty.xaml.cs">
      <DependentUpon>DataContextProperty.xaml</DependentUpon>
    </Compile>
    <Compile Update="$(MSBuildThisFileDirectory)\Windows_UI_Xaml_Controls\Button\Button_Events.xaml.cs">
      <DependentUpon>Button_Events.xaml</DependentUpon>
    </Compile>
    <Compile Update="$(MSBuildThisFileDirectory)Windows_UI_Xaml_Input\Keyboard\Keyboard_Clickthrough_Modal.xaml.cs">
      <DependentUpon>Keyboard_Clickthrough_Modal.xaml</DependentUpon>
>>>>>>> 44028815
    </Compile>
  </ItemGroup>
  <ItemGroup>
    <Content Include="$(MSBuildThisFileDirectory)Assets\cart.png" />
    <Content Include="$(MSBuildThisFileDirectory)Assets\check.png" />
    <Content Include="$(MSBuildThisFileDirectory)Assets\colors300.png" />
    <Content Include="$(MSBuildThisFileDirectory)Assets\icon.png" />
    <Content Include="$(MSBuildThisFileDirectory)Assets\menu.png" />
    <Content Include="$(MSBuildThisFileDirectory)Assets\search.png" />
    <Content Include="$(MSBuildThisFileDirectory)Assets\Slices.png" />
    <Content Include="$(MSBuildThisFileDirectory)Assets\star_empty.png" />
    <Content Include="$(MSBuildThisFileDirectory)Assets\star_full.png" />
    <Content Include="$(MSBuildThisFileDirectory)Assets\test_image_1252_836.png" />
    <Content Include="$(MSBuildThisFileDirectory)Assets\test_image_200_300.png" />
    <Content Include="$(MSBuildThisFileDirectory)Assets\test_image_250_250.png" />
    <Content Include="$(MSBuildThisFileDirectory)Assets\test_image_300_200.png" />
    <Content Include="$(MSBuildThisFileDirectory)Assets\test_image_836_1252.png" />
    <Content Include="$(MSBuildThisFileDirectory)Lottie\4770-lady-and-dove.json" />
    <Content Include="$(MSBuildThisFileDirectory)Lottie\4930-checkbox-animation.json" />
    <Content Include="$(MSBuildThisFileDirectory)Lottie\lottie-logo.json" />
    <Content Include="$(MSBuildThisFileDirectory)Lottie\uno.json" />
  </ItemGroup>
  <ItemGroup>
    <PRIResource Include="$(MSBuildThisFileDirectory)UITestsStrings\en-US\NamedResources.resw" />
    <PRIResource Include="$(MSBuildThisFileDirectory)UITestsStrings\en-US\Resources.resw" />
  </ItemGroup>
  <ItemGroup>
    <Folder Include="$(MSBuildThisFileDirectory)Windows_UI_Xaml_Controls\ChatBox\" />
    <Folder Include="$(MSBuildThisFileDirectory)Windows_UI_Xaml_Controls\DatePicker\Models\" />
    <Folder Include="$(MSBuildThisFileDirectory)Windows_UI_Xaml_Controls\TimePicker\Model\" />
  </ItemGroup>
</Project><|MERGE_RESOLUTION|>--- conflicted
+++ resolved
@@ -4288,13 +4288,12 @@
     <Compile Update="$(MSBuildThisFileDirectory)Windows_UI_Xaml_Controls\Button\Simple_Button_With_CanExecute_Changing.xaml.cs">
       <DependentUpon>Simple_Button_With_CanExecute_Changing.xaml</DependentUpon>
     </Compile>
-<<<<<<< HEAD
     <Compile Update="$(MSBuildThisFileDirectory)\Windows_UI_Xaml_Controls\Button\Button_Events.xaml.cs">
       <DependentUpon>Button_Events.xaml</DependentUpon>
     </Compile>
     <Compile Update="$(MSBuildThisFileDirectory)\Windows_Devices\MagnetometerTests.xaml.cs">
       <DependentUpon>MagnetometerTests.xaml</DependentUpon>
-=======
+    </Compile>
     <Compile Update="$(MSBuildThisFileDirectory)\Windows_UI_Xaml\Properties\DataContextProperty.xaml.cs">
       <DependentUpon>DataContextProperty.xaml</DependentUpon>
     </Compile>
@@ -4303,7 +4302,6 @@
     </Compile>
     <Compile Update="$(MSBuildThisFileDirectory)Windows_UI_Xaml_Input\Keyboard\Keyboard_Clickthrough_Modal.xaml.cs">
       <DependentUpon>Keyboard_Clickthrough_Modal.xaml</DependentUpon>
->>>>>>> 44028815
     </Compile>
   </ItemGroup>
   <ItemGroup>
