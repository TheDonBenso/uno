--- conflicted
+++ resolved
@@ -20,11 +20,7 @@
 		private void OnParentPointerMoved(object sender, PointerRoutedEventArgs e)
 		{
 			var parentRelToTarget = e.GetCurrentPoint(Target).Position;
-<<<<<<< HEAD
-			var parentRelToParent = e.GetCurrentPoint(_Parent).Position;
-=======
 			var parentRelToParent = e.GetCurrentPoint(TheParent).Position;
->>>>>>> 942c11ac
 
 			ParentRelToTarget.Text = F(parentRelToTarget);
 			ParentRelToParent.Text = F(parentRelToParent);
@@ -33,11 +29,7 @@
 		private void OnTargetPointerMoved(object sender, PointerRoutedEventArgs e)
 		{
 			var targetRelToTarget = e.GetCurrentPoint(Target).Position;
-<<<<<<< HEAD
-			var targetRelToParent = e.GetCurrentPoint(_Parent).Position;
-=======
 			var targetRelToParent = e.GetCurrentPoint(TheParent).Position;
->>>>>>> 942c11ac
 
 			TargetRelToTarget.Text = F(targetRelToTarget);
 			TargetRelToParent.Text = F(targetRelToParent);
