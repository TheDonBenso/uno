﻿<?xml version="1.0" encoding="utf-8"?>
<Project ToolsVersion="4.0" DefaultTargets="Build" xmlns="http://schemas.microsoft.com/developer/msbuild/2003">
  <PropertyGroup>
    <Configuration Condition=" '$(Configuration)' == '' ">Debug</Configuration>
    <Platform Condition=" '$(Platform)' == '' ">iPhoneSimulator</Platform>
    <ProjectGuid>{B71AE380-558C-4D6C-81D8-9C043B50262C}</ProjectGuid>
    <ProjectTypeGuids>{FEACFBD2-3405-455C-9665-78FE426C6842};{FAE04EC0-301F-11D3-BF4B-00C04F79EFBC}</ProjectTypeGuids>
    <OutputType>Exe</OutputType>
    <RootNamespace>SamplesApp</RootNamespace>
    <IPhoneResourcePrefix>Resources</IPhoneResourcePrefix>
    <AssemblyName>SamplesApp</AssemblyName>
    <NuGetPackageImportStamp>
    </NuGetPackageImportStamp>
    <ResourcesDirectory>..\SamplesApp.Shared\Strings</ResourcesDirectory>
  </PropertyGroup>
  <PropertyGroup Condition=" '$(Configuration)|$(Platform)' == 'Debug|iPhoneSimulator' ">
    <DebugSymbols>true</DebugSymbols>
    <DebugType>full</DebugType>
    <Optimize>false</Optimize>
    <OutputPath>bin\iPhoneSimulator\Debug</OutputPath>
    <DefineConstants>DEBUG;XAMARIN;HAS_UNO</DefineConstants>
    <ErrorReport>prompt</ErrorReport>
    <WarningLevel>4</WarningLevel>
    <ConsolePause>false</ConsolePause>
    <MtouchArch>x86_64</MtouchArch>
    <MtouchLink>None</MtouchLink>
    <MtouchDebug>true</MtouchDebug>
    <MtouchExtraArgs>--xml=./LinkerExclusions.xml --linkskip=$(AssemblyName) --setenv=MONO_GC_PARAMS=soft-heap-limit=512m,nursery-size=64m,evacuation-threshold=66,major=marksweep,concurrent-sweep</MtouchExtraArgs>
  </PropertyGroup>
  <PropertyGroup Condition=" '$(Configuration)|$(Platform)' == 'Release|iPhoneSimulator' ">
    <DebugType>none</DebugType>
    <Optimize>true</Optimize>
    <OutputPath>bin\iPhoneSimulator\Release</OutputPath>
    <ErrorReport>prompt</ErrorReport>
    <WarningLevel>4</WarningLevel>
    <MtouchLink>None</MtouchLink>
    <MtouchArch>x86_64</MtouchArch>
    <ConsolePause>false</ConsolePause>
    <MtouchExtraArgs>--xml=./LinkerExclusions.xml --linkskip=$(AssemblyName) --setenv=MONO_GC_PARAMS=soft-heap-limit=512m,nursery-size=64m,evacuation-threshold=66,major=marksweep,concurrent-sweep</MtouchExtraArgs>
  </PropertyGroup>
  <PropertyGroup Condition=" '$(Configuration)|$(Platform)' == 'Debug|iPhone' ">
    <DebugSymbols>true</DebugSymbols>
    <DebugType>full</DebugType>
    <Optimize>false</Optimize>
    <OutputPath>bin\iPhone\Debug</OutputPath>
    <DefineConstants>DEBUG;XAMARIN;HAS_UNO</DefineConstants>
    <ErrorReport>prompt</ErrorReport>
    <WarningLevel>4</WarningLevel>
    <ConsolePause>false</ConsolePause>
    <MtouchArch>ARM64</MtouchArch>
    <CodesignEntitlements>Entitlements.plist</CodesignEntitlements>
    <CodesignKey>iPhone Developer</CodesignKey>
    <MtouchDebug>true</MtouchDebug>
    <MtouchExtraArgs>--xml=./LinkerExclusions.xml --linkskip=$(AssemblyName) --setenv=MONO_GC_PARAMS=soft-heap-limit=512m,nursery-size=64m,evacuation-threshold=66,major=marksweep,concurrent-sweep</MtouchExtraArgs>
  </PropertyGroup>
  <PropertyGroup Condition=" '$(Configuration)|$(Platform)' == 'Release|iPhone' ">
    <DefineConstants>XAMARIN;HAS_UNO</DefineConstants>
    <DebugType>none</DebugType>
    <Optimize>true</Optimize>
    <OutputPath>bin\iPhone\Release</OutputPath>
    <ErrorReport>prompt</ErrorReport>
    <WarningLevel>4</WarningLevel>
    <CodesignEntitlements>Entitlements.plist</CodesignEntitlements>
    <MtouchArch>ARM64</MtouchArch>
    <ConsolePause>false</ConsolePause>
    <CodesignKey>iPhone Developer</CodesignKey>
    <MtouchExtraArgs>--xml=./LinkerExclusions.xml --linkskip=$(AssemblyName) --setenv=MONO_GC_PARAMS=soft-heap-limit=512m,nursery-size=64m,evacuation-threshold=66,major=marksweep,concurrent-sweep</MtouchExtraArgs>
  </PropertyGroup>
  <PropertyGroup Condition=" '$(Configuration)|$(Platform)' == 'Ad-Hoc|iPhone' ">
    <DefineConstants>XAMARIN;HAS_UNO</DefineConstants>
    <DebugType>none</DebugType>
    <Optimize>True</Optimize>
    <OutputPath>bin\iPhone\Ad-Hoc</OutputPath>
    <ErrorReport>prompt</ErrorReport>
    <WarningLevel>4</WarningLevel>
    <ConsolePause>False</ConsolePause>
    <MtouchArch>ARM64</MtouchArch>
    <CodesignEntitlements>Entitlements.plist</CodesignEntitlements>
    <BuildIpa>True</BuildIpa>
    <CodesignProvision>Automatic:AdHoc</CodesignProvision>
    <CodesignKey>iPhone Distribution</CodesignKey>
  </PropertyGroup>
  <PropertyGroup Condition=" '$(Configuration)|$(Platform)' == 'AppStore|iPhone' ">
    <DefineConstants>XAMARIN;HAS_UNO</DefineConstants>
    <DebugType>none</DebugType>
    <Optimize>True</Optimize>
    <OutputPath>bin\iPhone\AppStore</OutputPath>
    <ErrorReport>prompt</ErrorReport>
    <WarningLevel>4</WarningLevel>
    <ConsolePause>False</ConsolePause>
    <MtouchArch>ARM64</MtouchArch>
    <CodesignEntitlements>Entitlements.plist</CodesignEntitlements>
    <CodesignProvision>Automatic:AppStore</CodesignProvision>
    <CodesignKey>iPhone Distribution</CodesignKey>
  </PropertyGroup>
  <ItemGroup>
    <Compile Include="Main.cs" />
    <Content Include="LinkerExclusions.xml" />
    <None Include="Resources\Default-568h%402x.png" />
    <None Include="Info.plist" />
    <Compile Include="Properties\AssemblyInfo.cs" />
    <Content Include="Entitlements.plist" />
    <BundleResource Include="Resources\Fonts\winjs-symbols.ttf">
      <CopyToOutputDirectory>Always</CopyToOutputDirectory>
    </BundleResource>
    <None Include="Resources\LaunchScreen.xib" />
  </ItemGroup>
  <ItemGroup>
    <Reference Include="System" />
    <Reference Include="System.Xml" />
    <Reference Include="System.Core" />
    <Reference Include="Xamarin.iOS" />
    <Reference Include="System.Numerics" />
    <Reference Include="System.Numerics.Vectors" />
  </ItemGroup>
  <ItemGroup>
    <PackageReference Include="Newtonsoft.Json">
      <Version>12.0.1</Version>
    </PackageReference>
    <PackageReference Include="Uno.SourceGenerationTasks">
<<<<<<< HEAD
      <Version>1.28.0-beta.153</Version>
=======
      <Version>1.29.0-dev.241</Version>
>>>>>>> 2806b204
      <NoWarn>NU1701</NoWarn>
    </PackageReference>
    <PackageReference Include="Microsoft.Extensions.Logging.Console" Version="1.1.1" />
    <PackageReference Include="Microsoft.Extensions.Logging.Filter" Version="1.1.1" />
    <PackageReference Include="MSTest.TestFramework" Version="1.2.0" />
  </ItemGroup>
  <ItemGroup>
    <ProjectReference Include="..\..\Uno.UI.RuntimeTests\Uno.UI.RuntimeTests.csproj" />
    <ProjectReference Include="..\..\Uno.Foundation\Uno.Foundation.csproj" />
    <ProjectReference Include="..\..\Uno.UI\Uno.UI.csproj" />
    <ProjectReference Include="..\..\Uno.UWP\Uno.csproj" />
  </ItemGroup>
  <Import Project="..\..\SourceGenerators\sourcegenerators.local.props" />
  <Import Project="..\SamplesApp.Shared\SamplesApp.Shared.projitems" Label="Shared" Condition="Exists('..\SamplesApp.Shared\SamplesApp.Shared.projitems')" />
  <Import Project="..\SamplesApp.UnitTests.Shared\SamplesApp.UnitTests.Shared.projitems" Label="Shared" />
  <Import Project="..\UITests.Shared\UITests.Shared.projitems" Label="Shared" />
  <Import Project="$(MSBuildExtensionsPath)\Xamarin\iOS\Xamarin.iOS.CSharp.targets" />
</Project><|MERGE_RESOLUTION|>--- conflicted
+++ resolved
@@ -118,11 +118,7 @@
       <Version>12.0.1</Version>
     </PackageReference>
     <PackageReference Include="Uno.SourceGenerationTasks">
-<<<<<<< HEAD
-      <Version>1.28.0-beta.153</Version>
-=======
       <Version>1.29.0-dev.241</Version>
->>>>>>> 2806b204
       <NoWarn>NU1701</NoWarn>
     </PackageReference>
     <PackageReference Include="Microsoft.Extensions.Logging.Console" Version="1.1.1" />
