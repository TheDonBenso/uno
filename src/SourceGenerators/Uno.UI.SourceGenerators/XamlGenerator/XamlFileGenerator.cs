--- conflicted
+++ resolved
@@ -2241,7 +2241,7 @@
                                     this.RewriteAttachedPropertyPath(member.Value.ToString()),
                                     closureName);
 
-                                writer.AppendLineInvariant("{0}.SetTarget({2}, this._{1}Subject);",
+                                writer.AppendLineInvariant("{0}.SetTarget({2}, _{1}Subject);",
                                                 GetGlobalizedTypeName(FindType(member.Member.DeclaringType).SelectOrDefault(t => t.ToDisplayString(), member.Member.DeclaringType.Name)),
                                                 member.Value,
                                                 closureName);
@@ -2698,3319 +2698,6 @@
 			return "{0}{1}".InvariantCultureFormat(cast, provideValue);
 		}
 
-<<<<<<< HEAD
-		private void BuildNamedResources(
-			IIndentedStringBuilder writer,
-			IEnumerable<KeyValuePair<string, XamlObjectDefinition>> namedResources
-		)
-		{
-			foreach (var namedResource in namedResources)
-			{
-				BuildSourceLineInfo(writer, namedResource.Value);
-
-				BuildChild(writer, null, namedResource.Value);
-				writer.AppendLineInvariant(0, ";", namedResource.Value.Type);
-			}
-
-			bool IsGenerateCompiledBindings(KeyValuePair<string, XamlObjectDefinition> nr)
-			{
-				var type = GetType(nr.Value.Type);
-
-				// Styles are handled differently for now, and there's no variable generated
-				// for those entries. Skip the ApplyCompiledBindings for those. See
-				// ImportResourceDictionary handling of x:Name for more details.
-				if (type.Equals(_styleSymbol))
-				{
-					return false;
-				}
-
-				if (type.AllInterfaces.Any(i => i.Equals(_dependencyObjectSymbol)))
-				{
-					return true;
-				}
-
-				return false;
-			}
-
-			var resourcesTogenerateApplyCompiledBindings = namedResources
-				.Where(IsGenerateCompiledBindings)
-				.ToArray();
-
-			if (resourcesTogenerateApplyCompiledBindings.Any())
-			{
-				using (writer.BlockInvariant("Loading += (s, e) =>"))
-				{
-					foreach (var namedResource in resourcesTogenerateApplyCompiledBindings)
-					{
-						var type = GetType(namedResource.Value.Type);
-
-						writer.AppendLineInvariant($"{namedResource.Key}.ApplyCompiledBindings();");
-					}
-				}
-				writer.AppendLineInvariant(0, ";");
-			}
-		}
-
-		private bool IsSingleTimeInitializable(XamlType type)
-		{
-			var resourceType = GetType(type);
-
-			return resourceType.IsValueType
-				|| resourceType.SpecialType != SpecialType.None
-				|| type.Name == "Double"
-				|| type.Name == "Single"
-				|| type.Name == "Integer"
-				|| type.Name == "String"
-				|| type.Name == "Boolean"
-			;
-		}
-
-		private void BuildKeyedStaticResources(
-			IIndentedStringBuilder writer,
-			IDictionary<string, XamlObjectDefinition> keyedResources,
-			Dictionary<string, Dictionary<string, XamlObjectDefinition>> themeResources
-		)
-		{
-			string FormatResourcePropertyName(string key)
-			{
-				if (key.Contains(":"))
-				{
-					return key.Replace(":", "_");
-				}
-
-				return key;
-			}
-
-			void WriteResourceDeclaration(string resourceKey, XamlObjectDefinition resource)
-			{
-				BuildSourceLineInfo(writer, resource);
-
-				var resourcePropertyName = FormatResourcePropertyName(resourceKey);
-				var resourceTypeName = GenerateTypeName(resource);
-
-				switch (resource.Type.Name)
-				{
-					case "Style":
-						BuildStyle(writer, resourceKey, resource);
-						break;
-					case "StaticResource":
-						// Skip and add it to the global resolver
-						break;
-					case "ThemeResource":
-						// Skip and add it to the global resolver
-						break;
-					default:
-					{
-						if (IsSingleTimeInitializable(resource.Type))
-						{
-							writer.AppendLineInvariant(
-								$"public static {GetGlobalizedTypeName(resourceTypeName)} {SanitizeResourceName(resourcePropertyName)} {{{{ get; }}}} = ");
-							BuildChild(writer, null, resource);
-							writer.AppendLineInvariant(";");
-						}
-						else
-						{
-							BuildSingleTimeInitializer(
-								writer,
-								GenerateTypeName(resource),
-								resourceKey,
-								() =>
-								{
-									BuildChild(writer, null, resource);
-									writer.AppendLineInvariant(";");
-								}
-							);
-						}
-
-						break;
-					}
-				}
-			}
-
-			void WriteThemeResourceDeclaration(string resourceKey, Dictionary<string, XamlObjectDefinition> resources)
-			{
-				var appThemes = resources.Where(x => ApplicationThemeSwitchCaseMapping.ContainsKey(x.Key)).ToArray();
-				var customThemes = resources.Except(appThemes);
-
-				var resourcePropertyName = FormatResourcePropertyName(resourceKey);
-				var sanitizeResourceName = SanitizeResourceName(resourcePropertyName);
-				var convergedType = GetConvergedType();
-
-				var containsDefaultCase = false;
-
-				// get-only property block
-				using (writer.BlockInvariant($"public static {convergedType} {sanitizeResourceName}"))
-				using (writer.BlockInvariant("get"))
-				{
-					// custom themes block
-					if (customThemes.Any())
-					{
-						writer.AppendLineInvariant("// Custom themes defined for this resource: checking custom theme.");
-						writer.AppendLineInvariant("var currentCustomTheme = global::Uno.UI.ApplicationHelper.RequestedCustomTheme;");
-						using (writer.BlockInvariant($"switch(currentCustomTheme)"))
-						{
-							foreach (var theme in customThemes)
-							{
-								WriteSwitchCaseBlock(theme);
-							}
-						}
-						writer.AppendLine();
-					}
-
-					// application themes block
-					if (appThemes.Any())
-					{
-						writer.AppendLineInvariant("// Element's RequestedTheme not supported yet. Fallback on Application's RequestedTheme.");
-						writer.AppendLineInvariant("var currentTheme = global::Windows.UI.Xaml.Application.Current.RequestedTheme;");
-						using (writer.BlockInvariant($"switch(currentTheme)"))
-						{
-							foreach (var theme in appThemes)
-							{
-								if (WriteSwitchCaseBlock(theme) && theme.Key == "Default")
-								{
-									containsDefaultCase = true;
-								}
-							}
-						}
-					}
-
-					// ensure every code paths return a value
-					if (!containsDefaultCase)
-					{
-						var msg = customThemes.Any()
-							? $"$\"The themed resource {resourcePropertyName} cannot be found for custom theme \\\"{{{{currentCustomTheme}}}}\\\", theme={{{{currentTheme}}}}.\""
-							: $"$\"The themed resource {resourcePropertyName} cannot be found for theme {{{{currentTheme}}}}.\"";
-						writer.AppendLine();
-						writer.AppendLineInvariant($"throw new InvalidOperationException({msg});");
-					}
-				}
-
-				string GetConvergedType()
-				{
-					var convergingTypes = resources.Values
-						.Select(GenerateTypeName)
-						.Select(GetGlobalizedTypeName)
-						.Distinct()
-						.ToArray();
-
-					switch (convergingTypes.Length == 1 ? convergingTypes[0] : default)
-					{
-						case "StaticResource": return "object";
-
-						case null: return "object";
-						default: return convergingTypes[0];
-					}
-				}
-
-				bool WriteSwitchCaseBlock(KeyValuePair<string, XamlObjectDefinition> theme)
-				{
-					switch (theme.Value.Type.Name)
-					{
-						case "StaticResource":
-							if (GetMember(theme.Value, "ResourceKey").Value is string key)
-							{
-								writer.AppendLineInvariant($"{GetSwitchCase()}: return {GetGlobalStaticResource(key)};");
-								return true;
-							}
-							else
-							{
-								writer.AppendLineInvariant($"#warning ResourceKey not defined on StaticResource '{resourceKey}' (Theme: {theme.Key}).");
-								return false;
-							}
-
-						// Skip and add it to the global resolver
-						case "ThemeResource": return false;
-
-						default:
-							writer.AppendLineInvariant($"{GetSwitchCase()}: return {sanitizeResourceName}___{theme.Key};");
-							return true;
-					}
-
-					string GetSwitchCase() => ApplicationThemeSwitchCaseMapping.TryGetValue(theme.Key, out var @case) ? @case : $"case \"{theme.Key}\"";
-				}
-			}
-
-			foreach (var keyedResource in keyedResources)
-			{
-				WriteResourceDeclaration(keyedResource.Key, keyedResource.Value);
-			}
-
-			foreach (var keyedThemeResources in themeResources)
-			{
-				foreach (var theme in keyedThemeResources.Value)
-				{
-					WriteResourceDeclaration(keyedThemeResources.Key + "___" + theme.Key, theme.Value);
-				}
-
-				if (keyedResources.ContainsKey(keyedThemeResources.Key))
-				{
-					writer.AppendLineInvariant($"#warning Can't generate code for theme resource {keyedThemeResources.Key} because there's a static resource with the same key/name.");
-					writer.AppendLine();
-					continue;
-				}
-
-				WriteThemeResourceDeclaration(keyedThemeResources.Key, keyedThemeResources.Value);
-			}
-
-			if (!keyedResources.Any() && !themeResources.Any())
-			{
-				return; // no resources registration to generate
-			}
-
-			var resourcesToRegister = Enumerable.Concat<(string Key, XamlObjectDefinition Resource, XamlObjectDefinition[] ThemeResources)>(
-				keyedResources.Select(kvp => (kvp.Key, kvp.Value, default(XamlObjectDefinition[]))),
-				themeResources.Select(kvp => (kvp.Key, default(XamlObjectDefinition), kvp.Value.Values.ToArray()))
-			).Distinct(FuncEqualityComparer<(string Key, XamlObjectDefinition Resource, XamlObjectDefinition[] ThemeResources)>.Create(x => x.Key));
-
-			if (_isGeneratingGlobalResource)
-			{
-				// Generate the lookup table, using the index provided at construction.
-				// The index is used to generate the methods per partial file, so that a global
-				// file can call them one by one.
-				using (writer.BlockInvariant("static partial void RegisterResources_{0}()", _fileUniqueId.ToString()))
-				{
-					using (writer.BlockInvariant("AddResolver(name =>"))
-					{
-						BuildGetResources(writer, resourcesToRegister);
-					}
-					writer.AppendLineInvariant(");");
-				}
-			}
-			else
-			{
-				// If there is no method suffix,
-				using (writer.BlockInvariant("public static object FindResource(string name)"))
-				{
-					BuildGetResources(writer, resourcesToRegister);
-				}
-			}
-		}
-
-
-		private void BuildGetResources(IIndentedStringBuilder writer, IEnumerable<(string Key, XamlObjectDefinition Resource, XamlObjectDefinition[] ThemeResources)> resources)
-		{
-			using (writer.BlockInvariant("switch(name)"))
-			{
-				foreach (var resource in resources)
-				{
-					if (resource.Resource?.Type.Name == "StaticResource")
-					{
-						writer.AppendLineInvariant($"case \"{resource.Key}\":");
-						if (GetMember(resource.Resource, "ResourceKey").Value is string resourceKey)
-						{
-							writer.AppendLineInvariant($"\treturn {GetGlobalStaticResource(resourceKey)};");
-						}
-						else
-						{
-							// prevent fall through
-							writer.AppendLineInvariant($"\t#warning ResourceKey not defined on StaticResource '{resource.Key}'.");
-							writer.AppendLineInvariant($"\treturn null;");
-						}
-					}
-					else
-					{
-						writer.AppendLineInvariant("case \"{0}\":", resource.Key);
-						writer.AppendLineInvariant("\treturn {0};", SanitizeResourceName(resource.Key));
-					}
-				}
-			}
-
-			writer.AppendLineInvariant("return null;");
-		}
-
-		private string GenerateTypeName(XamlObjectDefinition definition)
-		{
-			var typeName = definition.Type.Name;
-
-			if (definition.Type.PreferredXamlNamespace.StartsWith("using:"))
-			{
-				typeName = definition.Type.PreferredXamlNamespace.TrimStart("using:") + "." + typeName;
-			}
-
-			// Color is an alias the base color type for the target platform.
-			if (typeName == "Color" || typeName == "ListViewBaseLayoutTemplate")
-			{
-
-				return GetType(typeName).ToDisplayString();
-			}
-
-			return typeName;
-		}
-
-		private void BuildStyle(IIndentedStringBuilder writer, string resourceKey, XamlObjectDefinition resource)
-		{
-			BuildSingleTimeInitializer(writer, "global::Windows.UI.Xaml.Style", resourceKey, () =>
-			{
-				BuildInlineStyle(writer, resource);
-
-				var partialOverrideNode = resource.Members.FirstOrDefault(o => o.Member.Name.Equals("PartialOverride", StringComparison.OrdinalIgnoreCase));
-
-				if (partialOverrideNode != null
-					&& partialOverrideNode.Value.SelectOrDefault(v => v.ToString()).Equals("true", StringComparison.OrdinalIgnoreCase)
-				)
-				{
-					writer.AppendLineInvariant(".Apply(s => On{0}Override(s))", resourceKey);
-					RegisterPartial("void On{0}Override(Style s)", resourceKey);
-				}
-
-				writer.AppendLineInvariant(";", resource.Type);
-			});
-		}
-
-		private void BuildInlineStyle(IIndentedStringBuilder writer, XamlObjectDefinition style)
-		{
-			var targetTypeNode = GetMember(style, "TargetType");
-			var targetType = targetTypeNode.Value.ToString();
-			var fullTargetType = FindType(targetType).SelectOrDefault(t => t.ToDisplayString(), targetType);
-
-			using (writer.BlockInvariant("new global::Windows.UI.Xaml.Style(typeof({0}))", GetGlobalizedTypeName(fullTargetType)))
-			{
-				var basedOnNode = style.Members.FirstOrDefault(o => o.Member.Name == "BasedOn");
-
-				if (basedOnNode != null)
-				{
-					writer.AppendLineInvariant("BasedOn = (global::Windows.UI.Xaml.Style){0},", BuildBindingOption(basedOnNode, null, prependCastToType: false));
-				}
-
-				using (writer.BlockInvariant("Setters = ", fullTargetType))
-				{
-					var contentNode = FindMember(style, "_UnknownContent");
-
-					var settersNode = FindMember(style, "Setters");
-
-					if (contentNode != null && settersNode != null)
-					{
-						throw new InvalidOperationException($"The property 'Setters' is set more than once at line {style.LineNumber}:{style.LinePosition} ({_fileDefinition.FilePath}).");
-					}
-
-					contentNode = contentNode ?? settersNode;
-
-					if (contentNode != null)
-					{
-						foreach (var child in contentNode.Objects)
-						{
-							if (child.Type.Name == "Setter")
-							{
-								var propertyNode = FindMember(child, "Property");
-								var valueNode = FindMember(child, "Value");
-								var property = propertyNode?.Value.SelectOrDefault(p => p.ToString());
-
-								if (valueNode != null)
-								{
-									BuildPropertySetter(writer, fullTargetType, ",", property, valueNode);
-								}
-								else
-								{
-									GenerateError(writer, $"No value was specified for {property} on {child.Type.Name}");
-								}
-							}
-							else
-							{
-								GenerateError(writer, "Support for {0} is not implemented", child.Type.Name);
-							}
-						}
-					}
-				}
-			}
-		}
-
-		private void BuildPropertySetter(IIndentedStringBuilder writer, string fullTargetType, string lineEnding, string property, XamlMemberDefinition valueNode, string targetInstance = null)
-		{
-			targetInstance = targetInstance ?? "o";
-
-			property = property?.Trim('(', ')');
-
-			// Handle attached properties
-			var isAttachedProperty = property?.Contains(".") ?? false;
-			if (isAttachedProperty)
-			{
-				var separatorIndex = property.IndexOf(".");
-
-				var target = property.Remove(separatorIndex);
-				property = property.Substring(separatorIndex + 1);
-				fullTargetType = FindType(target)?.ToDisplayString();
-
-				if (fullTargetType == null || property == null)
-				{
-					GenerateError(writer, $"Property {property} on {target} could not be found.");
-					return;
-				}
-			}
-
-			var propertyType = FindPropertyType(fullTargetType, property);
-
-			if (propertyType != null)
-			{
-				bool isDependencyProperty = IsDependencyProperty(FindType(fullTargetType), property);
-
-				if (valueNode.Objects.None())
-				{
-					if (isDependencyProperty)
-					{
-						writer.AppendLineInvariant(
-							"new global::Windows.UI.Xaml.Setter({0}.{1}Property, ({2}){3})" + lineEnding,
-							GetGlobalizedTypeName(fullTargetType),
-							property,
-							propertyType,
-							BuildLiteralValue(valueNode, propertyType)
-						);
-					}
-					else
-					{
-						writer.AppendLineInvariant(
-							"new global::Windows.UI.Xaml.Setter<{0}>(\"{1}\", o => {3}.{1} = {2})" + lineEnding,
-							GetGlobalizedTypeName(fullTargetType),
-							property,
-							BuildLiteralValue(valueNode, propertyType),
-							targetInstance
-						);
-					}
-				}
-				else
-				{
-					if (isDependencyProperty)
-					{
-						writer.AppendLineInvariant(
-							"new global::Windows.UI.Xaml.Setter({0}.{1}Property, () => ({2})",
-							GetGlobalizedTypeName(fullTargetType),
-							property,
-							propertyType
-						);
-					}
-					else
-					{
-						writer.AppendLineInvariant(
-							"new global::Windows.UI.Xaml.Setter<{0}>(\"{1}\", o => {2}.{1} = ",
-							GetGlobalizedTypeName(fullTargetType),
-							property,
-								targetInstance
-						);
-					}
-
-					if (HasMarkupExtension(valueNode))
-					{
-						writer.AppendLineInvariant(BuildBindingOption(valueNode, propertyType, prependCastToType: true));
-					}
-					else
-					{
-						BuildChild(writer, valueNode, valueNode.Objects.First());
-					}
-
-					writer.AppendLineInvariant(")" + lineEnding);
-				}
-			}
-			else
-			{
-				GenerateError(writer, "Property for {0} cannot be found on {1}", property, fullTargetType);
-			}
-		}
-
-		private void GenerateError(IIndentedStringBuilder writer, string message)
-		{
-			GenerateError(writer, message.Replace("{", "{{").Replace("}", "}}"), new object[0]);
-		}
-
-		private void GenerateError(IIndentedStringBuilder writer, string message, params object[] options)
-		{
-			if (ShouldWriteErrorOnInvalidXaml)
-			{
-				// it's important to add a new line to make sure #error is on its own line.
-				writer.AppendLineInvariant(string.Empty);
-				writer.AppendLineInvariant("#error " + message, options);
-			}
-			else
-			{
-				GenerateSilentWarning(writer, message, options);
-			}
-
-		}
-
-		private void GenerateSilentWarning(IIndentedStringBuilder writer, string message, params object[] options)
-		{
-			// it's important to add a new line to make sure #error is on its own line.
-			writer.AppendLineInvariant(string.Empty);
-			writer.AppendLineInvariant("// WARNING " + message, options);
-		}
-
-		private bool HasMarkupExtension(XamlMemberDefinition valueNode)
-		{
-			// Return false if the Owner is a custom markup extension
-			if (IsCustomMarkupExtensionType(valueNode.Owner?.Type))
-			{
-				return false;
-			}
-
-			return valueNode
-				.Objects
-				.Any(o =>
-					o.Type.Name == "StaticResource"
-					|| o.Type.Name == "ThemeResource"
-					|| o.Type.Name == "Binding"
-					|| o.Type.Name == "Bind"
-					|| o.Type.Name == "TemplateBinding"
-				);
-		}
-
-		private bool HasCustomMarkupExtension(XamlMemberDefinition valueNode)
-		{
-			// Verify if a custom markup extension exists
-			return valueNode
-				.Objects
-				.Any(o => IsCustomMarkupExtensionType(o.Type));
-		}
-
-		private bool HasBindingMarkupExtension(XamlMemberDefinition valueNode)
-		{
-			return valueNode
-				.Objects
-				.Any(o =>
-					o.Type.Name == "Binding"
-					|| o.Type.Name == "Bind"
-					|| o.Type.Name == "TemplateBinding"
-				);
-		}
-
-		private bool IsCustomMarkupExtensionType(XamlType xamlType)
-		{
-			if (xamlType == null)
-			{
-				return false;
-			}
-
-			// Adjustment for Uno.Xaml parser which returns the namespace in the name
-			var xamlTypeName = xamlType.Name.Contains(':') ? xamlType.Name.Split(':').LastOrDefault() : xamlType.Name;
-
-			// Determine if the type is a custom markup extension
-			return _markupExtensionTypes.Any(ns => ns.Name.Equals(xamlTypeName, StringComparison.InvariantCulture));
-		}
-
-		private XamlMemberDefinition FindMember(XamlObjectDefinition xamlObjectDefinition, string memberName)
-		{
-			return xamlObjectDefinition.Members.FirstOrDefault(m => m.Member.Name == memberName);
-		}
-
-		private XamlMemberDefinition GetMember(XamlObjectDefinition xamlObjectDefinition, string memberName)
-		{
-			var member = FindMember(xamlObjectDefinition, memberName);
-
-			if (member == null)
-			{
-				throw new InvalidOperationException($"Unable to find {memberName} on {xamlObjectDefinition}");
-			}
-
-			return member;
-		}
-
-		private (string ns, string className) GetClassName(XamlObjectDefinition control)
-		{
-			var classMember = FindClassName(control);
-
-			if (classMember.ns == null)
-			{
-				throw new Exception("Unable to find class name for toplevel control");
-			}
-
-			return classMember;
-		}
-
-		private static (string ns, string className) FindClassName(XamlObjectDefinition control)
-		{
-			var classMember = control.Members.FirstOrDefault(m => m.Member.Name == "Class");
-
-			if (classMember != null)
-			{
-				var fullName = classMember.Value.ToString();
-
-				var index = fullName.LastIndexOf('.');
-
-				return (fullName.Substring(0, index), fullName.Substring(index + 1));
-			}
-			else
-			{
-				return (null, null);
-			}
-		}
-
-		private bool BuildProperties(IIndentedStringBuilder writer, XamlObjectDefinition topLevelControl, bool isInline = true, bool returnsContent = false, string closureName = null)
-		{
-			try
-			{
-				BuildSourceLineInfo(writer, topLevelControl);
-
-				if (topLevelControl.Members.Any())
-				{
-					var setterPrefix = string.IsNullOrWhiteSpace(closureName) ? string.Empty : closureName + ".";
-
-					var implicitContentChild = FindImplicitContentMember(topLevelControl);
-
-					if (implicitContentChild != null)
-					{
-						if (IsTextBlock(topLevelControl.Type))
-						{
-							var objectUid = GetObjectUid(topLevelControl);
-							var isLocalized = objectUid != null &&
-								BuildLocalizedResourceValue(null, "Text", objectUid) != null;
-
-							if (implicitContentChild.Objects.Count != 0 &&
-								// A localized value is available. Ignore this implicit content as localized resources take precedence over XAML.
-								!isLocalized)
-							{
-								using (writer.BlockInvariant("{0}Inlines = ", setterPrefix))
-								{
-									foreach (var child in implicitContentChild.Objects)
-									{
-										BuildChild(writer, implicitContentChild, child);
-										writer.AppendLineInvariant(",");
-									}
-								}
-							}
-							else if (implicitContentChild.Value != null)
-							{
-								var escapedString = DoubleEscape(implicitContentChild.Value.ToString());
-								writer.AppendFormatInvariant($"{setterPrefix}Text = \"{escapedString}\"");
-							}
-						}
-						else if (IsRun(topLevelControl.Type))
-						{
-							if (implicitContentChild.Value != null)
-							{
-								var escapedString = DoubleEscape(implicitContentChild.Value.ToString());
-								writer.AppendFormatInvariant($"{setterPrefix}Text = \"{escapedString}\"");
-							}
-						}
-						else if (IsSpan(topLevelControl.Type))
-						{
-							if (implicitContentChild.Objects.Count != 0)
-							{
-								using (writer.BlockInvariant("{0}Inlines = ", setterPrefix))
-								{
-									foreach (var child in implicitContentChild.Objects)
-									{
-										BuildChild(writer, implicitContentChild, child);
-										writer.AppendLineInvariant(",");
-									}
-								}
-							}
-							else if (implicitContentChild.Value != null)
-							{
-								using (writer.BlockInvariant("{0}Inlines = ", setterPrefix))
-								{
-									var escapedString = DoubleEscape(implicitContentChild.Value.ToString());
-									writer.AppendLine("new Run { Text = \"" + escapedString + "\" }");
-								}
-							}
-						}
-						else if (IsUserControl(topLevelControl.Type))
-						{
-							if (implicitContentChild.Objects.Any())
-							{
-								var firstChild = implicitContentChild.Objects.First();
-
-								var elementType = FindType(topLevelControl.Type);
-								var contentProperty = FindContentProperty(elementType);
-
-								writer.AppendFormatInvariant(returnsContent ? "{0} content = " : "{1}{2} = ",
-									GetType(firstChild.Type).ToDisplayString(),
-									setterPrefix,
-									contentProperty != null ? contentProperty.Name : "Content"
-								);
-
-								BuildChild(writer, implicitContentChild, firstChild);
-							}
-						}
-						else if (IsPage(topLevelControl.Type))
-						{
-							if (implicitContentChild.Objects.Any())
-							{
-								writer.AppendFormatInvariant("{0}Content = ", setterPrefix);
-
-								BuildChild(writer, implicitContentChild, implicitContentChild.Objects.First());
-							}
-						}
-						else if (IsBorder(topLevelControl.Type))
-						{
-							if (implicitContentChild.Objects.Any())
-							{
-								if (implicitContentChild.Objects.Count > 1)
-								{
-									throw new InvalidOperationException("The type {0} does not support multiple children.".InvariantCultureFormat(topLevelControl.Type.Name));
-								}
-
-								writer.AppendFormatInvariant("{0}Child = ", setterPrefix);
-
-								BuildChild(writer, implicitContentChild, implicitContentChild.Objects.First());
-							}
-						}
-						else if (IsLinearGradientBrush(topLevelControl.Type))
-						{
-							BuildCollection(writer, isInline, setterPrefix + "GradientStops", implicitContentChild);
-						}
-						else if (IsInitializableCollection(topLevelControl))
-						{
-							var elementType = FindType(topLevelControl.Type);
-
-							if (elementType != null)
-							{
-								if (IsDictionary(elementType))
-								{
-									foreach (var child in implicitContentChild.Objects)
-									{
-										if (GetMember(child, "Key") is var keyDefinition)
-										{
-											using (writer.BlockInvariant(""))
-											{
-												writer.AppendLineInvariant($"\"{keyDefinition.Value}\"");
-												writer.AppendLineInvariant(",");
-												BuildChild(writer, implicitContentChild, child);
-											}
-										}
-										else
-										{
-											GenerateError(writer, "Unable to find the x:Key property");
-										}
-
-										writer.AppendLineInvariant(",");
-									}
-								}
-								else
-								{
-									foreach (var child in implicitContentChild.Objects)
-									{
-										BuildChild(writer, implicitContentChild, child);
-										writer.AppendLineInvariant($", /* IsInitializableCollection {elementType} */");
-									}
-								}
-							}
-						}
-						else
-						{
-							var elementType = FindType(topLevelControl.Type);
-
-							if (elementType != null)
-							{
-								var contentProperty = FindContentProperty(elementType);
-
-								if (contentProperty != null)
-								{
-									if (IsCollectionOrListType(contentProperty.Type as INamedTypeSymbol))
-									{
-										string newableTypeName;
-
-										if (IsInitializableProperty(contentProperty))
-										{
-											if (isInline)
-											{
-												using (writer.BlockInvariant(contentProperty.Name + " = "))
-												{
-													foreach (var child in implicitContentChild.Objects)
-													{
-														BuildChild(writer, implicitContentChild, child);
-														writer.AppendLineInvariant(",");
-													}
-												}
-											}
-											else
-											{
-												foreach (var inner in implicitContentChild.Objects)
-												{
-													writer.AppendLine($"{contentProperty.Name}.Add(");
-
-													BuildChild(writer, implicitContentChild, inner);
-
-													writer.AppendLineInvariant(");");
-												}
-											}
-										}
-										else if (IsNewableProperty(contentProperty, out newableTypeName))
-										{
-											if (string.IsNullOrWhiteSpace(newableTypeName))
-											{
-												throw new InvalidOperationException("Unable to initialize newable collection type.  Type name for property {0} is empty."
-													.InvariantCultureFormat(contentProperty.Name));
-											}
-
-											// Explicitly instantiate the collection and set it using the content property
-											if (implicitContentChild.Objects.Count == 1
-												&& contentProperty.Type == FindType(implicitContentChild.Objects[0].Type))
-											{
-												writer.AppendFormatInvariant(contentProperty.Name + " = ");
-												BuildChild(writer, implicitContentChild, implicitContentChild.Objects[0]);
-												writer.AppendLineInvariant(",");
-											}
-											else
-											{
-												using (writer.BlockInvariant("{0}{1} = new {2} ", setterPrefix, contentProperty.Name, newableTypeName))
-												{
-													foreach (var child in implicitContentChild.Objects)
-													{
-														BuildChild(writer, implicitContentChild, child);
-														writer.AppendLineInvariant(",");
-													}
-												}
-											}
-										}
-										else if (GetKnownNewableListOrCollectionInterface(contentProperty as INamedTypeSymbol, out newableTypeName))
-										{
-											if (string.IsNullOrWhiteSpace(newableTypeName))
-											{
-												throw new InvalidOperationException("Unable to initialize known newable collection or list interface.  Type name for property {0} is empty."
-													.InvariantCultureFormat(contentProperty.Name));
-											}
-
-											using (writer.BlockInvariant("{0}{1} = new {2} ", setterPrefix, contentProperty.Name, newableTypeName))
-											{
-												foreach (var child in implicitContentChild.Objects)
-												{
-													BuildChild(writer, implicitContentChild, child);
-													writer.AppendLineInvariant(",");
-												}
-											}
-										}
-										else
-										{
-											throw new InvalidOperationException("There is no known way to initialize collection property {0}."
-												.InvariantCultureFormat(contentProperty.Name));
-										}
-									}
-									else
-									{
-										var objectUid = GetObjectUid(topLevelControl);
-										var isLocalized = objectUid != null &&
-											IsLocalizablePropertyType(contentProperty.Type as INamedTypeSymbol) &&
-											BuildLocalizedResourceValue(null, contentProperty.Name, objectUid) != null;
-
-										if (implicitContentChild.Objects.Any() &&
-											// A localized value is available. Ignore this implicit content as localized resources take precedence over XAML.
-											!isLocalized)
-										{
-											writer.AppendLineInvariant(setterPrefix + contentProperty.Name + " = ");
-
-											if (implicitContentChild.Objects.Count > 1)
-											{
-												throw new InvalidOperationException("The type {0} does not support multiple children.".InvariantCultureFormat(topLevelControl.Type.Name));
-											}
-
-											BuildChild(writer, implicitContentChild, implicitContentChild.Objects.First());
-
-											if (isInline)
-											{
-												writer.AppendLineInvariant(",");
-											}
-										}
-										else if (
-											implicitContentChild.Value is string implicitValue
-											&& implicitValue.HasValueTrimmed()
-										)
-										{
-											writer.AppendLineInvariant(setterPrefix + contentProperty.Name + " = \"" + implicitValue + "\"");
-
-											if (isInline)
-											{
-												writer.AppendLineInvariant(",");
-											}
-										}
-									}
-								}
-							}
-						}
-
-						return true;
-					}
-					else if (returnsContent && IsUserControl(topLevelControl.Type))
-					{
-						writer.AppendFormatInvariant(XamlConstants.Types.IFrameworkElement + " content = null");
-					}
-				}
-
-				return false;
-			}
-			catch (Exception e)
-			{
-				throw new InvalidOperationException(
-					"An error occurred when processing {0} at line {1}:{2} ({3}) : {4}"
-					.InvariantCultureFormat(
-						topLevelControl.Type.Name,
-						topLevelControl.LineNumber,
-						topLevelControl.LinePosition,
-						_fileDefinition.FilePath,
-						e.Message
-					)
-					, e
-				);
-			}
-		}
-
-		private static IPropertySymbol FindContentProperty(INamedTypeSymbol elementType)
-		{
-			return _findContentProperty(elementType);
-		}
-
-		private static IPropertySymbol SourceFindContentProperty(INamedTypeSymbol elementType)
-		{
-			var data = elementType
-				.GetAllAttributes()
-				.FirstOrDefault(t => t.AttributeClass.ToDisplayString() == XamlConstants.Types.ContentPropertyAttribute);
-
-			if (data != null)
-			{
-				var nameProperty = data.NamedArguments.Where(f => f.Key == "Name").FirstOrDefault();
-
-				if (nameProperty.Value.Value != null)
-				{
-					var name = nameProperty.Value.Value.ToString();
-
-					return elementType?.GetAllProperties().FirstOrDefault(p => p.Name == name);
-				}
-			}
-
-			return null;
-		}
-
-		private string GetFullGenericTypeName(INamedTypeSymbol propertyType)
-		{
-			if (propertyType == null)
-			{
-				return string.Empty;
-			}
-
-			return "{0}.{1}".InvariantCultureFormat(propertyType.ContainingNamespace, propertyType.Name) +
-				(
-					propertyType.IsGenericType ?
-					"<{0}>".InvariantCultureFormat(propertyType.TypeArguments.Select(ts => GetFullGenericTypeName(ts as INamedTypeSymbol)).JoinBy(",")) :
-					string.Empty
-				);
-		}
-
-		private void BuildCollection(IIndentedStringBuilder writer, bool isInline, string name, XamlMemberDefinition implicitContentChild)
-		{
-			if (isInline)
-			{
-				using (writer.BlockInvariant(name + " = "))
-				{
-					foreach (var child in implicitContentChild.Objects)
-					{
-						BuildChild(writer, implicitContentChild, child);
-						writer.AppendLineInvariant(",");
-					}
-				}
-			}
-			else
-			{
-				foreach (var child in implicitContentChild.Objects)
-				{
-					writer.AppendLineInvariant(name + ".Add(");
-					BuildChild(writer, implicitContentChild, child);
-					writer.AppendLineInvariant(");");
-				}
-			}
-		}
-
-		private bool IsPage(XamlType xamlType) => IsType(xamlType, XamlConstants.Types.NativePage);
-
-		private bool IsApplication(XamlType xamlType) => IsType(xamlType, XamlConstants.Types.Application);
-
-		private XamlMemberDefinition FindImplicitContentMember(XamlObjectDefinition topLevelControl, string memberName = "_UnknownContent")
-		{
-			return topLevelControl
-				.Members
-				.FirstOrDefault(m => m.Member.Name == memberName);
-		}
-
-		private void RegisterResources(XamlObjectDefinition topLevelControl)
-		{
-			var resourcesMember = topLevelControl.Members.FirstOrDefault(m => m.Member.Name == "Resources");
-
-			if (resourcesMember != null)
-			{
-				// To be able to have MergedDictionaries, the first node of the Resource node
-				// must be an explicit resource dictionary.
-				var isExplicitResDictionary = resourcesMember.Objects.Any(o => o.Type.Name == "ResourceDictionary");
-				var resourcesRoot = isExplicitResDictionary
-					? FindImplicitContentMember(resourcesMember.Objects.First())
-					: resourcesMember;
-
-				if (resourcesRoot != null)
-				{
-					foreach (var resource in resourcesRoot.Objects)
-					{
-						var key = resource.Members.FirstOrDefault(m => m.Member.Name == "Key");
-						var name = resource.Members.FirstOrDefault(m => m.Member.Name == "Name");
-						var mergedDictionaries = resource.Members.FirstOrDefault(m => m.Member.Name == "MergedDictionaries");
-
-						if (key != null)
-						{
-							_staticResources.Add(key.Value.ToString(), resource);
-						}
-						else if (mergedDictionaries != null)
-						{
-							// Nothing for now. Since merged dictionaries are parsed separately, they are
-							// considered as Global Resources.
-						}
-						else if (name != null)
-						{
-							_namedResources.Add(name.Value.ToString(), resource);
-						}
-						else
-						{
-							throw new Exception(
-								"Implicit styles in inline resources are not supported ({0}, Line {1}:{2})"
-								.InvariantCultureFormat(topLevelControl.Type.Name, topLevelControl.LineNumber, topLevelControl.LinePosition)
-							);
-						}
-					}
-				}
-
-				// Process any theme resources.
-				// For now, they are just added as _standard resources_, without any dynamic capabilities
-				var themesResourcesRoot = isExplicitResDictionary
-					? FindImplicitContentMember(resourcesMember.Objects.First(), memberName: "ThemeDictionaries")
-					: null;
-
-				if (themesResourcesRoot != null)
-				{
-					RegisterThemeDictionaries(themesResourcesRoot);
-				}
-			}
-		}
-
-		private void RegisterThemeDictionaries(XamlMemberDefinition themeDictionariesRoot)
-		{
-			foreach (var themeDictionary in themeDictionariesRoot.Objects)
-			{
-				var theme = themeDictionary.Members
-					.FirstOrDefault(m => m.Member.Name == "Key")
-					?.Value
-					?.ToString();
-
-				if (theme == null)
-				{
-					continue;
-				}
-
-				var dict = themeDictionary.Members
-					.FirstOrDefault(m => m.Member.Name == "_UnknownContent");
-
-				if (dict == null)
-				{
-					continue;
-				}
-
-				foreach (var resource in dict.Objects)
-				{
-					// We check for both x:Key and x:Name, but they have the exact same result
-					// when used in a theme dictionary
-					var key =
-						(resource.Members.FirstOrDefault(m => m.Member.Name == "Key")
-						 ?? resource.Members.FirstOrDefault(m => m.Member.Name == "Name"))
-						?.Value
-						?.ToString();
-
-					if (key == null)
-					{
-						continue;
-					}
-
-					if (!_themeResources.TryGetValue(key, out var themeResources))
-					{
-						themeResources = _themeResources[key] = new Dictionary<string, XamlObjectDefinition>();
-					}
-
-					themeResources[theme] = resource;
-				}
-			}
-		}
-
-		private bool IsTextBlock(XamlType xamlType)
-		{
-			return IsType(xamlType, XamlConstants.Types.TextBlock);
-		}
-
-		private void TryExtractAutomationId(XamlMemberDefinition member, string[] targetMembers, ref string uiAutomationId)
-		{
-			if (uiAutomationId.HasValue())
-			{
-				return;
-			}
-
-			var fullMemberName = $"{FindType(member.Member.DeclaringType)?.GetFullMetadataName()}.{member.Member.Name}";
-
-			// Try to match each potential candidate by comparing based only on the name of the member first.
-			// If that fails, try matching based on the full metadata name of the member
-			var hasUiAutomationMapping = targetMembers
-				.Any(candidateMember =>
-					(!candidateMember.Contains(".") && candidateMember == member.Member.Name) ||
-					candidateMember == fullMemberName
-				);
-
-			if (!hasUiAutomationMapping)
-			{
-				return;
-			}
-
-			var bindingMembers = member
-				.Objects
-				.FirstOrDefault(o => o.Type.Name == "Binding" || o.Type.Name == "TemplateBinding")
-				?.Members
-				.ToArray();
-
-			string bindingPath;
-
-			// Checks the first binding member, which can be used to implicitlty declare the binding path (i.e. without
-			// declaring a "Path=" specifier). Otherwise, the we look for any explicit binding path declaration.
-			var firstBindingMember = bindingMembers?.FirstOrDefault();
-			if (firstBindingMember != null &&
-				(firstBindingMember.Member.Name == "Path" ||
-				 firstBindingMember.Member.Name == "_PositionalParameters" ||
-				 firstBindingMember.Member.Name.IsNullOrWhiteSpace())
-			)
-			{
-				bindingPath = firstBindingMember.Value.ToString();
-			}
-			else
-			{
-				bindingPath = bindingMembers
-					?.FirstOrDefault(bindingMember => bindingMember.Member.Name == "Path")
-					?.Value
-					?.ToString();
-			}
-
-			if (bindingPath.IsNullOrEmpty())
-			{
-				return;
-			}
-
-			// Replace bracket-based notation with dot notation.
-			// ex: [FirstMember][SecondMember] --> FirstMember.SecondMember
-			uiAutomationId = new string(bindingPath
-				.TrimStart("Parent")
-				.Replace("][", ".")
-				.Where(c => c != '[' && c != ']')
-				.ToArray());
-		}
-
-		private void BuildExtendedProperties(IIndentedStringBuilder outerwriter, XamlObjectDefinition objectDefinition, bool useChildTypeForNamedElement = false, bool useGenericApply = false)
-		{
-			var objectUid = GetObjectUid(objectDefinition);
-
-			var extendedProperties = GetExtendedProperties(objectDefinition);
-			bool hasChildrenWithPhase = HasChildrenWithPhase(objectDefinition);
-
-			if (extendedProperties.Any() || hasChildrenWithPhase)
-			{
-				string closureName;
-
-				using (var writer = CreateApplyBlock(outerwriter, useGenericApply ? null : GetType(objectDefinition.Type), out closureName))
-				{
-					XamlMemberDefinition uidMember = null;
-					XamlMemberDefinition nameMember = null;
-					string uiAutomationId = null;
-					string[] extractionTargetMembers = null;
-
-					if (_isUiAutomationMappingEnabled)
-					{
-						// Look up any potential UI automation member mappings available for the current object definition
-						extractionTargetMembers = _uiAutomationMappings
-							?.FirstOrDefault(m => IsType(objectDefinition.Type, m.Key) || IsImplementingInterface(FindType(objectDefinition.Type), FindType(m.Key)))
-							.Value
-							?.ToArray() ?? new string[0];
-					}
-
-					if (hasChildrenWithPhase)
-					{
-						writer.AppendLine(GenerateRootPhases(objectDefinition, closureName));
-					}
-
-					foreach (var member in extendedProperties)
-					{
-						if (extractionTargetMembers != null)
-						{
-							TryExtractAutomationId(member, extractionTargetMembers, ref uiAutomationId);
-						}
-
-						if (HasMarkupExtension(member))
-						{
-							TryValidateContentPresenterBinding(writer, objectDefinition, member);
-
-							BuildComplexPropertyValue(writer, member, closureName + ".", closureName);
-						}
-						else if (HasCustomMarkupExtension(member))
-						{
-							if (IsAttachedProperty(member) && FindPropertyType(member.Member) != null)
-							{
-								BuildSetAttachedProperty(writer, closureName, member, objectUid, isCustomMarkupExtension: true);
-							}
-							else
-							{
-								BuildCustomMarkupExtensionPropertyValue(writer, member, closureName + ".");
-							}
-						}
-						else if (member.Objects.Any())
-						{
-							if (member.Member.Name == "_UnknownContent") // So : FindType(member.Owner.Type) is INamedTypeSymbol type && IsCollectionOrListType(type)
-							{
-								foreach (var item in member.Objects)
-								{
-									writer.AppendLineInvariant($"{closureName}.Add(");
-									using (writer.Indent())
-									{
-										BuildChild(writer, member, item);
-									}
-									writer.AppendLineInvariant(");");
-								}
-							}
-							else if (!IsType(objectDefinition.Type, member.Member.DeclaringType))
-							{
-								var ownerType = GetType(member.Member.DeclaringType);
-
-								var propertyType = GetPropertyType(member.Member);
-
-								if (IsExactlyCollectionOrListType(propertyType))
-								{
-									// If the property is specifically an IList or an ICollection
-									// we can use C#'s collection initializer.
-									writer.AppendLineInvariant(
-										"{0}.Set{1}({2}, ",
-										GetGlobalizedTypeName(ownerType.ToDisplayString()),
-										member.Member.Name,
-										closureName
-									);
-
-									using (writer.BlockInvariant("new[]"))
-									{
-										foreach (var inner in member.Objects)
-										{
-											BuildChild(writer, member, inner);
-											writer.AppendLine(",");
-										}
-									}
-
-									writer.AppendLineInvariant(");");
-								}
-								else if (IsCollectionOrListType(propertyType))
-								{
-									// If the property is a concrete type that implements an IList or
-									// an ICollection, we must get the property and call add explicitly
-									// on it.
-									var localCollectionName = $"{closureName}_collection_{_collectionIndex++}";
-
-									writer.AppendLineInvariant(
-										$"var {localCollectionName} = {ownerType.ToDisplayString()}.Get{member.Member.Name}({closureName});"
-									);
-
-									foreach (var inner in member.Objects)
-									{
-										writer.AppendLine($"{localCollectionName}.Add(");
-
-										BuildChild(writer, member, inner);
-
-										writer.AppendLineInvariant(");");
-									}
-								}
-								else
-								{
-									// If the property is specifically an IList or an ICollection
-									// we can use C#'s collection initializer.
-									writer.AppendLineInvariant(
-										"{0}.Set{1}({2}, ",
-										GetGlobalizedTypeName(ownerType.ToDisplayString()),
-										member.Member.Name,
-										closureName
-									);
-
-									if (member.Objects.Count() == 1)
-									{
-										BuildChild(writer, member, member.Objects.First());
-									}
-									else
-									{
-										throw new InvalidOperationException($"The property {member.Member.Name} of type {propertyType} does not support adding multiple objects.");
-									}
-
-									writer.AppendLineInvariant(");");
-								}
-							}
-							else
-							{
-								// GenerateWarning(writer, $"Unknown type {objectDefinition.Type} for property {member.Member.DeclaringType}");
-							}
-						}
-						else
-						{
-							if (
-								member.Member.Name == "Name"
-								&& !IsMemberInsideResourceDictionary(objectDefinition)
-							)
-							{
-								writer.AppendLineInvariant($@"nameScope.RegisterName(""{member.Value}"", {closureName});");
-							}
-
-							if (
-								member.Member.Name == "Name"
-								&& !IsAttachedProperty(member)
-								&& !IsMemberInsideResourceDictionary(objectDefinition)
-							)
-							{
-								nameMember = member;
-								var value = member.Value.ToString();
-								var type = useChildTypeForNamedElement ?
-									GetImplicitChildTypeDisplayString(objectDefinition) :
-									FindType(objectDefinition.Type)?.ToDisplayString();
-
-								if (type == null)
-								{
-									throw new InvalidOperationException($"Unable to find type {objectDefinition.Type}");
-								}
-
-								writer.AppendLineInvariant("this.{0} = {1};", value, closureName);
-								RegisterBackingField(type, value, FindObjectFieldAccessibility(objectDefinition));
-							}
-							else if (member.Member.Name == "Name"
-								&& member.Member.PreferredXamlNamespace == XamlConstants.XamlXmlNamespace)
-							{
-								writer.AppendLineInvariant("// x:Name {0}", member.Value, member.Value);
-							}
-							else if (member.Member.Name == "Key")
-							{
-								writer.AppendLineInvariant("// Key {0}", member.Value, member.Value);
-							}
-							else if (member.Member.Name == "DeferLoadStrategy"
-								&& member.Member.PreferredXamlNamespace == XamlConstants.XamlXmlNamespace)
-							{
-								writer.AppendLineInvariant("// DeferLoadStrategy {0}", member.Value);
-							}
-							else if (member.Member.Name == "Load"
-								&& member.Member.PreferredXamlNamespace == XamlConstants.XamlXmlNamespace)
-							{
-								writer.AppendLineInvariant("// Load {0}", member.Value);
-							}
-							else if (member.Member.Name == "Uid")
-							{
-								uidMember = member;
-								writer.AppendLineInvariant($"{GlobalPrefix}Uno.UI.Helpers.MarkupHelper.SetXUid({closureName}, \"{objectUid}\");");
-							}
-							else if (member.Member.Name == "FieldModifier")
-							{
-								writer.AppendLineInvariant("// FieldModifier {0}", member.Value);
-							}
-							else if (member.Member.Name == "Phase")
-							{
-								writer.AppendLineInvariant($"{GlobalPrefix}Uno.UI.FrameworkElementHelper.SetRenderPhase({closureName}, {member.Value});");
-							}
-							else if (member.Member.Name == "Class" && member.Member.PreferredXamlNamespace == XamlConstants.XamlXmlNamespace)
-							{
-								writer.AppendLineInvariant("// Class {0}", member.Value, member.Value);
-							}
-							else if (
-								member.Member.Name == "TargetName" &&
-								IsAttachedProperty(member) &&
-								member.Member.DeclaringType?.Name == "Storyboard"
-							)
-							{
-								writer.AppendLineInvariant(@"{0}.SetTargetName({2}, ""{1}"");",
-									GetGlobalizedTypeName(FindType(member.Member.DeclaringType).SelectOrDefault(t => t.ToDisplayString(), member.Member.DeclaringType.Name)),
-									this.RewriteAttachedPropertyPath(member.Value.ToString()),
-									closureName);
-
-								writer.AppendLineInvariant("{0}.SetTarget({2}, _{1}Subject);",
-												GetGlobalizedTypeName(FindType(member.Member.DeclaringType).SelectOrDefault(t => t.ToDisplayString(), member.Member.DeclaringType.Name)),
-												member.Value,
-												closureName);
-							}
-							else if (
-								member.Member.Name == "TargetProperty" &&
-								IsAttachedProperty(member) &&
-								member.Member.DeclaringType?.Name == "Storyboard"
-							)
-							{
-								writer.AppendLineInvariant(@"{0}.SetTargetProperty({2}, ""{1}"");",
-									GetGlobalizedTypeName(FindType(member.Member.DeclaringType).SelectOrDefault(t => t.ToDisplayString(), member.Member.DeclaringType.Name)),
-									this.RewriteAttachedPropertyPath(member.Value.ToString()),
-									closureName);
-							}
-							else if (
-								member.Member.DeclaringType?.Name == "RelativePanel" &&
-								IsAttachedProperty(member) &&
-								IsRelativePanelSiblingProperty(member.Member.Name)
-							)
-							{
-								writer.AppendLineInvariant(@"{0}.Set{1}({2}, _{3}Subject);",
-									GetGlobalizedTypeName(FindType(member.Member.DeclaringType).SelectOrDefault(t => t.ToDisplayString(), member.Member.DeclaringType.Name)),
-									member.Member.Name,
-									closureName,
-									member.Value);
-							}
-							else
-							{
-								IEventSymbol eventSymbol = null;
-
-								if (
-									!IsType(member.Member.DeclaringType, objectDefinition.Type)
-									|| IsAttachedProperty(member)
-									|| (eventSymbol = FindEventType(member.Member)) != null
-								)
-								{
-									if (FindPropertyType(member.Member) != null)
-									{
-										BuildSetAttachedProperty(writer, closureName, member, objectUid, isCustomMarkupExtension: false);
-									}
-									else if (eventSymbol != null)
-									{
-										// If a binding is inside a DataTemplate, the binding root in the case of an x:Bind is
-										// the DataContext, not the control's instance.
-										var isInsideDataTemplate = IsMemberInsideFrameworkTemplate(member.Owner);
-
-										void writeEvent(string ownerPrefix)
-										{
-											if (eventSymbol.Type is INamedTypeSymbol delegateSymbol)
-											{
-												var parms = delegateSymbol
-													.DelegateInvokeMethod
-													.Parameters
-													.Select(p => member.Value + "_" + p.Name)
-													.JoinBy(",");
-
-												var eventSource = ownerPrefix.HasValue() ? ownerPrefix : "this";
-
-												//
-												// Generate a weak delegate, so the owner is not being held onto by the delegate. We can
-												// use the WeakReferenceProvider to get a self reference to avoid adding the cost of the
-												// creation of a WeakReference.
-												//
-												writer.AppendLineInvariant($"var {member.Member.Name}_{member.Value}_That = ({eventSource} as global::Uno.UI.DataBinding.IWeakReferenceProvider).WeakReference;");
-												writer.AppendLineInvariant($"{closureName}.{member.Member.Name} += ({parms}) => ({member.Member.Name}_{member.Value}_That.Target as {_className.className})?.{member.Value}({parms});");
-											}
-											else
-											{
-												GenerateError(writer, $"{eventSymbol.Type} is not a supported event");
-											}
-										}
-
-										if (!isInsideDataTemplate)
-										{
-											writeEvent("");
-										}
-										else if (_className.className != null)
-										{
-											_hasLiteralEventsRegistration = true;
-											writer.AppendLineInvariant($"{closureName}.RegisterPropertyChangedCallback(");
-											using (writer.BlockInvariant($"global::Uno.UI.Xaml.XamlInfo.XamlInfoProperty, (s, p) =>"))
-											{
-												using (writer.BlockInvariant($"if (global::Uno.UI.Xaml.XamlInfo.GetXamlInfo({closureName})?.Owner is {_className.className} owner)"))
-												{
-													writeEvent("owner");
-												}
-											}
-											writer.AppendLineInvariant($");");
-										}
-										else
-										{
-											GenerateError(writer, $"Unable to use event {member.Member.Name} without a backing class (use x:Class)");
-										}
-									}
-									else
-									{
-										GenerateError(
-											writer,
-											$"Property {member.Member.PreferredXamlNamespace}:{member.Member} is not available on {member.Member.DeclaringType?.Name}, value is {member.Value}"
-										);
-									}
-								}
-							}
-						}
-					}
-
-					if (_isUiAutomationMappingEnabled)
-					{
-						// Prefer using the Uid or the Name if their value has been explicitly assigned
-						var assignedUid = uidMember?.Value?.ToString();
-						var assignedName = nameMember?.Value?.ToString();
-
-						if (assignedUid.HasValue())
-						{
-							uiAutomationId = assignedUid;
-						}
-						else if (assignedName.HasValue())
-						{
-							uiAutomationId = assignedName;
-						}
-
-						BuildUiAutomationId(writer, closureName, uiAutomationId, objectDefinition);
-					}
-				}
-			}
-
-			// Local function used to build a property/value for any custom MarkupExtensions
-			void BuildCustomMarkupExtensionPropertyValue(IIndentedStringBuilder writer, XamlMemberDefinition member, string prefix)
-			{
-				Func<string, string> formatLine = format => prefix + format + (prefix.HasValue() ? ";\r\n" : "");
-
-				var propertyValue = GetCustomMarkupExtensionValue(member);
-
-				if (propertyValue.HasValue())
-				{
-					var formatted = formatLine($"{member.Member.Name} = {propertyValue}");
-
-					writer.AppendLine(formatted);
-				}
-			}
-		}
-
-		/// <summary>
-		/// Build localized properties which have not been set in the xaml.
-		/// </summary>
-		private void BuildLocalizedProperties(IIndentedStringBuilder writer, XamlObjectDefinition objectDefinition)
-		{
-			var objectUid = GetObjectUid(objectDefinition);
-
-			if (objectUid != null)
-			{
-				var candidateProperties = FindLocalizableProperties(objectDefinition.Type)
-					.Except(objectDefinition.Members.Select(m => m.Member.Name));
-				foreach (var prop in candidateProperties)
-				{
-					var localizedValue = BuildLocalizedResourceValue(null, prop, objectUid);
-					if (localizedValue != null)
-					{
-						writer.AppendLineInvariant("{0} = {1},", prop, localizedValue);
-					}
-				}
-			}
-		}
-
-		private void TryValidateContentPresenterBinding(IIndentedStringBuilder writer, XamlObjectDefinition objectDefinition, XamlMemberDefinition member)
-		{
-			if (
-				FindType(objectDefinition.Type) == _contentPresenterSymbol
-				&& member.Member.Name == "Content"
-			)
-			{
-				var binding = member.Objects.FirstOrDefault(o => o.Type.Name == "Binding");
-
-				if (binding != null)
-				{
-					var hasRelativeSource = binding.Members
-						.Any(m =>
-							m.Member.Name == "RelativeSource"
-						// It can either be TemplatedParent or Self. In either cases, it does not use the inherited
-						// DataContext, which falls outside of the scenario we want to avoid.
-						);
-
-					if (!hasRelativeSource)
-					{
-						writer.AppendFormatInvariant(
-							"\n#error Using a non-template binding expression on Content " +
-							"will likely result in an undefined runtime behavior, as ContentPresenter.Content overrides " +
-							"the local value of ContentPresenter.DataContent. " +
-							"Use ContentControl instead if you really need a normal binding on Content.\n");
-					}
-				}
-			}
-		}
-
-		private void BuildUiAutomationId(IIndentedStringBuilder writer, string closureName, string uiAutomationId, XamlObjectDefinition parent)
-		{
-			if (uiAutomationId.IsNullOrEmpty())
-			{
-				return;
-			}
-
-			writer.AppendLineInvariant("// UI automation id: {0}", uiAutomationId);
-
-			// ContentDescription and AccessibilityIdentifier are used by Xamarin.UITest (Test Cloud) to identify visual elements
-			if (IsAndroidView(parent.Type))
-			{
-				writer.AppendLineInvariant("{0}.ContentDescription = \"{1}\";", closureName, uiAutomationId);
-			};
-
-			if (IsIOSUIView(parent.Type))
-			{
-				writer.AppendLineInvariant("{0}.AccessibilityIdentifier = \"{1}\";", closureName, uiAutomationId);
-			}
-		}
-
-		private bool IsRelativePanelSiblingProperty(string name)
-		{
-			return name.Equals("Above") ||
-				name.Equals("Below") ||
-				name.Equals("LeftOf") ||
-				name.Equals("RightOf") ||
-				name.Equals("AlignBottomWith") ||
-				name.Equals("AlignHorizontalCenterWith") ||
-				name.Equals("AlignLeftWith") ||
-				name.Equals("AlignRightWith") ||
-				name.Equals("AlignTopWith") ||
-				name.Equals("AlignVerticalCenterWith");
-		}
-
-		private void BuildSetAttachedProperty(IIndentedStringBuilder writer, string closureName, XamlMemberDefinition member, string objectUid, bool isCustomMarkupExtension)
-		{
-			var literalValue = isCustomMarkupExtension
-					? GetCustomMarkupExtensionValue(member)
-					: BuildLiteralValue(member, owner: member, objectUid: objectUid);
-
-			writer.AppendLineInvariant(
-				"{0}.Set{1}({3}, {2});",
-				GetGlobalizedTypeName(FindType(member.Member.DeclaringType).SelectOrDefault(t => t.ToDisplayString(), member.Member.DeclaringType.Name)),
-				member.Member.Name,
-				literalValue,
-				closureName
-			);
-		}
-
-		private XamlLazyApplyBlockIIndentedStringBuilder CreateApplyBlock(IIndentedStringBuilder writer, INamedTypeSymbol appliedType, out string closureName)
-		{
-			closureName = "c" + (_applyIndex++).ToString(CultureInfo.InvariantCulture);
-
-			//
-			// Since we're using strings to generate the code, we can't know ahead of time if
-			// content will be generated only by looking at the Xaml object model.
-			// For now, we only observe if the inner code has generated code, and we create
-			// the apply block at that time.
-			//
-			string delegateType = null;
-
-			if (appliedType != null)
-			{
-				int typeIndex = _xamlAppliedTypes.IndexOf(appliedType);
-
-				if (typeIndex == -1)
-				{
-					_xamlAppliedTypes.Add(appliedType);
-					typeIndex = _xamlAppliedTypes.Count - 1;
-				}
-
-				delegateType = $"{_fileUniqueId}XamlApplyExtensions.XamlApplyHandler{typeIndex}";
-			}
-
-			return new XamlLazyApplyBlockIIndentedStringBuilder(writer, closureName, appliedType != null ? _fileUniqueId : null, delegateType);
-		}
-
-		private void RegisterPartial(string format, params object[] values)
-		{
-			_partials.Add(format.InvariantCultureFormat(values));
-		}
-
-		private void RegisterBackingField(string type, string name, Accessibility accessibility)
-		{
-			CurrentScope.BackingFields.Add(new BackingFieldDefinition(type, name, accessibility));
-		}
-
-		private void RegisterChildSubclass(string name, XamlMemberDefinition owner, string returnType)
-		{
-			CurrentScope.Subclasses[name] = new Subclass { ContentOwner = owner, ReturnType = returnType };
-		}
-
-		private void BuildComplexPropertyValue(IIndentedStringBuilder writer, XamlMemberDefinition member, string prefix, string closureName = null)
-		{
-			Func<string, string> formatLine = format => prefix + format + (prefix.HasValue() ? ";\r\n" : "");
-
-			var bindingNode = member.Objects.FirstOrDefault(o => o.Type.Name == "Binding");
-			var bindNode = member.Objects.FirstOrDefault(o => o.Type.Name == "Bind");
-			var templateBindingNode = member.Objects.FirstOrDefault(o => o.Type.Name == "TemplateBinding");
-
-			// If a binding is inside a DataTemplate, the binding root in the case of an x:Bind is
-			// the DataContext, not the control's instance.
-			var isInsideDataTemplate = IsMemberInsideDataTemplate(member.Owner);
-
-			string GetBindingOptions()
-			{
-				if (bindingNode != null || bindNode != null)
-				{
-					return (bindingNode ?? bindNode)
-						.Members
-						.Select(BuildMemberPropertyValue)
-						.Concat(bindNode != null && !isInsideDataTemplate ? new[] { "CompiledSource = this" } : Enumerable.Empty<string>())
-						.JoinBy(", ");
-
-				}
-				if (templateBindingNode != null)
-				{
-					return templateBindingNode
-						.Members
-						.Select(BuildMemberPropertyValue)
-						.Concat("RelativeSource = new RelativeSource(RelativeSourceMode.TemplatedParent)")
-						.JoinBy(", ");
-				}
-
-				return null;
-			}
-
-			var bindingOptions = GetBindingOptions();
-
-			if (bindingOptions != null)
-			{
-				var isAttachedProperty = IsDependencyProperty(member.Member);
-				var isBindingType = FindPropertyType(member.Member) == _dataBindingSymbol;
-
-				if (isAttachedProperty)
-				{
-					var propertyOwner = GetType(member.Member.DeclaringType);
-
-					writer.AppendLine(formatLine($"SetBinding({GetGlobalizedTypeName(propertyOwner.ToDisplayString())}.{member.Member.Name}Property, new {XamlConstants.Types.Binding}{{ {bindingOptions} }})"));
-				}
-				else if (isBindingType)
-				{
-					writer.AppendLine(formatLine($"{member.Member.Name} = new {XamlConstants.Types.Binding}{{ {bindingOptions} }}"));
-				}
-				else
-				{
-					writer.AppendLine(formatLine($"SetBinding(\"{member.Member.Name}\", new {XamlConstants.Types.Binding}{{ {bindingOptions} }})"));
-				}
-			}
-
-			var resourceName = GetStaticResourceName(member);
-
-			if (resourceName != null)
-			{
-				var isAttachedProperty = IsAttachedProperty(member);
-
-				if (isAttachedProperty)
-				{
-					var propertyOwner = GetType(member.Member.DeclaringType);
-
-					writer.AppendFormatInvariant("{0}.Set{1}({2},{3});\r\n",
-						GetGlobalizedTypeName(propertyOwner.ToDisplayString()),
-						member.Member.Name,
-						closureName,
-						resourceName
-					);
-				}
-				else
-				{
-					writer.AppendLineInvariant(0, formatLine("{0} = {1}"),
-						member.Member.Name,
-						resourceName
-					);
-				}
-			}
-		}
-
-		private string BuildMemberPropertyValue(XamlMemberDefinition m)
-		{
-			if (IsCustomMarkupExtensionType(m.Objects.FirstOrDefault()?.Type))
-			{
-				// If the member contains a custom markup extension, build the inner part first
-				var propertyValue = GetCustomMarkupExtensionValue(m);
-				return "{0} = {1}".InvariantCultureFormat(m.Member.Name, propertyValue);
-			}
-			else
-			{
-				return "{0} = {1}".InvariantCultureFormat(m.Member.Name == "_PositionalParameters" ? "Path" : m.Member.Name, BuildBindingOption(m, FindPropertyType(m.Member), prependCastToType: true));
-			}
-		}
-
-		private string GetCustomMarkupExtensionValue(XamlMemberDefinition member)
-		{
-			// Get the type of the custom markup extension
-			var markupTypeDef = member
-				.Objects
-				.FirstOrDefault(o => IsCustomMarkupExtensionType(o.Type));
-
-			// Build a string of all its properties
-			var properties = markupTypeDef
-				.Members
-				.Select(m =>
-				{
-					var resourceName = GetStaticResourceName(m);
-
-					var value = resourceName != null
-						? resourceName
-						: BuildLiteralValue(m, owner: member);
-
-					return "{0} = {1}".InvariantCultureFormat(m.Member.Name, value);
-				})
-				.JoinBy(", ");
-
-			// Get the full globalized namespaces for the custom markup extension and also for IMarkupExtensionOverrides
-			var markupType = GetType(markupTypeDef.Type);
-			var markupTypeFullName = GetGlobalizedTypeName(markupType.GetFullName());
-			var xamlMarkupFullName = GetGlobalizedTypeName(XamlConstants.Types.IMarkupExtensionOverrides);
-
-			// Get the attribute from the custom markup extension class then get the return type specifed with MarkupExtensionReturnTypeAttribute
-			var attributeData = markupType.FindAttribute(XamlConstants.Types.MarkupExtensionReturnTypeAttribute);
-
-			if (attributeData == null)
-			{
-				this.Log().Error($"The custom markup extension {markupTypeDef.Type.Name} must specify the return type using {nameof(XamlConstants.Types.MarkupExtensionReturnTypeAttribute)}.");
-				return string.Empty;
-			}
-
-			var returnType = attributeData.NamedArguments.FirstOrDefault(kvp => kvp.Key == "ReturnType").Value.Value;
-
-			if (returnType == null)
-			{
-				this.Log().Error($"The custom markup extension contains a ReturnType that cannot be found.");
-				return string.Empty;
-			}
-
-			return $"({returnType})(({xamlMarkupFullName})(new {markupTypeFullName} {{ {properties} }})).ProvideValue()";
-		}
-
-		private bool IsMemberInsideDataTemplate(XamlObjectDefinition xamlObject)
-			=> IsMemberInside(xamlObject, "DataTemplate");
-
-		private bool IsMemberInsideFrameworkTemplate(XamlObjectDefinition xamlObject)
-			=> IsMemberInside(xamlObject, "DataTemplate")
-			|| IsMemberInside(xamlObject, "ControlTemplate")
-			|| IsMemberInside(xamlObject, "ItemsPanelTemplate");
-
-		private bool IsMemberInsideResourceDictionary(XamlObjectDefinition xamlObject)
-			=> IsMemberInside(xamlObject, "ResourceDictionary", maxDepth: 1);
-
-		private static bool IsMemberInside(XamlObjectDefinition xamlObject, string typeName, int? maxDepth = null)
-		{
-			if (xamlObject == null)
-			{
-				return false;
-			}
-
-			int depth = 0;
-			do
-			{
-				if (xamlObject.Type?.Name == typeName)
-				{
-					return true;
-				}
-
-				xamlObject = xamlObject.Owner;
-			}
-			while (xamlObject != null && (maxDepth == null || ++depth <= maxDepth));
-
-			return false;
-		}
-
-		private string GetStaticResourceName(XamlMemberDefinition member, INamedTypeSymbol targetPropertyType = null)
-		{
-			// For now, both ThemeResource and StaticResource are considered as StaticResource
-			var staticResourceNode = member.Objects.FirstOrDefault(o => o.Type.Name == "StaticResource");
-			var themeResourceNode = member.Objects.FirstOrDefault(o => o.Type.Name == "ThemeResource");
-
-			var staticResourcePath = staticResourceNode?.Members.First().Value.ToString();
-			var themeResourcePath = themeResourceNode?.Members.First().Value.ToString();
-
-			var resourcePath = staticResourcePath ?? themeResourcePath;
-			if (resourcePath == null)
-			{
-				return null;
-			}
-			else
-			{
-				var useSafeCast = themeResourcePath != null;
-
-				targetPropertyType = targetPropertyType ?? FindPropertyType(member.Member);
-
-				if (!_isGeneratingGlobalResource && _staticResources.TryGetValue(resourcePath, out var res))
-				{
-					return ApplyCast($"StaticResources.{SanitizeResourceName(resourcePath)}", useSafeCast, res);
-				}
-				if (!_isGeneratingGlobalResource && _themeResources.TryGetValue(resourcePath, out var themeRes))
-				{
-					return ApplyCast($"StaticResources.{SanitizeResourceName(resourcePath)}", true, themeRes.Values.ToArray());
-				}
-				if (targetPropertyType?.Name == "TimeSpan")
-				{
-					// explicit support for TimeSpan because we can't override the parsing.
-					return $"global::System.TimeSpan.Parse({GetGlobalStaticResource(resourcePath)}.ToString())";
-				}
-
-				return ApplyCast(GetGlobalStaticResource(resourcePath, targetPropertyType), useSafeCast);
-			}
-
-			// attempt to cast sourceType(s) to targetPropertyType when necessary
-			// with option to useSafeCast: (value is Type c0 ? c0 : default)
-			string ApplyCast(string value, bool useSafeCast, params XamlObjectDefinition[] sourceTypes)
-			{
-				if (targetPropertyType == null || (sourceTypes.Any() && sourceTypes.All(x => x?.Type.Name == targetPropertyType.Name)))
-				{
-					return value;
-				}
-
-				var type = targetPropertyType.ToDisplayString();
-				var closure = $"c{_applyIndex++}";
-				if (useSafeCast)
-				{
-					return $"((System.Object)({value}) is {type} {closure} ? {closure} : default({type}))";
-				}
-				else
-				{
-					return $"({type}){value}";
-				}
-			}
-		}
-
-		/// <summary>
-		/// Inserts explicit cast if a resource is being assigned to a property of a different type
-		/// </summary>
-		/// <param name="targetProperty"></param>
-		/// <param name="targettingValue"></param>
-		/// <returns></returns>
-		private string GetCastString(INamedTypeSymbol targetProperty, XamlObjectDefinition targettingValue)
-		{
-			if (targetProperty != null
-				&& targetProperty.Name != targettingValue?.Type.Name
-				)
-			{
-				return $"({targetProperty.ToDisplayString()})";
-			}
-			return "";
-		}
-
-		private string BuildLiteralValue(INamedTypeSymbol propertyType, string memberValue, XamlMemberDefinition owner = null, string memberName = "", string objectUid = "")
-		{
-			if (IsLocalizedString(propertyType, objectUid))
-			{
-				var resourceValue = BuildLocalizedResourceValue(owner, memberName, objectUid);
-
-				if (resourceValue != null)
-				{
-					return resourceValue;
-				}
-			}
-
-			switch (propertyType.ToDisplayString())
-			{
-				case "int":
-				case "long":
-				case "short":
-				case "byte":
-					return memberValue;
-
-				case "float":
-				case "double":
-					return GetFloatingPointLiteral(memberValue, propertyType, owner);
-
-				case "string":
-					return "\"" + DoubleEscape(memberValue) + "\"";
-
-				case "bool":
-					return Boolean.Parse(memberValue).ToString().ToLowerInvariant();
-
-				case XamlConstants.Types.Brush:
-				case XamlConstants.Types.SolidColorBrush:
-					return BuildBrush(memberValue);
-
-				case XamlConstants.Types.Thickness:
-					return BuildThickness(memberValue);
-
-				case XamlConstants.Types.CornerRadius:
-					return $"new {XamlConstants.Types.CornerRadius}({memberValue})";
-
-				case XamlConstants.Types.FontFamily:
-					return $@"new {propertyType.ToDisplayString()}(""{memberValue}"")";
-
-				case XamlConstants.Types.FontWeight:
-					return BuildFontWeight(memberValue);
-
-				case XamlConstants.Types.GridLength:
-					return BuildGridLength(memberValue);
-
-				case "UIKit.UIColor":
-					return BuildColor(memberValue);
-
-				case "Windows.UI.Color":
-					return BuildColor(memberValue);
-
-				case "Android.Graphics.Color":
-					return BuildColor(memberValue);
-
-				case "System.Uri":
-					if (memberValue.StartsWith("/"))
-					{
-						return "new System.Uri(\"ms-appx://" + memberValue + "\")";
-					}
-					else
-					{
-						return "new System.Uri(\"" + memberValue + "\", global::System.UriKind.RelativeOrAbsolute)";
-					}
-
-				case "System.Type":
-					return $"typeof({GetGlobalizedTypeName(GetType(memberValue).ToDisplayString())})";
-
-				case XamlConstants.Types.Geometry:
-					if (_isWasm)
-					{
-						return $"@\"{memberValue}\"";
-					}
-					var generated = Parsers.ParseGeometry(memberValue, CultureInfo.InvariantCulture);
-					return generated;
-
-				case XamlConstants.Types.KeyTime:
-					return ParseTimeSpan(memberValue);
-
-				case XamlConstants.Types.Duration:
-					return $"new Duration({ ParseTimeSpan(memberValue) })";
-
-				case "System.TimeSpan":
-					return ParseTimeSpan(memberValue);
-
-				case "System.Drawing.Point":
-					return "new System.Drawing.Point(" + memberValue + ")";
-
-				case "Windows.UI.Xaml.Media.CacheMode":
-					return ParseCacheMode(memberValue);
-
-				case "System.Drawing.PointF":
-					return "new System.Drawing.PointF(" + AppendFloatSuffix(memberValue) + ")";
-
-				case "System.Drawing.Size":
-					return "new System.Drawing.Size(" + memberValue + ")";
-
-				case "Windows.Foundation.Size":
-					return "new Windows.Foundation.Size(" + memberValue + ")";
-
-				case "Windows.UI.Xaml.Media.Matrix":
-					return "new Windows.UI.Xaml.Media.Matrix(" + memberValue + ")";
-
-				case "Windows.Foundation.Point":
-					return "new Windows.Foundation.Point(" + memberValue + ")";
-
-				case "Windows.UI.Xaml.Input.InputScope":
-					return "new global::Windows.UI.Xaml.Input.InputScope { Names = { new global::Windows.UI.Xaml.Input.InputScopeName { NameValue = global::Windows.UI.Xaml.Input.InputScopeNameValue." + memberValue + "} } }";
-
-				case "UIKit.UIImage":
-					if (memberValue.StartsWith(XamlConstants.BundleResourcePrefix, StringComparison.InvariantCultureIgnoreCase))
-					{
-						return "UIKit.UIImage.FromBundle(\"" + memberValue.Substring(XamlConstants.BundleResourcePrefix.Length, memberValue.Length - XamlConstants.BundleResourcePrefix.Length) + "\")";
-					}
-					return memberValue;
-
-				case "Windows.UI.Xaml.Controls.IconElement":
-					return "new Windows.UI.Xaml.Controls.SymbolIcon { Symbol = Windows.UI.Xaml.Controls.Symbol." + memberValue + "}";
-
-				case "Windows.Media.Playback.IMediaPlaybackSource":
-					return "Windows.Media.Core.MediaSource.CreateFromUri(new Uri(\"" + memberValue + "\"))";
-			}
-
-			var isEnum = propertyType
-				.TypeKind == TypeKind.Enum;
-
-			if (isEnum)
-			{
-				var validFlags = propertyType.GetFields().Select(field => field.Name);
-				var actualFlags = memberValue.Split(',').Select(part => part.Trim());
-
-				var invalidFlags = actualFlags.Except(validFlags, StringComparer.OrdinalIgnoreCase);
-				if (invalidFlags.Any())
-				{
-					throw new Exception($"The following values are not valid members of the '{propertyType.Name}' enumeration: {string.Join(", ", invalidFlags)}");
-				}
-
-				var finalFlags = validFlags.Intersect(actualFlags, StringComparer.OrdinalIgnoreCase);
-				return string.Join("|", finalFlags.Select(flag => $"{propertyType.ToDisplayString(SymbolDisplayFormat.FullyQualifiedFormat)}.{flag}"));
-			}
-
-			var hasImplictToString = propertyType
-				.GetMethods()
-				.Any(m =>
-					m.Name == "op_Implicit"
-					&& m.Parameters.FirstOrDefault().SelectOrDefault(p => p.Type.ToDisplayString() == "string")
-				);
-
-			if (hasImplictToString
-
-				// Can be an object (e.g. in case of Binding.ConverterParameter).
-				|| propertyType.ToDisplayString() == "object"
-			)
-			{
-				return "@\"" + memberValue.ToString() + "\"";
-			}
-
-			if (memberValue == null && propertyType.IsReferenceType)
-			{
-				return "null";
-			}
-
-			throw new Exception("Unable to convert {0} for {1} with type {2}".InvariantCultureFormat(memberValue, memberName, propertyType));
-		}
-
-		private string BuildLocalizedResourceValue(XamlMemberDefinition owner, string memberName, string objectUid)
-		{
-			// see: https://docs.microsoft.com/en-us/windows/uwp/app-resources/localize-strings-ui-manifest
-			// Valid formats:
-			// - MyUid
-			// - MyPrefix/MyUid
-			// - /ResourceFileName/MyUid
-			// - /ResourceFileName/MyPrefix/MyUid
-			// - /ResourceFilename/MyPrefix1/MyPrefix2/MyUid
-			// - /ResourceFilename/MyPrefix1/MyPrefix2/MyPrefix3/MyUid
-
-			(string resourceFileName, string uidName) parseXUid()
-			{
-				if (objectUid.StartsWith("/"))
-				{
-					var separator = objectUid.IndexOf('/', 1);
-
-					return (
-						objectUid.Substring(1, separator - 1),
-						objectUid.Substring(separator + 1)
-					);
-				}
-				else
-				{
-					return (null, objectUid);
-				}
-			}
-
-			var (resourceFileName, uidName) = parseXUid();
-
-			//windows 10 localization concat the xUid Value with the member value (Text, Content, Header etc...)
-			var fullKey = uidName + "/" + memberName;
-
-			if (owner != null && IsAttachedProperty(owner))
-			{
-				var declaringType = GetType(owner.Member.DeclaringType);
-				var nsRaw = declaringType.ContainingNamespace.GetFullName();
-				var ns = nsRaw.Replace(".", "/");
-				var type = declaringType.Name;
-				fullKey = $"{uidName}/[using:{ns}]{type}/{memberName}";
-			}
-
-			if (_resourceKeys.Any(k => k == fullKey))
-			{
-				var resourceNameString = resourceFileName == null ? "" : $"\"{resourceFileName}\"";
-
-				return $"global::Windows.ApplicationModel.Resources.ResourceLoader.GetForCurrentView({resourceNameString}).GetString(\"{fullKey}\")";
-			}
-
-			return null;
-		}
-
-		private string ParseCacheMode(string memberValue)
-		{
-			if (memberValue.Equals("BitmapCache", StringComparison.OrdinalIgnoreCase))
-			{
-				return "new global::Windows.UI.Xaml.Media.BitmapCache()";
-			}
-
-			throw new Exception($"The [{memberValue}] cache mode is not supported");
-		}
-
-		private static string DoubleEscape(string thisString)
-		{
-			//http://stackoverflow.com/questions/366124/inserting-a-tab-character-into-text-using-c-sharp
-			return thisString
-				.Replace("\\", "\\\\")
-				.Replace("\"", "\\\"")
-				.Replace("\n", "\\n")
-				.Replace("\r", "\\r")
-				.Replace("\t", "\\t");
-		}
-
-		private static string ParseTimeSpan(string memberValue)
-		{
-			var value = TimeSpan.Parse(memberValue);
-
-			return $"global::System.TimeSpan.FromTicks({value.Ticks} /* {memberValue} */)";
-		}
-
-		private static string BuildGridLength(string memberValue)
-		{
-			var gridLength = Windows.UI.Xaml.GridLength.ParseGridLength(memberValue).FirstOrDefault();
-
-			return $"new {XamlConstants.Types.GridLength}({gridLength.Value.ToStringInvariant()}f, {XamlConstants.Types.GridUnitType}.{gridLength.GridUnitType})";
-		}
-
-		private string BuildLiteralValue(XamlMemberDefinition member, INamedTypeSymbol propertyType = null, XamlMemberDefinition owner = null, string objectUid = "")
-		{
-			if (member.Objects.None())
-			{
-				var memberValue = member.Value?.ToString();
-
-				propertyType = propertyType ?? FindPropertyType(member.Member);
-
-				if (propertyType != null)
-				{
-					return BuildLiteralValue(propertyType, memberValue, owner, member.Member.Name, objectUid);
-				}
-				else
-				{
-					throw new Exception($"The property {member.Owner?.Type?.Name}.{member.Member?.Name} is unknown".InvariantCultureFormat(member.Member?.Name));
-				}
-			}
-			else
-			{
-				var expression = member.Objects.First();
-
-				if (expression.Type.Name == "StaticResource" || expression.Type.Name == "ThemeResource")
-				{
-					return GetGlobalStaticResource(expression.Members.First().Value?.ToString());
-				}
-				else if (expression.Type.Name == "NullExtension")
-				{
-					return "null";
-				}
-				else
-				{
-					throw new NotSupportedException("MarkupExtension {0} is not supported.".InvariantCultureFormat(expression.Type.Name));
-				}
-			}
-		}
-
-		private string BuildFontWeight(string memberValue)
-		{
-			var fontWeights = (INamedTypeSymbol)_medataHelper.GetTypeByFullName(XamlConstants.Types.FontWeights);
-
-			if (fontWeights.GetFields().Any(m => m.Name.Equals(memberValue, StringComparison.OrdinalIgnoreCase)))
-			{
-				return "FontWeights." + memberValue;
-			}
-			else
-			{
-				return "FontWeights.Normal /* Warning {0} is not supported on this platform */".InvariantCultureFormat(memberValue);
-			}
-		}
-
-		private string BuildBrush(string memberValue)
-		{
-			var colorHelper = (INamedTypeSymbol)_medataHelper.GetTypeByFullName(XamlConstants.Types.SolidColorBrushHelper);
-
-			// This ensures that a memberValue "DarkGoldenRod" gets converted to colorName "DarkGoldenrod" (notice the lowercase 'r')
-			var colorName = colorHelper.GetProperties().FirstOrDefault(m => m.Name.Equals(memberValue, StringComparison.OrdinalIgnoreCase))?.Name;
-			if (colorName != null)
-			{
-				return "SolidColorBrushHelper." + colorName;
-			}
-			else
-			{
-				memberValue = string.Join(", ", ColorCodeParser.ParseColorCode(memberValue));
-
-				return "SolidColorBrushHelper.FromARGB({0})".InvariantCultureFormat(memberValue);
-			}
-		}
-
-		private static string BuildThickness(string memberValue)
-		{
-			// This is until we find an appropriate way to convert strings to Thickness.
-			if (!memberValue.Contains(","))
-			{
-				memberValue = memberValue.Replace(" ", ",");
-			}
-
-			if (memberValue.Contains("."))
-			{
-				// Append 'f' to every decimal value in the thickness
-				memberValue = AppendFloatSuffix(memberValue);
-			}
-
-			return "new global::Windows.UI.Xaml.Thickness(" + memberValue + ")";
-		}
-
-		private static string AppendFloatSuffix(string memberValue)
-		{
-			return memberValue.Split(',')
-					.Select(s => s.Contains(".") ? s + "f" : s)
-					.Aggregate((s1, s2) => "{0},{1}".InvariantCultureFormat(s1, s2));
-		}
-
-		private string BuildColor(string memberValue)
-		{
-			var colorHelper = (INamedTypeSymbol)_medataHelper.GetTypeByFullName(XamlConstants.Types.Colors);
-
-			if (colorHelper.GetFields().Any(m => m.Name.Equals(memberValue, StringComparison.OrdinalIgnoreCase)))
-			{
-				return $"{XamlConstants.Types.Colors}.{memberValue}";
-			}
-			else
-			{
-				memberValue = string.Join(", ", ColorCodeParser.ParseColorCode(memberValue));
-
-				return "Windows.UI.ColorHelper.FromARGB({0})".InvariantCultureFormat(memberValue);
-			}
-		}
-
-		private string BuildBindingOption(XamlMemberDefinition m, INamedTypeSymbol propertyType, bool prependCastToType)
-		{
-			// The default member is Path
-			var memberName = m.Member.Name == "_PositionalParameters" ? "Path" : m.Member.Name;
-
-			if (m.Objects.Any())
-			{
-				var bindingType = m.Objects.First();
-
-				if (
-					bindingType.Type.Name == "StaticResource"
-					|| bindingType.Type.Name == "ThemeResource"
-					)
-				{
-					var resourceName = bindingType.Members.First().Value.ToString();
-					if (!_isGeneratingGlobalResource && _staticResources.ContainsKey(resourceName))
-					{
-						return "{0}StaticResources.{1}".InvariantCultureFormat(
-							GetCastString(prependCastToType ? propertyType : null, _staticResources[resourceName]),
-							resourceName);
-					}
-					else if (!_isGeneratingGlobalResource && _themeResources.ContainsKey(resourceName))
-					{
-						return "{0}StaticResources.{1}".InvariantCultureFormat(
-							GetCastString(prependCastToType ? propertyType : null, _themeResources[resourceName].First().Value),
-							resourceName);
-					}
-					else if (!_isGeneratingGlobalResource && _namedResources.ContainsKey(resourceName))
-					{
-						// Skip the literal value, use the elementNameSubject instead
-						// so the source can be updated when the subject is set.
-						return "_" + resourceName + "Subject";
-					}
-					else
-					{
-						return "{0}{1}".InvariantCultureFormat(
-							GetCastString(prependCastToType ? propertyType : null, null),
-							GetGlobalStaticResource(resourceName, propertyType)
-						);
-					}
-				}
-
-				if (bindingType.Type.Name == "RelativeSource")
-				{
-					var resourceName = bindingType.Members.First().Value.ToString();
-
-					return $"new RelativeSource(RelativeSourceMode.{resourceName})";
-				}
-
-				// If type specified in the binding was not found, log and return an error message
-				if (!string.IsNullOrEmpty(bindingType?.Type?.Name ?? string.Empty))
-				{
-					var message = $"#Error // {bindingType.Type.Name} could not be found.";
-					this.Log().Error(message);
-
-					return message;
-				}
-
-				return "#Error";
-			}
-			else
-			{
-
-				var value = BuildLiteralValue(m, GetPropertyType("Binding", memberName));
-
-				if (memberName == "Path")
-				{
-					value = RewriteAttachedPropertyPath(value);
-				}
-				else if (memberName == "ElementName")
-				{
-					// Skip the literal value, use the elementNameSubject instead
-					string elementName = m.Value.ToString();
-					value = "_" + elementName + "Subject";
-					// Track referenced ElementNames
-					CurrentScope.ReferencedElementNames.Add(elementName);
-				}
-				else if (memberName == "FallbackValue"
-					|| (memberName == "TargetNullValue"
-						&& m.Owner.Members.None(otherMember => otherMember.Member.Name == "Converter")))
-				{
-					// FallbackValue can match the type of the property being bound.
-					// TargetNullValue possibly doesn't match the type of the property being bound,
-					// if there is a converter
-					value = BuildLiteralValue(m, propertyType);
-				}
-
-
-				return value;
-			}
-		}
-
-		private string GetGlobalStaticResource(string resourceName, INamedTypeSymbol targetType = null)
-		{
-			var resource = _globalStaticResourcesMap.FindResource(resourceName);
-			if (resource != null)
-			{
-				return $"global::{resource.Namespace}.GlobalStaticResources.{SanitizeResourceName(resourceName)}";
-			}
-
-			if (_staticResources.ContainsKey(resourceName))
-			{
-				return $"{GetCastString(targetType, _staticResources[resourceName])}StaticResources.{SanitizeResourceName(resourceName)}";
-			}
-
-			var valueString = $"(global::Windows.UI.Xaml.Application.Current.Resources[\"{resourceName}\"] ?? throw new InvalidOperationException(\"The resource {resourceName} cannot be found\"))";
-
-			if (targetType != null)
-			{
-				// We do not know the type of the source, and it must be converted first
-				return $"global::Windows.UI.Xaml.Markup.XamlBindingHelper.ConvertValue(typeof{GetCastString(targetType, null)}, {valueString})";
-			}
-			else
-			{
-
-				return valueString;
-			}
-		}
-
-		private string RewriteAttachedPropertyPath(string value)
-		{
-			if (value.Contains("("))
-			{
-				foreach (var ns in _fileDefinition.Namespaces)
-				{
-					if (ns != null)
-					{
-						var clrNamespace = ns.Namespace.TrimStart("using:");
-
-						value = value.Replace("(" + ns.Prefix + ":", "(" + clrNamespace + ":");
-					}
-				}
-
-				var match = Regex.Match(value, @"(\(.*?\))");
-
-				if (match.Success)
-				{
-					do
-					{
-						if (!match.Value.Contains(":"))
-						{
-							// if there is no ":" this means that the type is using the default
-							// namespace, so try to resolve the best way we can.
-
-							var parts = match.Value.Trim(new[] { '(', ')' }).Split('.');
-
-							if (parts.Length == 2)
-							{
-								var targetType = SourceFindType(parts[0]);
-
-								if (targetType != null)
-								{
-									var newPath = targetType.ContainingNamespace.ToDisplayString() + ":" + targetType.Name + "." + parts[1];
-
-									value = value.Replace(match.Value, '(' + newPath + ')');
-								}
-							}
-						}
-					}
-					while ((match = match.NextMatch()).Success);
-				}
-			}
-
-			return value;
-		}
-
-		private void BuildLiteralProperties(IIndentedStringBuilder writer, XamlObjectDefinition objectDefinition, string closureName = null)
-		{
-			var closingPunctuation = string.IsNullOrWhiteSpace(closureName) ? "," : ";";
-
-			BuildStyleProperty(writer, objectDefinition, closingPunctuation);
-
-			var extendedProperties = GetExtendedProperties(objectDefinition);
-
-			var objectUid = GetObjectUid(objectDefinition);
-
-			if (extendedProperties.Any())
-			{
-				foreach (var member in extendedProperties)
-				{
-					var fullValueSetter = string.IsNullOrWhiteSpace(closureName) ? member.Member.Name : "{0}.{1}".InvariantCultureFormat(closureName, member.Member.Name);
-
-					// Exclude attached properties, must be set in the extended apply section.
-					// If there is no type attached, this can be a binding.
-					if (IsType(objectDefinition.Type, member.Member.DeclaringType)
-						&& !IsAttachedProperty(member)
-						&& FindEventType(member.Member) == null
-						&& member.Member.Name != "_UnknownContent" // We are defining the elements of a collection explicitly declared in XAML
-					)
-					{
-						if (member.Objects.None())
-						{
-							if (IsInitializableCollection(member.Member))
-							{
-								writer.AppendLineInvariant("// Empty collection");
-							}
-							else
-							{
-								if (FindPropertyType(member.Member) != null)
-								{
-									writer.AppendLineInvariant("{0} = {1}{2}", fullValueSetter, BuildLiteralValue(member, objectUid: objectUid), closingPunctuation);
-								}
-								else
-								{
-									if (IsRelevantNamespace(member?.Member?.PreferredXamlNamespace)
-										&& IsRelevantProperty(member?.Member))
-									{
-										GenerateError(
-											writer,
-											"Property {0} does not exist on {1}, name is {2}, preferrednamespace {3}",
-											fullValueSetter,
-											member?.Member?.DeclaringType,
-											member?.Member?.Name,
-											member?.Member?.PreferredXamlNamespace);
-									}
-									else
-									{
-										GenerateSilentWarning(
-											writer,
-											"Property {0} does not exist on {1}, the namespace is {2}. This error was considered irrelevant by the XamlFileGenerator",
-											fullValueSetter,
-											member?.Member?.DeclaringType,
-											member?.Member?.PreferredXamlNamespace);
-									}
-								}
-							}
-						}
-						else
-						{
-							var nonBindingObjects = member
-								.Objects
-								.Where(m =>
-									m.Type.Name != "Binding"
-									&& m.Type.Name != "Bind"
-									&& m.Type.Name != "StaticResource"
-									&& m.Type.Name != "ThemeResource"
-									&& m.Type.Name != "TemplateBinding"
-									&& !IsCustomMarkupExtensionType(m.Type)
-								);
-
-							if (nonBindingObjects.Any())
-							{
-								var isInitializableCollection = IsInitializableCollection(member.Member);
-								var isInlineCollection = IsInlineCollection(member.Member, nonBindingObjects);
-
-								if (isInlineCollection && closureName != null)
-								{
-									foreach (var child in nonBindingObjects)
-									{
-										writer.AppendLineInvariant($"{fullValueSetter}.Add(");
-										using (writer.Indent())
-										{
-											BuildChild(writer, member, child);
-										}
-										writer.AppendLineInvariant(");");
-									}
-								}
-								else if (isInitializableCollection || isInlineCollection)
-								{
-									using (writer.BlockInvariant($"{fullValueSetter} = "))
-									{
-										foreach (var child in nonBindingObjects)
-										{
-											BuildChild(writer, member, child);
-											writer.AppendLineInvariant(",");
-										}
-									}
-								}
-								else
-								{
-									writer.AppendFormatInvariant($"{fullValueSetter} = ");
-									BuildChild(writer, member, nonBindingObjects.First());
-								}
-
-								writer.AppendLineInvariant(closingPunctuation);
-							}
-						}
-					}
-					else if (member.Member.DeclaringType == null && member.Member.Name == "Name")
-					{
-						// This is a special case, where the declaring type is from the x: namespace,
-						// but is considered of an unknown type. This can happen when providing the
-						// name of a control using x:Name instead of Name.
-						var hasNameProperty = HasProperty(objectDefinition.Type, "Name");
-						if (hasNameProperty)
-						{
-							writer.AppendLineInvariant("{0} = \"{1}\"{2}", fullValueSetter, member.Value, closingPunctuation);
-						}
-					}
-				}
-			}
-		}
-
-		/// <summary>
-		/// Determines if the member is inline initializable and the first item is not a new collection instance
-		/// </summary>
-		private bool IsInlineCollection(XamlMember member, IEnumerable<XamlObjectDefinition> elements)
-		{
-			var declaringType = member.DeclaringType;
-			var propertyName = member.Name;
-			var property = GetPropertyByName(declaringType, propertyName);
-
-			if (property?.Type is INamedTypeSymbol collectionType)
-			{
-				if (IsCollectionOrListType(collectionType) && elements.FirstOrDefault() is XamlObjectDefinition first)
-				{
-					var firstElementType = GetType(first.Type);
-
-					return collectionType != firstElementType;
-				}
-			}
-
-			return false;
-		}
-
-		private void BuildStyleProperty(IIndentedStringBuilder writer, XamlObjectDefinition objectDefinition, string closingPunctuation)
-		{
-			var styleMember = FindMember(objectDefinition, "Style");
-
-			if (styleMember != null)
-			{
-				// Explicitly search for StaticResource/ThemeResource, as the style could be set using a binding.
-				if (styleMember.Objects.Any(o => o.Type.Name == "StaticResource" || o.Type.Name == "ThemeResource"))
-				{
-					BuildComplexPropertyValue(writer, styleMember, "");
-					writer.AppendLineInvariant(0, closingPunctuation);
-				}
-				else if (styleMember.Objects.FirstOrDefault(o => o.Type.Name == "Style") is XamlObjectDefinition literalStyle)
-				{
-					writer.AppendFormatInvariant($"Style = ");
-					BuildInlineStyle(writer, literalStyle);
-					writer.AppendLineInvariant(0, closingPunctuation);
-				}
-			}
-		}
-
-		private bool IsLocalizedString(INamedTypeSymbol propertyType, string objectUid)
-		{
-			return objectUid.HasValue() && IsLocalizablePropertyType(propertyType);
-		}
-
-		private bool IsLocalizablePropertyType(INamedTypeSymbol propertyType)
-		{
-			return Equals(propertyType, _stringSymbol)
-				|| Equals(propertyType, _objectSymbol);
-		}
-
-		private string GetObjectUid(XamlObjectDefinition objectDefinition)
-		{
-			string objectUid = null;
-			var localizedObject = FindMember(objectDefinition, "Uid");
-			if (localizedObject != null)
-			{
-				objectUid = localizedObject.Value.ToString();
-			}
-
-			return objectUid;
-		}
-
-		/// <summary>
-		/// Gets a basic class that implements a know collection or list interface
-		/// </summary>
-		private bool GetKnownNewableListOrCollectionInterface(INamedTypeSymbol type, out string newableTypeName)
-		{
-			switch (type?.Name)
-			{
-				case "ICollection":
-				case "IList":
-					newableTypeName = type.IsGenericType ?
-						"List<{0}>".InvariantCultureFormat(GetFullGenericTypeName(type.TypeArguments.Single() as INamedTypeSymbol)) :
-						"List<System.Object>";
-					return true;
-			};
-
-			newableTypeName = null;
-			return false;
-		}
-
-		private IEnumerable<XamlMemberDefinition> GetExtendedProperties(XamlObjectDefinition objectDefinition)
-		{
-			var objectUid = GetObjectUid(objectDefinition);
-			var hasUnkownContentOnly = objectDefinition.Members.All(m => m.Member.Name == "_UnknownContent");
-
-			return objectDefinition
-				.Members
-				.Where(m =>
-					(
-						m.Member.Name != "_UnknownContent"
-
-						// Style requires a special treatment, as it needs to be set before anything else in Literal Properties
-						&& m.Member.Name != "Style"
-
-						&& m.Member.Name != "Resources"
-						&& m.Member.Name != "Key"
-					)
-					||
-					(
-						m.Member.Name == "Content" && HasMarkupExtension(m)
-					)
-					||
-					(
-						m.Member.Name == "Content" && IsLocalizedString(FindPropertyType(m.Member), objectUid)
-					)
-					||
-					(
-						m.Member.Name == "Style" && HasBindingMarkupExtension(m)
-					)
-					|| IsAttachedProperty(m)
-					||
-					(
-						// If the object is a collection and it has both _UnknownContent (i.e. an item) and other properties defined,
-						// we cannot use property ADN collection initializer syntax at same time, so we will add items using an ApplyBlock.
-						m.Member.Name == "_UnknownContent" && !hasUnkownContentOnly && FindType(m.Owner.Type) is INamedTypeSymbol type && IsCollectionOrListType(type)
-					)
-				);
-		}
-
-		private void BuildChild(IIndentedStringBuilder writer, XamlMemberDefinition owner, XamlObjectDefinition xamlObjectDefinition)
-		{
-			var typeName = xamlObjectDefinition.Type.Name;
-			var fullTypeName = xamlObjectDefinition.Type.Name;
-
-			var knownType = FindType(xamlObjectDefinition.Type);
-
-			if (knownType == null && xamlObjectDefinition.Type.PreferredXamlNamespace.StartsWith("using:"))
-			{
-				fullTypeName = xamlObjectDefinition.Type.PreferredXamlNamespace.TrimStart("using:") + "." + xamlObjectDefinition.Type.Name;
-			}
-
-			if (knownType != null)
-			{
-				// Override the using with the type that was found in the list of loaded assemblies
-				fullTypeName = knownType.ToDisplayString();
-			}
-
-			var isItemsPanelTemplate = typeName == "ItemsPanelTemplate";
-
-			if (
-				typeName == "DataTemplate"
-				|| isItemsPanelTemplate
-				|| typeName == "ControlTemplate"
-
-				// This case is specific the custom ListView for iOS. Should be removed
-				// when the list rebuilt to be compatible.
-				|| typeName == "ListViewBaseLayoutTemplate"
-			)
-			{
-				writer.AppendFormatInvariant("new {0}(() => ", GetGlobalizedTypeName(fullTypeName));
-
-				var contentOwner = xamlObjectDefinition.Members.FirstOrDefault(m => m.Member.Name == "_UnknownContent");
-
-				if (contentOwner != null)
-				{
-					// This case is to support the layout switching for the ListViewBaseLayout, which is not
-					// a FrameworkTemplate. This will need to be removed when this custom list view is removed.
-					var returnType = typeName == "ListViewBaseLayoutTemplate" ? "Uno.UI.Controls.Legacy.ListViewBaseLayout" : "_View";
-
-					BuildChildThroughSubclass(writer, contentOwner, returnType);
-
-					writer.AppendFormatInvariant(")");
-				}
-				else
-				{
-					writer.AppendFormatInvariant("/* This template does not have a content for this platform */");
-				}
-			}
-			else if (typeName == "NullExtension")
-			{
-				writer.AppendFormatInvariant("null");
-			}
-			else if (
-				typeName == "StaticResource"
-				|| typeName == "ThemeResource"
-				|| typeName == "Binding"
-				|| typeName == "Bind"
-				|| typeName == "TemplateBinding"
-				)
-			{
-				BuildComplexPropertyValue(writer, owner, "c.");
-			}
-			else if (
-				_skipUserControlsInVisualTree
-				&& IsDirectUserControlSubType(xamlObjectDefinition)
-				&& HasNoUserControlProperties(xamlObjectDefinition))
-			{
-				writer.AppendLineInvariant("new {0}(skipsInitializeComponents: true).GetContent()", GetGlobalizedTypeName(fullTypeName));
-
-				using (var innerWriter = CreateApplyBlock(writer, null, out var closureName))
-				{
-					RegisterResources(xamlObjectDefinition);
-					BuildLiteralProperties(innerWriter, xamlObjectDefinition, closureName);
-					BuildProperties(innerWriter, xamlObjectDefinition, closureName: closureName);
-				}
-
-				BuildExtendedProperties(writer, xamlObjectDefinition, useGenericApply: true);
-			}
-			else if (HasInitializer(xamlObjectDefinition))
-			{
-				BuildInitializer(writer, xamlObjectDefinition, owner);
-				BuildLiteralProperties(writer, xamlObjectDefinition);
-			}
-			else if (fullTypeName == XamlConstants.Types.Style)
-			{
-				BuildInlineStyle(writer, xamlObjectDefinition);
-			}
-			else if (fullTypeName == XamlConstants.Types.Setter)
-			{
-				var propertyNode = FindMember(xamlObjectDefinition, "Property");
-				var targetNode = FindMember(xamlObjectDefinition, "Target");
-				var valueNode = FindMember(xamlObjectDefinition, "Value");
-
-				var property = propertyNode?.Value.SelectOrDefault(p => p.ToString());
-				var target = targetNode?.Value.SelectOrDefault(p => p.ToString());
-
-				if (property != null)
-				{
-					var value = BuildLiteralValue(valueNode);
-
-					// This builds property setters for the owner of the setter.
-					writer.AppendLineInvariant($"new Windows.UI.Xaml.Setter(new Windows.UI.Xaml.TargetPropertyPath(this, \"{property}\"), {value})");
-				}
-				else if (target != null)
-				{
-					// This builds property setters for specified member setter.
-					var separatorIndex = target.IndexOf(".");
-					var elementName = target.Substring(0, separatorIndex);
-					var propertyName = target.Substring(separatorIndex + 1);
-
-					var ownerControl = GetControlOwner(owner.Owner);
-
-					string value = BuildLiteralValue(valueNode);
-
-					if (ownerControl != null)
-					{
-						var targetElement = FindSubElementByName(ownerControl, elementName);
-
-						if (targetElement != null)
-						{
-							var targetElementType = GetType(targetElement.Type);
-							var propertyType = FindPropertyType(targetElementType.ToString(), propertyName);
-
-							if (propertyType != null)
-							{
-								if (HasMarkupExtension(valueNode))
-								{
-									value = GetStaticResourceName(valueNode, propertyType);
-								}
-								else
-								{
-									value = BuildLiteralValue(valueNode, propertyType);
-								}
-							}
-						}
-					}
-
-					// Attached properties need to be expanded using the namespace, otherwise the resolution will be
-					// performed at runtime at a higher cost.
-					propertyName = RewriteAttachedPropertyPath(propertyName);
-
-					writer.AppendLineInvariant($"new global::Windows.UI.Xaml.Setter(new global::Windows.UI.Xaml.TargetPropertyPath(this._{elementName}Subject, \"{propertyName}\"), {value.Replace("{", "{{").Replace("}", "}}")})");
-				}
-			}
-			else
-			{
-				var hasCustomInitalizer = HasCustomInitializer(xamlObjectDefinition);
-
-				if (hasCustomInitalizer)
-				{
-					var propertyType = FindType(xamlObjectDefinition.Type);
-					writer.AppendLine(BuildLiteralValue(FindImplicitContentMember(xamlObjectDefinition), propertyType, owner));
-				}
-				else
-				{
-					using (TryGenerateDeferedLoadStrategy(writer, knownType, xamlObjectDefinition))
-					{
-						using (writer.BlockInvariant("new {0}{1}", GetGlobalizedTypeName(fullTypeName), GenerateConstructorParameters(xamlObjectDefinition.Type)))
-						{
-							RegisterResources(xamlObjectDefinition);
-							BuildLiteralProperties(writer, xamlObjectDefinition);
-							BuildProperties(writer, xamlObjectDefinition);
-							BuildLocalizedProperties(writer, xamlObjectDefinition);
-						}
-
-						BuildExtendedProperties(writer, xamlObjectDefinition);
-					}
-				}
-			}
-		}
-
-		private bool HasChildrenWithPhase(XamlObjectDefinition xamlObjectDefinition)
-		{
-			if (xamlObjectDefinition.Owner?.Type.Name == "DataTemplate")
-			{
-
-				var q = from element in EnumerateSubElements(xamlObjectDefinition.Owner)
-						let phase = FindMember(element, "Phase")?.Value
-						where phase != null
-						select phase;
-
-				return q.Any();
-			}
-
-			return false;
-		}
-
-		private string GenerateRootPhases(XamlObjectDefinition xamlObjectDefinition, string ownerVariable)
-		{
-			if (xamlObjectDefinition.Owner?.Type.Name == "DataTemplate")
-			{
-				var q = from element in EnumerateSubElements(xamlObjectDefinition.Owner)
-						let phase = FindMember(element, "Phase")?.Value
-						where phase != null
-						select int.Parse(phase.ToString());
-
-				var phases = q.Distinct().ToArray();
-
-				if (phases.Any())
-				{
-					var phasesValue = phases.OrderBy(i => i).Select(s => s.ToString()).JoinBy(",");
-					return $"Uno.UI.FrameworkElementHelper.SetDataTemplateRenderPhases({ownerVariable}, new []{{{phasesValue}}});";
-				}
-			}
-
-			return null;
-		}
-
-		private bool HasNoUserControlProperties(XamlObjectDefinition objectDefinition)
-		{
-			return
-			objectDefinition
-				.Members
-				.Where(m =>
-					(
-						m.Member.Name != "DataContext"
-						&& m.Member.Name != "_UnknownContent"
-					)
-				)
-				.None();
-		}
-
-		private XamlObjectDefinition GetControlOwner(XamlObjectDefinition owner)
-		{
-			do
-			{
-				var type = GetType(owner.Type);
-
-				if (type.Is(XamlConstants.Types.Control))
-				{
-					return owner;
-				}
-
-				owner = owner.Owner;
-			}
-			while (owner != null);
-
-			return null;
-		}
-
-		/// <summary>
-		/// Statically finds a element by name, given a xaml element root
-		/// </summary>
-		/// <param name="xamlObject">The root from which to start the search</param>
-		/// <param name="elementName">The x:Name value to search for</param>
-		/// <returns></returns>
-		private XamlObjectDefinition FindSubElementByName(XamlObjectDefinition xamlObject, string elementName)
-		{
-			foreach (var element in EnumerateSubElements(xamlObject))
-			{
-				var nameMember = FindMember(element, "Name");
-
-				if (nameMember?.Value?.ToString() == elementName)
-				{
-					return element;
-				}
-			}
-
-			return null;
-		}
-
-		/// <summary>
-		/// Statically finds a element by name, given a xaml element root
-		/// </summary>
-		/// <param name="xamlObject">The root from which to start the search</param>
-		/// <param name="elementName">The x:Name value to search for</param>
-		/// <returns></returns>
-		private IEnumerable<XamlObjectDefinition> EnumerateSubElements(XamlObjectDefinition xamlObject)
-		{
-			foreach (var member in xamlObject.Members)
-			{
-				foreach (var element in EnumerateSubElements(member.Objects))
-				{
-					yield return element;
-				}
-			}
-
-			var objects = xamlObject.Objects;
-
-			foreach (var element in EnumerateSubElements(objects))
-			{
-				yield return element;
-			}
-		}
-
-		private IEnumerable<XamlObjectDefinition> EnumerateSubElements(IEnumerable<XamlObjectDefinition> objects)
-		{
-			foreach (var child in objects.Safe())
-			{
-				yield return child;
-
-				foreach (var innerElement in EnumerateSubElements(child))
-				{
-					yield return innerElement;
-				}
-			}
-
-			yield break;
-		}
-
-		private IDisposable TryGenerateDeferedLoadStrategy(IIndentedStringBuilder writer, INamedTypeSymbol targetType, XamlObjectDefinition definition)
-		{
-			var strategy = FindMember(definition, "DeferLoadStrategy");
-			var loadElement = FindMember(definition, "Load");
-
-			if (strategy?.Value?.ToString().ToLowerInvariant() == "lazy"
-				|| loadElement?.Value?.ToString().ToLowerInvariant() == "false")
-			{
-				var visibilityMember = FindMember(definition, "Visibility");
-				var dataContextMember = FindMember(definition, "DataContext");
-				var nameMember = FindMember(definition, "Name");
-
-				if (!targetType.Is(_elementStubSymbol.BaseType))
-				{
-					writer.AppendLineInvariant($"/* Lazy DeferLoadStrategy was ignored because the target type is not based on {_elementStubSymbol.BaseType} */");
-					return null;
-				}
-
-				if (visibilityMember != null)
-				{
-					var hasVisibilityMarkup = HasMarkupExtension(visibilityMember);
-					var isLiteralVisible = !hasVisibilityMarkup && (visibilityMember.Value?.ToString() == "Visible");
-
-					var hasDataContextMarkup = dataContextMember != null && HasMarkupExtension(dataContextMember);
-
-					var disposable = writer.BlockInvariant($"new {XamlConstants.Types.ElementStub}()");
-
-					writer.Append("ContentBuilder = () => ");
-
-					return new DisposableAction(() =>
-						{
-							disposable.Dispose();
-
-							string closureName;
-							using (var innerWriter = CreateApplyBlock(writer, GetType(XamlConstants.Types.ElementStub), out closureName))
-							{
-								if (hasDataContextMarkup)
-								{
-									// We need to generate the datacontext binding, since the Visibility
-									// may require it to bind properly.
-
-									var def = new XamlMemberDefinition(
-										new XamlMember("DataContext",
-											new XamlType("", "ElementStub", new List<XamlType>(), new XamlSchemaContext()),
-											false
-										), 0, 0
-									);
-
-									def.Objects.AddRange(dataContextMember.Objects);
-
-									BuildComplexPropertyValue(innerWriter, def, closureName + ".", closureName);
-								}
-
-								if (hasVisibilityMarkup)
-								{
-									var def = new XamlMemberDefinition(
-										new XamlMember("Visibility",
-											new XamlType("", "ElementStub", new List<XamlType>(), new XamlSchemaContext()),
-											false
-										), 0, 0
-									);
-
-									def.Objects.AddRange(visibilityMember.Objects);
-
-									BuildComplexPropertyValue(innerWriter, def, closureName + ".", closureName);
-								}
-								else
-								{
-									innerWriter.AppendLineInvariant(
-										"{0}.Visibility = {1};",
-										closureName,
-										BuildLiteralValue(visibilityMember)
-									);
-
-									if (nameMember != null)
-									{
-										innerWriter.AppendLineInvariant(
-											$"{closureName}.Name = \"{nameMember.Value}\";"
-										);
-
-										// Set the element name to the stub, then when the stub will be replaced
-										// the actual target control will override it.
-										innerWriter.AppendLineInvariant(
-											$"_{nameMember.Value}Subject.ElementInstance = {closureName};"
-										);
-									}
-								}
-							}
-						}
-					);
-				}
-			}
-
-			return null;
-		}
-
-		private void BuildChildThroughSubclass(IIndentedStringBuilder writer, XamlMemberDefinition contentOwner, string returnType)
-		{
-			// To prevent conflicting names whenever we are working with dictionaries, subClass index is a Guid in those cases
-			var subClassPrefix = _scopeStack.Aggregate("", (val, scope) => val + scope.Name);
-
-			var namespacePrefix = _scopeStack.Count == 1 && _scopeStack.Last().Name.EndsWith("RD") ? "__Resources." : "";
-
-			var subclassName = $"_{_fileUniqueId}_{subClassPrefix}SC{(_subclassIndex++).ToString(CultureInfo.InvariantCulture)}";
-
-			RegisterChildSubclass(subclassName, contentOwner, returnType);
-
-			writer.AppendLineInvariant($"new {namespacePrefix}{subclassName}().Build()");
-		}
-
-		private string GenerateConstructorParameters(XamlType xamlType)
-		{
-			if (IsType(xamlType, "Android.Views.View"))
-			{
-				// For android, all native control must take a context as their first parameters
-				// To be able to use this control from the Xaml, we need to generate a constructor
-				// call that takes the ContextHelper.Current as the first parameter.
-
-				var type = FindType(xamlType);
-
-				if (type != null)
-				{
-					var q = from m in type.Constructors
-							where m.Parameters.Count() == 1
-							where m.Parameters.First().Type.ToDisplayString() == "Android.Content.Context"
-							select m;
-
-					var hasContextConstructor = q.Any();
-
-					if (hasContextConstructor)
-					{
-						return "(Uno.UI.ContextHelper.Current)";
-					}
-				}
-			}
-
-			return "";
-		}
-
-		private bool HasCustomInitializer(XamlObjectDefinition definition)
-		{
-			var propertyType = FindType(definition.Type);
-
-			if (propertyType != null)
-			{
-				if (propertyType.TypeKind == TypeKind.Enum)
-				{
-					return true;
-				}
-
-				switch (propertyType.ToDisplayString())
-				{
-					case "int":
-					case "float":
-					case "long":
-					case "short":
-					case "byte":
-					case "double":
-					case "string":
-					case "bool":
-					case XamlConstants.Types.Thickness:
-					case XamlConstants.Types.FontFamily:
-					case XamlConstants.Types.FontWeight:
-					case XamlConstants.Types.GridLength:
-					case XamlConstants.Types.CornerRadius:
-					case XamlConstants.Types.Brush:
-					case "UIKit.UIColor":
-					case "Windows.UI.Color":
-					case "Color":
-						return true;
-				}
-			}
-
-			return false;
-		}
-
-		private void BuildInitializer(IIndentedStringBuilder writer, XamlObjectDefinition xamlObjectDefinition, XamlMemberDefinition owner = null)
-		{
-			var initializer = xamlObjectDefinition.Members.First(m => m.Member.Name == "_Initialization");
-
-			if (IsPrimitive(xamlObjectDefinition))
-			{
-				if (xamlObjectDefinition.Type.Name == "Double" || xamlObjectDefinition.Type.Name == "Single")
-				{
-					writer.AppendFormatInvariant("{0}", GetFloatingPointLiteral(initializer.Value.ToString(), GetType(xamlObjectDefinition.Type), owner));
-				}
-				else if (xamlObjectDefinition.Type.Name == "Boolean")
-				{
-					writer.AppendFormatInvariant("{1}", xamlObjectDefinition.Type.Name, initializer.Value.ToString().ToLowerInvariant());
-				}
-				else
-				{
-					writer.AppendFormatInvariant("{1}", xamlObjectDefinition.Type.Name, initializer.Value);
-				}
-			}
-			else if (IsString(xamlObjectDefinition))
-			{
-				writer.AppendFormatInvariant("\"{1}\"", xamlObjectDefinition.Type.Name, DoubleEscape(initializer.Value?.ToString()));
-			}
-			else
-			{
-				writer.AppendFormatInvariant("new {0}({1})", GetGlobalizedTypeName(xamlObjectDefinition.Type.Name), initializer.Value);
-			}
-		}
-
-		private string GetFloatingPointLiteral(string memberValue, INamedTypeSymbol type, XamlMemberDefinition owner)
-		{
-			var name = ValidatePropertyType(type, owner);
-
-			var isDouble = IsDouble(name);
-
-			if (memberValue.EndsWith("nan", StringComparison.OrdinalIgnoreCase) || memberValue.Equals("auto", StringComparison.OrdinalIgnoreCase))
-			{
-				return "{0}.NaN".InvariantCultureFormat(isDouble ? "double" : "float");
-			}
-			else if (memberValue.ToLowerInvariant().EndsWith("positiveinfinity"))
-			{
-				return "{0}.PositiveInfinity".InvariantCultureFormat(isDouble ? "double" : "float");
-			}
-			else if (memberValue.ToLowerInvariant().EndsWith("negativeinfinity"))
-			{
-				return "{0}.NegativeInfinity".InvariantCultureFormat(isDouble ? "double" : "float");
-			}
-			else if (memberValue.ToLowerInvariant().EndsWith("px"))
-			{
-				this.Log().Warn($"The value [{memberValue}] is specified in pixel and is not yet supported. ({owner?.LineNumber}, {owner?.LinePosition} in {_fileDefinition.FilePath})");
-				return "{0}{1}".InvariantCultureFormat(memberValue.TrimEnd("px"), isDouble ? "d" : "f");
-			}
-
-			return "{0}{1}".InvariantCultureFormat(memberValue, isDouble ? "d" : "f");
-		}
-
-		private string ValidatePropertyType(INamedTypeSymbol propertyType, XamlMemberDefinition owner)
-		{
-			if (IsDouble(propertyType.ToDisplayString()) &&
-				owner != null && (
-				owner.Member.Name == "Width" ||
-				owner.Member.Name == "Height" ||
-				owner.Member.Name == "MinWidth" ||
-				owner.Member.Name == "MinHeight" ||
-				owner.Member.Name == "MaxWidth" ||
-				owner.Member.Name == "MaxHeight"
-				))
-			{
-				return "float";
-			}
-
-			return propertyType.ToDisplayString();
-		}
-
-		private bool IsDirectUserControlSubType(XamlObjectDefinition objectDefinition)
-		{
-			return string.Equals(
-				FindType(objectDefinition.Type)
-					?.BaseType
-					?.ToDisplayString(),
-				XamlConstants.Types.UserControl);
-		}
-
-		private NameScope CurrentScope
-		{
-			get
-			{
-				return _scopeStack.Peek();
-			}
-		}
-
-		private IDisposable Scope(string name)
-		{
-			_scopeStack.Push(new NameScope(name));
-
-			return new DisposableAction(() => _scopeStack.Pop());
-		}
-	}
-=======
 		private bool IsMemberInsideDataTemplate(XamlObjectDefinition xamlObject)
             => IsMemberInside(xamlObject, "DataTemplate");
 
@@ -7475,5 +4162,4 @@
             return new DisposableAction(() => _scopeStack.Pop());
         }
     }
->>>>>>> a170916e
 }