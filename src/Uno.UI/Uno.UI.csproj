--- conflicted
+++ resolved
@@ -29,14 +29,10 @@
 
 		<!-- Force the generation of upri files for Uno.UI self localization -->
 		<UnoForceProcessPRIResource>true</UnoForceProcessPRIResource>
-<<<<<<< HEAD
-	</PropertyGroup>
-=======
 
 		<!-- Generate automation IDs in debug builds, use by UI tests. -->
     <IsUiAutomationMappingEnabled Condition="'$(Configuration)'=='Debug'">true</IsUiAutomationMappingEnabled>
   </PropertyGroup>
->>>>>>> e1408499
 
 	<Import Project="..\Uno.CrossTargetting.props" />
 
