<Project Sdk="MSBuild.Sdk.Extras" ToolsVersion="15.0">
	<PropertyGroup>
		<TargetFrameworks>xamarinmac20;MonoAndroid80;uap10.0;xamarinios10;netstandard2.0</TargetFrameworks>
		<TargetFrameworksCI>MonoAndroid71;MonoAndroid80;uap10.0;xamarinios10;netstandard2.0;xamarinmac20</TargetFrameworksCI>
	</PropertyGroup>

	<PropertyGroup>
		<AssemblyName>Uno.UI.Toolkit</AssemblyName>
		<RootNamespace>Uno.UI.Toolkit</RootNamespace>
		<Product>$(AssemblyName) ($(TargetFramework))</Product>
		<DefaultLanguage>en-US</DefaultLanguage>
		
		<ProduceReferenceAssembly>false</ProduceReferenceAssembly>
		<Deterministic>true</Deterministic>
	</PropertyGroup>

	<Import Project="..\Uno.CrossTargetting.props" />
	<ItemGroup>
	  <Compile Include="..\Uno.UI\Behaviors\VisibleBoundsPadding.cs" Link="VisibleBoundsPadding.cs" />
	</ItemGroup>

  <ItemGroup>
    <PackageReference Include="Uno.SourceGenerationTasks">
<<<<<<< HEAD
      <Version>1.28.0</Version>
    </PackageReference>
    <PackageReference Include="Uno.Core">
      <Version>1.25.0</Version>
    </PackageReference>
		<PackageReference Include="Uno.Core.Build">
			<Version>1.25.0</Version>
=======
      <Version>1.29.0-beta.277</Version>
    </PackageReference>
    <PackageReference Include="Uno.Core">
      <Version>1.26.0-beta.69</Version>
    </PackageReference>
		<PackageReference Include="Uno.Core.Build">
			<Version>1.26.0-beta.69</Version>
>>>>>>> 33575b46
		</PackageReference>
	</ItemGroup>
	
  <ItemGroup Condition=" $(IsMonoAndroid) or $(IsXamarinIOS) or $(IsXamarinMac) ">
		<Reference Include="System.Numerics" />
		<Reference Include="System.Numerics.Vectors" />
	</ItemGroup>

	<ItemGroup Condition=" '$(TargetFramework)' == 'MonoAndroid60' or '$(TargetFramework)' == 'MonoAndroid70'">
		<PackageReference Include="Xamarin.Android.Support.v4">
			<Version>23.4.0.1</Version>
			<PrivateAssets>none</PrivateAssets>
		</PackageReference>
		<PackageReference Include="Xamarin.Android.Support.v7.AppCompat">
			<Version>23.4.0.1</Version>
			<PrivateAssets>none</PrivateAssets>
		</PackageReference>
		<PackageReference Include="Xamarin.Android.Support.v7.RecyclerView">
			<Version>23.4.0.1</Version>
			<PrivateAssets>none</PrivateAssets>
		</PackageReference>
	</ItemGroup>

	<ItemGroup Condition=" '$(TargetFramework)' == 'MonoAndroid71'">
		<PackageReference Include="Xamarin.Android.Support.v4">
			<Version>25.3.1</Version>
			<PrivateAssets>none</PrivateAssets>
		</PackageReference>
		<PackageReference Include="Xamarin.Android.Support.v7.AppCompat">
			<Version>25.3.1</Version>
			<PrivateAssets>none</PrivateAssets>
		</PackageReference>
		<PackageReference Include="Xamarin.Android.Support.v7.RecyclerView">
			<Version>25.3.1</Version>
			<PrivateAssets>none</PrivateAssets>
		</PackageReference>
	</ItemGroup>

	<ItemGroup Condition=" '$(TargetFramework)' == 'MonoAndroid80'">
		<PackageReference Include="Xamarin.Android.Support.v4">
			<Version>26.1.0.1</Version>
			<PrivateAssets>none</PrivateAssets>
		</PackageReference>
		<PackageReference Include="Xamarin.Android.Support.v7.AppCompat">
			<Version>26.1.0.1</Version>
			<PrivateAssets>none</PrivateAssets>
		</PackageReference>
		<PackageReference Include="Xamarin.Android.Support.v7.RecyclerView">
			<Version>26.1.0.1</Version>
			<PrivateAssets>none</PrivateAssets>
		</PackageReference>
	</ItemGroup>

	<ItemGroup>
		<PackageReference Include="xamarin.build.download" Version="0.4.9" />
	</ItemGroup>

	<ItemGroup Condition="$(IsMonoAndroid) or $(IsXamarinIOS) or '$(TargetFrameworkIdentifier)'=='.NETStandard' or $(IsXamarinMac)">
		<ProjectReference Include="..\Uno.UI\Uno.UI.csproj">
			<Name>Uno.UI</Name>
		</ProjectReference>
		<ProjectReference Include="..\Uno.UWP\Uno.csproj">
			<Name>Uno</Name>
		</ProjectReference>
		<ProjectReference Include="..\Uno.Foundation\Uno.Foundation.csproj">
			<Name>Uno.Foundation</Name>
		</ProjectReference>
	</ItemGroup>

	<ItemGroup Condition="$(IsMonoAndroid)">
		<ProjectReference Include="..\Uno.UI.BindingHelper.Android\Uno.UI.BindingHelper.Android.csproj">
			<Project>{58332380-4302-4259-8f36-af572c53827f}</Project>
			<Name>Uno.UI.BindingHelper.Android</Name>
		</ProjectReference>
	</ItemGroup>

	<!-- Override existing target, this project cannot be published -->
	<Target Name="Publish" />

	<ItemGroup>
		<Analyzer Include="$(MSBuildThisFileDirectory)..\Uno.MonoAnalyzers\bin\$(Configuration)\net46\Uno.MonoAnalyzers.dll" />
	</ItemGroup>

	<PropertyGroup>
		<UnoUIGeneratorsBinPath>..\SourceGenerators\Uno.UI.SourceGenerators\bin\$(Configuration)</UnoUIGeneratorsBinPath>
	</PropertyGroup>

	<Import Project="..\SourceGenerators\Uno.UI.SourceGenerators\Content\Uno.UI.SourceGenerators.props" Condition="$(IsMonoAndroid) or $(IsXamarinIOS) or $(IsXamarinMac)" />

	<Import Project="..\Common.targets" />
	
	<Target Name="_UnoToolkitOverrideNuget" AfterTargets="AfterBuild" DependsOnTargets="BuiltProjectOutputGroup" Condition="'$(UnoNugetOverrideVersion)'!=''">

		<PropertyGroup>
			<_OverrideTargetFramework>$(TargetFramework)</_OverrideTargetFramework>
			<_TargetNugetFolder>$(USERPROFILE)\.nuget\packages\Uno.UI\$(UnoNugetOverrideVersion)\lib\$(_OverrideTargetFramework)</_TargetNugetFolder>
		</PropertyGroup>
		<ItemGroup>
			<_OutputFiles Include="$(TargetDir)*.*" />
		</ItemGroup>
		<MakeDir Directories="$(_TargetNugetFolder)" />

		<Message Importance="high" Text="OVERRIDING NUGET PACKAGE CACHE: $(_TargetNugetFolder)" />

		<Copy SourceFiles="@(_OutputFiles)" DestinationFiles="@(_OutputFiles-&gt;'$(_TargetNugetFolder)\%(RecursiveDir)%(Filename)%(Extension)')" />
		<Copy SourceFiles="@(_OutputFilesPDB)" DestinationFiles="@(_OutputFilesPDB-&gt;'$(_TargetNugetFolder)\%(RecursiveDir)%(Filename).pdb')" />
	</Target>
</Project><|MERGE_RESOLUTION|>--- conflicted
+++ resolved
@@ -21,15 +21,6 @@
 
   <ItemGroup>
     <PackageReference Include="Uno.SourceGenerationTasks">
-<<<<<<< HEAD
-      <Version>1.28.0</Version>
-    </PackageReference>
-    <PackageReference Include="Uno.Core">
-      <Version>1.25.0</Version>
-    </PackageReference>
-		<PackageReference Include="Uno.Core.Build">
-			<Version>1.25.0</Version>
-=======
       <Version>1.29.0-beta.277</Version>
     </PackageReference>
     <PackageReference Include="Uno.Core">
@@ -37,7 +28,6 @@
     </PackageReference>
 		<PackageReference Include="Uno.Core.Build">
 			<Version>1.26.0-beta.69</Version>
->>>>>>> 33575b46
 		</PackageReference>
 	</ItemGroup>
 	
