<?xml version="1.0" encoding="utf-8" ?>
<DiffIgnore>
	<IgnoreSets>
		<IgnoreSet baseVersion="1.43.1">
			<Methods>
				<Member fullName="System.Void Windows.UI.Xaml.WindowCreatedEventArgs..ctor()"
						reason="Parameter-less ctor does not exist in UWP"/>

				<Member fullName="System.Void Windows.UI.Xaml.RoutedEvent..ctor()"
						reason="Parameter-less ctor does not exist in UWP"/>

				<Member
					fullName="System.Boolean Windows.UI.Xaml.Controls.TextBlock.OnTouchEvent(Android.Views.MotionEvent e)"
					reason="Removed as Routed Events implement it properly"/>
				<Member
					fullName="System.Boolean Windows.UI.Xaml.Controls.Primitives.Thumb.DispatchTouchEvent(Android.Views.MotionEvent e)"
					reason="Removed as Routed Events implement it properly"/>

				<Member fullName="Windows.Foundation.Rect Windows.UI.ViewManagement.InputPane.get_KeyboardRect()"
						reason="Unused Uno specific property"/>
				<Member fullName="Windows.Foundation.Rect Windows.UI.ViewManagement.InputPane.get_NavigationBarRect()"
						reason="Unused Uno specific property"/>

				<Member fullName="System.Void Uno.UI.IFragmentTracker.PushCreated(Android.App.Fragment fragment)"
						reason="Removed unused type"/>
				<Member fullName="System.Void Uno.UI.IFragmentTracker.PushStart(Android.App.Fragment fragment)"
						reason="Removed unused type"/>
				<Member fullName="System.Void Uno.UI.IFragmentTracker.PushPause(Android.App.Fragment fragment)"
						reason="Removed unused type"/>
				<Member fullName="System.Void Uno.UI.IFragmentTracker.PushResume(Android.App.Fragment fragment)"
						reason="Removed unused type"/>
				<Member fullName="System.Void Uno.UI.IFragmentTracker.PushViewCreated(Android.App.Fragment fragment)"
						reason="Removed unused type"/>
				<Member fullName="System.Void Uno.UI.IFragmentTracker.PushStop(Android.App.Fragment fragment)"
						reason="Removed unused type"/>
				<Member fullName="System.Void Uno.UI.IFragmentTracker.PushDestroyed(Android.App.Fragment fragment)"
						reason="Removed unused type"/>
				<Member
					fullName="Uno.UI.BaseFragment Uno.UI.Extensions.FragmentManagerExtensions.GetCurrentFragment(Android.App.FragmentManager fragmentManager)"
					reason="Removed unused type"/>

				<Member
					fullName="System.Void Windows.UI.Xaml.Controls.Canvas.add_PointerPressed(Windows.UI.Xaml.Input.PointerEventHandler value)"
					reason="Removed as Routed Events implement it properly"/>
				<Member
					fullName="System.Void Windows.UI.Xaml.Controls.Canvas.remove_PointerPressed(Windows.UI.Xaml.Input.PointerEventHandler value)"
					reason="Removed as Routed Events implement it properly"/>
				<Member
					fullName="System.Void Windows.UI.Xaml.Controls.Canvas.TouchesBegan(Foundation.NSSet touches, UIKit.UIEvent evt)"
					reason="Removed as Routed Events implement it properly"/>
				<Member
					fullName="System.Void Windows.UI.Xaml.Controls.TextBlock.TouchesBegan(Foundation.NSSet touches, UIKit.UIEvent evt)"
					reason="Removed as Routed Events implement it properly"/>
				<Member
					fullName="System.Void Windows.UI.Xaml.Controls.TextBlock.TouchesEnded(Foundation.NSSet touches, UIKit.UIEvent evt)"
					reason="Removed as Routed Events implement it properly"/>
				<Member
					fullName="System.Void Windows.UI.Xaml.Controls.TextBlock.TouchesCancelled(Foundation.NSSet touches, UIKit.UIEvent evt)"
					reason="Removed as Routed Events implement it properly"/>
				<Member
					fullName="System.Void Windows.UI.Xaml.Controls.TextBox.add_KeyUp(Windows.UI.Xaml.Input.KeyEventHandler value)"
					reason="Removed as Routed Events implement it properly"/>
				<Member
					fullName="System.Void Windows.UI.Xaml.Controls.TextBox.remove_KeyUp(Windows.UI.Xaml.Input.KeyEventHandler value)"
					reason="Removed as Routed Events implement it properly"/>
				<Member
					fullName="System.Void Windows.UI.Xaml.Controls.TextBox.add_KeyDown(Windows.UI.Xaml.Input.KeyEventHandler value)"
					reason="Removed as Routed Events implement it properly"/>
				<Member
					fullName="System.Void Windows.UI.Xaml.Controls.TextBox.remove_KeyDown(Windows.UI.Xaml.Input.KeyEventHandler value)"
					reason="Removed as Routed Events implement it properly"/>
				<Member
					fullName="System.Void Windows.UI.Xaml.Controls.Primitives.Thumb.TouchesEnded(Foundation.NSSet touches, UIKit.UIEvent evt)"
					reason="Removed as Routed Events implement it properly"/>
				<Member
					fullName="System.Void Windows.UI.Xaml.Controls.Primitives.Thumb.TouchesBegan(Foundation.NSSet touches, UIKit.UIEvent evt)"
					reason="Removed as Routed Events implement it properly"/>
				<Member
					fullName="System.Void Windows.UI.Xaml.Controls.Primitives.Thumb.TouchesMoved(Foundation.NSSet touches, UIKit.UIEvent evt)"
					reason="Removed as Routed Events implement it properly"/>

				<Member
					fullName="System.Boolean Uno.Foundation.WebAssemblyRuntime.InvokeJSUnmarshalled(System.String functionIdentifier, System.IntPtr arg0, System.IntPtr arg1, System.IntPtr arg2)"
					reason="Removed to improve the C#/JS call performance"/>

			</Methods>

			<Events>
				<Member
					fullName="Windows.UI.Xaml.Input.PointerEventHandler Windows.UI.Xaml.Controls.Canvas::PointerPressed"
					reason="Removed as Routed Events implement it properly"/>
				<Member fullName="Windows.UI.Xaml.Input.KeyEventHandler Windows.UI.Xaml.Controls.TextBox::KeyUp"
						reason="Removed as Routed Events implement it properly"/>
				<Member fullName="Windows.UI.Xaml.Input.KeyEventHandler Windows.UI.Xaml.Controls.TextBox::KeyDown"
						reason="Removed as Routed Events implement it properly"/>
			</Events>

			<Fields>
				<Member fullName="Windows.UI.Xaml.RoutedEventArgs Windows.UI.Xaml.RoutedEventArgs::Empty"
						reason="Type was incorrectly changed in 1.43.1"/>
				<Member
					fullName="Windows.UI.Xaml.DependencyProperty Windows.UI.Xaml.Controls.SymbolIcon::SymbolProperty"
					reason="Type was incorrectly changed in 1.43.1"/>
				<Member fullName="Windows.UI.Xaml.DependencyProperty Windows.UI.Xaml.Controls.TimePicker::TimeProperty"
						reason="Type was incorrectly marked as a field in 1.43.1"/>
			</Fields>

			<Properties>
				<Member fullName="Windows.Foundation.Rect Windows.UI.ViewManagement.InputPane::KeyboardRect()"
						reason="Unused Uno specific property"/>
				<Member fullName="Windows.Foundation.Rect Windows.UI.ViewManagement.InputPane::NavigationBarRect()"
						reason="Unused Uno specific property"/>
			</Properties>
		</IgnoreSet>

		<IgnoreSet baseVersion="1.44.0">
			<Types>
				<Member fullName="Windows.UI.Xaml.UIElementExtensions"
						reason="Moved to Uno.Extensions"/>
			</Types>

			<Methods>
				<Member
					fullName="System.Boolean Uno.Foundation.WebAssemblyRuntime.InvokeJSUnmarshalled(System.String functionIdentifier, System.IntPtr arg0, System.IntPtr arg1, System.IntPtr arg2)"
					reason="Removed to improve the C#/JS call performance"/>
			</Methods>

		</IgnoreSet>

		<IgnoreSet baseVersion="1.44.1">
		  	<Types>
				<Member fullName="Windows.UI.Xaml.UIElementExtensions"
						reason="Moved to Uno.Extensions"/>
			</Types>

			<Methods>
				<Member
					fullName="System.Boolean Uno.Foundation.WebAssemblyRuntime.InvokeJSUnmarshalled(System.String functionIdentifier, System.IntPtr arg0, System.IntPtr arg1, System.IntPtr arg2)"
					reason="Removed to improve the C#/JS call performance"/>

				<Member fullName="Windows.UI.Color Windows.UI.Xaml.Controls.ScrollViewer.get_BackgroundColor()"
						reason="This was a legacy mock done during initial Wasm POC, never implemented, never used."/>

				<Member
					fullName="System.Void Windows.UI.Xaml.Controls.ScrollViewer.set_BackgroundColor(Windows.UI.Color value)"
					reason="This was a legacy mock done during initial Wasm POC, never implemented, never used."/>

				<Member fullName="System.Void Windows.UI.Xaml.Shapes.Rectangle.LayoutSubviews()"
						reason="Removed to use ArrangeOverride for macOS compatibility"/>

				<Member fullName="System.Void Windows.UI.Xaml.Shapes.Rectangle.LayoutSubviews()"
						reason="Removed to use ArrangeOverride for macOS compatibility"/>

				<Member fullName="System.Void Windows.UI.Xaml.StateTriggerBase.SetActive(System.Boolean isActive)"
						reason="Aligned visibility with UWP"/>
				<Member fullName="System.Void Windows.UI.Xaml.UIElement.set_RenderSize(Windows.Foundation.Size value)"
						reason="Aligned visibility with UWP"/>

				<Member fullName="System.Void Uno.UI.UnoViewGroup.set_IsPointerCaptured(System.Boolean value)"
						reason="Aligned visibility with UWP"/>

				<Member fullName="System.Void Windows.UI.Xaml.FrameworkElement.OnLayoutUpdated()"
						reason="Invalid method visibility"/>
				<Member fullName="System.Void Windows.UI.Xaml.StateTriggerBase.SetActive(System.Boolean isActive)"
						reason="Invalid method visibility"/>
				<Member fullName="System.Void Windows.UI.Xaml.Controls.Image.OnLayoutUpdated()"
						reason="Invalid method visibility"/>
				<Member fullName="System.Void Windows.UI.Xaml.Controls.ProgressRing.OnLayoutUpdated()"
						reason="Invalid method visibility"/>
				<Member fullName="System.Void Windows.UI.Xaml.Controls.ScrollContentPresenter.OnLayoutUpdated()"
						reason="Invalid method visibility"/>
				<Member fullName="System.Void Windows.UI.Xaml.Controls.NativeListViewBase.OnLayoutUpdated()"
						reason="Invalid method visibility"/>
				<Member fullName="System.Void Windows.UI.Xaml.Controls.NativePagedView.OnLayoutUpdated()"
						reason="Invalid method visibility"/>
				<Member fullName="System.Void Windows.UI.Xaml.Controls.TextBoxView.OnLayoutUpdated()"
						reason="Invalid method visibility"/>
				<Member fullName="System.Void Uno.UI.Controls.Legacy.GridView.OnLayoutUpdated()"
						reason="Invalid method visibility"/>
				<Member fullName="System.Void Uno.UI.Controls.Legacy.HorizontalGridView.OnLayoutUpdated()"
						reason="Invalid method visibility"/>
				<Member fullName="System.Void Uno.UI.Controls.Legacy.HorizontalListView.OnLayoutUpdated()"
						reason="Invalid method visibility"/>
				<Member fullName="System.Void Uno.UI.Controls.Legacy.ListView.OnLayoutUpdated()"
						reason="Invalid method visibility"/>
				<Member fullName="System.Void Windows.UI.Xaml.Shapes.ArbitraryShapeBase.OnLayoutUpdated()"
						reason="Invalid method visibility"/>
				<Member fullName="System.Void Windows.UI.Xaml.Controls.Picker.OnLayoutUpdated()"
						reason="Invalid method visibility"/>
				<Member fullName="System.Void Windows.UI.Xaml.Controls.MultilineTextBoxView.OnLayoutUpdated()"
						reason="Invalid method visibility"/>
				<Member fullName="System.Void Windows.UI.Xaml.Controls.SinglelineTextBoxView.OnLayoutUpdated()"
						reason="Invalid method visibility"/>
				<Member fullName="System.Void Uno.UI.Controls.Legacy.ListViewBase.OnLayoutUpdated()"
						reason="Invalid method visibility"/>
			</Methods>

			<Fields>
				<Member
					fullName="Windows.UI.Xaml.TextWrapping Windows.UI.Xaml.TextWrapping::WordEllipsis"
					reason="Invalid enum value"/>
			</Fields>

			<Properties>
				<Member fullName="Windows.UI.Color Windows.UI.Xaml.Controls.ScrollViewer::BackgroundColor()"
						reason="This was a legacy mock done during initial Wasm POC, never implemented, never used."/>

				<Member
					fullName="System.Collections.Generic.IList`1&lt;Windows.UI.Xaml.Controls.MenuFlyoutItem&gt; Windows.UI.Xaml.Controls.MenuFlyout::Items()"
					reason="Changed because of invalid property type"/>
			</Properties>

		</IgnoreSet>

		<IgnoreSet baseVersion="1.45.0">
			<Types>
			  <Member
					fullName="Uno.UI.IUnoViewParent"
					reason="Removed internal stuff."/>
				<Member
					fullName="Uno.UI.UnoGestureDetector"
					reason="Removed internal stuff."/>
				<Member
					fullName="Windows.UI.Xaml.Controls.UnoUIWebView"
					reason="UIWebView support has been removed by Apple"/>
			</Types>

			<Methods>
				<Member fullName="System.Void Windows.Phone.Devices.Notification.VibrationDevice..ctor()"
						reason="Parameter-less ctor does not exist in UWP"/>
				<Member fullName="System.Void Windows.Devices.Sensors.AccelerometerReadingChangedEventArgs..ctor()"
						reason="Parameter-less ctor does not exist in UWP"/>
				<Member fullName="System.Void Windows.Devices.Sensors.Accelerometer..ctor()"
						reason="Parameter-less ctor does not exist in UWP"/>
				<Member fullName="System.Void Windows.Devices.Sensors.AccelerometerShakenEventArgs..ctor()"
						reason="Parameter-less ctor does not exist in UWP"/>
				<Member fullName="System.Void Windows.Devices.Sensors.AccelerometerReading..ctor()"
						reason="Parameter-less ctor does not exist in UWP"/>
				<Member fullName="System.Void Windows.Devices.Sensors.MagnetometerReadingChangedEventArgs..ctor()"
						reason="Parameter-less ctor does not exist in UWP"/>
				<Member fullName="System.Void Windows.Devices.Sensors.Magnetometer..ctor()"
						reason="Parameter-less ctor does not exist in UWP"/>
				<Member fullName="System.Void Windows.Devices.Sensors.MagnetometerReading..ctor()"
						reason="Parameter-less ctor does not exist in UWP"/>
				<Member fullName="System.Void Windows.Devices.Sensors.Barometer..ctor()"
						reason="Parameter-less ctor does not exist in UWP"/>
				<Member fullName="System.Void Windows.Devices.Sensors.BarometerReading..ctor()"
						reason="Parameter-less ctor does not exist in UWP"/>
				<Member fullName="System.Void Windows.Devices.Sensors.BarometerReadingChangedEventArgs..ctor()"
						reason="Parameter-less ctor does not exist in UWP"/>
				<Member fullName="System.Void Windows.UI.Xaml.Controls.ComboBoxItem.OnLoaded()"
						reason="Removed no-longer-needed override. Uno-only protected method that shouldn't be called by user code."/>
				<Member fullName="System.Void Windows.UI.Xaml.Controls.ComboBoxItem.OnUnloaded()"
						reason="Removed no-longer-needed override. Uno-only protected method that shouldn't be called by user code."/>
				<Member fullName="System.Void Windows.UI.Xaml.Controls.ContentDialogButtonClickDeferral..ctor()"
						reason="ctor is internal in UWP"/>
				<Member fullName="System.Void Windows.UI.Xaml.Controls.ContentDialogButtonClickEventArgs..ctor()"
						reason="ctor is internal in UWP"/>
				<Member fullName="System.Void Windows.UI.Xaml.Controls.ContentDialogClosedEventArgs..ctor()"
						reason="ctor is internal in UWP"/>
				<Member fullName="System.Void Windows.UI.Xaml.Controls.ContentDialogClosingDeferral..ctor()"
						reason="ctor is internal in UWP"/>
				<Member fullName="System.Void Windows.UI.Xaml.Controls.ContentDialogClosingEventArgs..ctor()"
						reason="ctor is internal in UWP"/>
				<Member fullName="System.Void Windows.UI.Xaml.Controls.TextBoxView..ctor()"
						reason="Added required parameter to Android constructor. TextBoxView is internal on UWP, shouldn't normally be created or manipulated by user code."/>
				<Member fullName="System.Void Windows.UI.Xaml.Controls.TextBoxBeforeTextChangingEventArgs..ctor()"
						reason="Constructor is internal on UWP"/>
				<Member fullName="System.Void Windows.UI.Xaml.Controls.TextBoxTextChangingEventArgs..ctor()"
						reason="Constructor is internal on UWP"/>
				<Member fullName="System.Void Windows.UI.Xaml.Controls.TextChangedEventArgs..ctor()"
						reason="Constructor is internal on UWP"/>
				<Member fullName="System.String Windows.UI.Xaml.Controls.TextBoxView.get_BindableText()"
						reason="Removed obsolete property. TextBoxView is internal on UWP, shouldn't normally be created or manipulated by user code."/>
				<Member fullName="System.Void Windows.UI.Xaml.Controls.TextBoxView.set_BindableText(System.String value)"
						reason="Removed obsolete property. TextBoxView is internal on UWP, shouldn't normally be created or manipulated by user code."/>
				<Member fullName="System.Void Windows.UI.Xaml.Controls.TextBoxView.NotifyTextChanged()"
						reason="Removed obsolete method. TextBoxView is internal on UWP, shouldn't normally be created or manipulated by user code."/>
				<Member fullName="Android.Views.View Windows.UI.Xaml.Controls.Popup.get_Anchor()"
						reason="Invalid method visibility"/>
				<Member fullName="System.Void Windows.UI.Xaml.Controls.Popup.set_Anchor(Android.Views.View value)"
						reason="Invalid method visibility"/>
				<Member fullName="Windows.UI.Xaml.Controls.Popup Windows.UI.Xaml.Controls.ComboBoxItem.GetPopupControl()"
						reason="Removed no-longer-needed method. Implementation detail."/>
				<Member fullName="System.Void Windows.Media.Playback.MediaPlayer.ObserveValue(Foundation.NSString keyPath, Foundation.NSObject ofObject, Foundation.NSDictionary change, System.IntPtr context)"
						reason="Invalid method visibility"/>
				<Member fullName="System.Void Windows.Media.Playback.MediaPlayer.Dispose(System.Boolean disposing)"
						reason="Invalid method visibility"/>
				<Member fullName="System.Void Windows.UI.Xaml.Controls.VirtualizingPanelLayout.UpdateLayoutAttributesForItem(UIKit.UICollectionViewLayoutAttributes layoutAttributes)"
						reason="Implementation detail, made internal"/>
				<Member fullName="System.Void Windows.UI.StartScreen.JumpList..ctor()"
						reason="Constructor is internal on UWP" />
				<Member fullName="System.Void Windows.UI.StartScreen.JumpListItem..ctor()"
						reason="Constructor is internal on UWP" />
				<Member fullName="System.Boolean Uno.UI.UnoViewGroup.get_HasNonIdentityStaticTransformation()"
						reason="Removed unneeded pseudo-internal property" />
				<Member fullName="System.Boolean Uno.UI.UnoViewGroup.get_IsAnimationInProgress()"
						reason="Removed unneeded pseudo-internal property" />
				<Member fullName="System.Void Uno.UI.UnoViewGroup.set_IsAnimationInProgress(System.Boolean value)"
						reason="Removed unneeded pseudo-internal property" />
				<Member fullName="System.Boolean Uno.UI.UnoViewGroup.InvalidateTransformedHierarchy()"
						reason="Removed unneeded pseudo-internal method" />
				<Member
					fullName="System.Void Windows.UI.Xaml.Media.Imaging.BitmapSource.set_PixelHeight(System.Int32 value)"
					reason="Removed API not available in WinUI" />
				<Member
					fullName="System.Void Windows.UI.Xaml.Media.Imaging.BitmapSource.set_PixelWidth(System.Int32 value)"
					reason="Removed API not available in WinUI" />
				<Member 
					fullName="System.Void Windows.Devices.Sensors.GyrometerReadingChangedEventArgs..ctor()"
					reason="Parameter-less ctor does not exist in UWP"/>
				<Member 
					fullName="System.Void Windows.Devices.Sensors.Gyrometer..ctor()"
					reason="Parameter-less ctor does not exist in UWP"/>
				<Member 
					fullName="System.Void Windows.Devices.Sensors.GyrometerReading..ctor()"
					reason="Parameter-less ctor does not exist in UWP"/>
				<Member
					fullName="System.Void Windows.UI.Xaml.Media.RenderingEventArgs..ctor()"
					reason="Constructor is internal on UWP" />
				<Member
					fullName="Windows.UI.Xaml.Style Uno.UI.GlobalStaticResources.get_EllipsisButton()"
					reason="Invalid global style renamed to align with CommandBar" />
				<Member
					fullName="Windows.UI.Xaml.Style Uno.UI.GlobalStaticResources.get___ImplicitStyle_Windows_UI_Xaml_Controls_AppBarToggleButton()"
					reason="Implicit style moved to GenericStyles.cs" />
				<Member
					fullName="Windows.UI.Xaml.Style Uno.UI.GlobalStaticResources.get___ImplicitStyle_Windows_UI_Xaml_Controls_AppBarSeparator()"
					reason="Implicit style moved to GenericStyles.cs" />
				<Member 
					fullName="System.Void Windows.UI.Input.PointerPointProperties..ctor()"
					reason="Invalid visibility."/>
				<Member 
					fullName="System.Void Windows.Devices.Input.PointerDevice..ctor()"
					reason="Invalid visibility."/>
				<Member 
					fullName="Windows.Foundation.Point Windows.UI.Xaml.Input.PointerRoutedEventArgs.GetCurrentPoint()"
					reason="Method was missing a required parameter"/>
				<Member 
					fullName="Windows.Foundation.Point[] Windows.UI.Xaml.Input.PointerRoutedEventArgs.GetIntermediatePoints()"
					reason="Method was missing a required parameter"/>
				<Member
					fullName="System.Void Windows.UI.Xaml.Controls.Primitives.ButtonBase.OnPointerMoved(Windows.UI.Xaml.Input.PointerRoutedEventArgs args)"
					reason="Binary issue, but not an API changed. Ignore it since we already have some other bin conflict."/>
				<Member 
					fullName="System.Void Windows.UI.Xaml.Controls.Primitives.ButtonBase.OnPointerCanceled(Windows.UI.Xaml.Input.PointerRoutedEventArgs args)"
					reason="Binary issue, but not an API changed. Ignore it since we already have some other bin conflict."/>
				<Member 
					fullName="System.Void Windows.UI.Xaml.Controls.Primitives.ButtonBase.OnPointerExited(Windows.UI.Xaml.Input.PointerRoutedEventArgs args)"
					reason="Binary issue, but not an API changed. Ignore it since we already have some other bin conflict."/>
				<Member 
					fullName="System.Void Windows.UI.Xaml.Controls.Primitives.ButtonBase.OnTapped(Windows.UI.Xaml.Input.TappedRoutedEventArgs e)"
					reason="Binary issue, but not an API changed. Ignore it since we already have some other bin conflict."/>
				<Member 
					fullName="System.Void Windows.UI.Xaml.Controls.Primitives.SelectorItem.OnPointerCanceled(Windows.UI.Xaml.Input.PointerRoutedEventArgs args)"
					reason="Binary issue, but not an API changed. Ignore it since we already have some other bin conflict."/>
				<Member 
					fullName="System.Void Uno.UI.UnoViewGroup.set_IsAnimationInProgress(System.Boolean value)"
					reason="Removed internal stuff."/>
				<Member 
					fullName="System.Boolean Uno.UI.UnoViewGroup.get_IsPointerCaptured()"
					reason="Removed internal stuff."/>
				<Member 
					fullName="System.Single Uno.UI.UnoViewGroup.get_TransformedTouchX()"
					reason="Removed internal stuff."/>
				<Member 
					fullName="System.Single Uno.UI.UnoViewGroup.get_TransformedTouchY()"
					reason="Removed internal stuff."/>
				<Member 
					fullName="System.Void Uno.UI.UnoViewGroup.ClearCaptures()"
					reason="Removed internal stuff."/>
				<Member 
					fullName="System.Boolean Uno.UI.UnoViewGroup.InvalidateTransformedHierarchy()"
					reason="Removed internal stuff."/>
				<Member 
					fullName="System.Boolean Uno.UI.UnoViewGroup.IsCurrentPointer(Android.Views.MotionEvent e, System.Boolean isPointInView)"
					reason="Removed internal stuff."/>
				<Member 
					fullName="System.Boolean Uno.UI.UnoViewGroup.IsLocalTouchPointInView(System.Single x, System.Single y)"
					reason="Removed internal stuff."/>
				<Member 
					fullName="System.Void Uno.UI.UnoViewGroup.SetChildBlockedTouchEvent(System.Boolean childBlockedTouchEvent)"
					reason="Removed internal stuff."/>
				<Member 
					fullName="System.Void Uno.UI.UnoViewGroup.SetChildHandledTouchEvent(System.Boolean childHandledTouchEvent)"
					reason="Removed internal stuff."/>
				<Member 
					fullName="System.Void Uno.UI.UnoViewGroup.SetChildIsUnoViewGroup(System.Boolean childIsUnoViewGroup)"
					reason="Removed internal stuff."/>
				<Member 
					fullName="System.Void Uno.UI.UnoRecyclerView.SetChildBlockedTouchEvent(System.Boolean childBlockedTouchEvent)"
					reason="Removed internal stuff."/>
				<Member 
					fullName="System.Void Uno.UI.UnoRecyclerView.SetChildHandledTouchEvent(System.Boolean childHandledTouchEvent)"
					reason="Removed internal stuff."/>
				<Member 
					fullName="System.Void Uno.UI.UnoRecyclerView.SetChildIsUnoViewGroup(System.Boolean childIsUnoViewGroup)"
					reason="Removed internal stuff."/>
				<Member 
					fullName="System.Void Uno.UI.UnoViewGroup.SetNativeHitTestVisible(System.Boolean hitTestVisible)"
					reason="Removed internal stuff."/>
				<Member 
					fullName="System.Void Uno.UI.UnoViewGroup.SetChildRenderTransform(Android.Views.View child, Android.Graphics.Matrix transform)"
					reason="Changed visibility of internal method."/>
				<Member 
					fullName="System.Void Uno.UI.UnoViewGroup.RemoveChildRenderTransform(Android.Views.View child)"
					reason="Changed visibility of internal method."/>
				<Member 
					fullName="System.Boolean Windows.UI.Xaml.Controls.NativeListViewBase.HitCheck()"
					reason="Not part of the UWP API."/>
				<Member
					fullName="System.Void Windows.UI.Core.CoreWindow..ctor()"
					reason="Invalid visibility."/>
				<Member 
					fullName="System.Void Windows.UI.Xaml.Controls.Primitives.SelectorItem.UpdateCommonStates()"
					reason="Not part of the UWP API."/>
				<Member 
					fullName="System.String Windows.UI.Xaml.RoutedEvent.get_Name()"
					reason="Not part of the UWP API."/>
				<Member 
					fullName="System.Void Windows.UI.Xaml.Documents.Hyperlink.OnNavigateUriChanged()"
					reason="Not part of the UWP API."/>
				<Member 
					fullName="System.Void Windows.UI.Xaml.ExceptionRoutedEventArgs..ctor(System.String errorMessage)"
					reason="Not part of the UWP API."/>
				<Member 
					fullName="System.Void Windows.UI.Xaml.MediaFailedRoutedEventArgs..ctor()"
					reason="Not part of the UWP API."/>
				<Member 
					fullName="Windows.UI.Xaml.RoutedEventArgs Windows.UI.Xaml.RoutedEventArgs.get_Empty()"
					reason="Not part of the UWP API."/>
				<Member 
					fullName="System.Void Windows.UI.Xaml.RoutedEventArgs..ctor(System.Object originalSource)"
					reason="Not part of the UWP API."/>
				<Member 
					fullName="System.Void Windows.UI.Xaml.SizeChangedEventArgs..ctor(Windows.Foundation.Size previousSize, Windows.Foundation.Size newSize)"
					reason="Not part of the UWP API."/>
				<Member 
					fullName="System.Void Windows.UI.Xaml.Input.KeyRoutedEventArgs..ctor()"
					reason="Not part of the UWP API."/>
				<Member 
					fullName="System.Void Windows.UI.Xaml.Controls.Primitives.RangeBaseValueChangedEventArgs..ctor()"
					reason="Not part of the UWP API."/>
				<Member 
					fullName="System.Void Windows.Devices.Geolocation.StatusChangedEventArgs..ctor()"
					readson="Constructor is not public in UWP" />
				<Member 
					fullName="System.Void Windows.UI.Input.ManipulationStartedEventArgs..ctor()"
					reason="Not part of the UWP API." />
				<Member 
					fullName="System.Void Windows.UI.Input.ManipulationUpdatedEventArgs..ctor()"
					reason="Not part of the UWP API." />
				<Member 
					fullName="System.Void Windows.UI.Input.ManipulationInertiaStartingEventArgs..ctor()"
					reason="Not part of the UWP API." />
				<Member 
					fullName="System.Void Windows.UI.Input.ManipulationCompletedEventArgs..ctor()"
					reason="Not part of the UWP API." />
				<Member 
					fullName="System.Boolean Windows.UI.Xaml.Input.ManipulationStartingRoutedEventArgs.get_Handled()"
					reason="Get/set methods removed as not part of the UWP API but property still present" />
				<Member 
					fullName="System.Void Windows.UI.Xaml.Input.ManipulationStartingRoutedEventArgs.set_Handled(System.Boolean value)"
					reason="Get/set methods removed as not part of the UWP API but property still present" />
				<Member 
					fullName="System.Boolean Windows.UI.Xaml.Input.ManipulationStartedRoutedEventArgs.get_Handled()"
					reason="Get/set methods removed as not part of the UWP API but property still present" />
				<Member 
					fullName="System.Void Windows.UI.Xaml.Input.ManipulationStartedRoutedEventArgs.set_Handled(System.Boolean value)"
					reason="Get/set methods removed as not part of the UWP API but property still present" />
				<Member 
					fullName="System.Boolean Windows.UI.Xaml.Input.ManipulationDeltaRoutedEventArgs.get_Handled()"
					reason="Get/set methods removed as not part of the UWP API but property still present" />
				<Member 
					fullName="System.Void Windows.UI.Xaml.Input.ManipulationDeltaRoutedEventArgs.set_Handled(System.Boolean value)"
					reason="Get/set methods removed as not part of the UWP API but property still present" />
				<Member 
					fullName="System.Boolean Windows.UI.Xaml.Input.ManipulationInertiaStartingRoutedEventArgs.get_Handled()"
					reason="Get/set methods removed as not part of the UWP API but property still present" />
				<Member 
					fullName="System.Void Windows.UI.Xaml.Input.ManipulationInertiaStartingRoutedEventArgs.set_Handled(System.Boolean value)"
					reason="Get/set methods removed as not part of the UWP API but property still present" />
				<Member 
					fullName="System.Boolean Windows.UI.Xaml.Input.ManipulationCompletedRoutedEventArgs.get_Handled()"
					reason="Get/set methods removed as not part of the UWP API but property still present" />
				<Member 
					fullName="System.Void Windows.UI.Xaml.Input.ManipulationCompletedRoutedEventArgs.set_Handled(System.Boolean value)"
					reason="Get/set methods removed as not part of the UWP API but property still present" />
				<Member 
					fullName="System.Void Windows.System.Profile.AnalyticsInfo..ctor()"
					reason="Not part of the UWP API." />
				<Member 
					fullName="System.Void Windows.System.Profile.AnalyticsVersionInfo..ctor()"
					reason="Not part of the UWP API." />
				<Member 
					fullName="System.Void Windows.Devices.Lights.Lamp..ctor()"
					reason="Parameter-less ctor does not exist in UWP" />
				<Member 
					fullName="Windows.UI.Xaml.ResourceDictionary[] Windows.UI.Xaml.ResourceDictionary.get_MergedDictionaries()"
					reason="Aligned API" />
				<Member 
					fullName="Windows.Foundation.IAsyncOperation`1&lt;Windows.Devices.Geolocation.Geoposition&gt; Windows.Devices.Geolocation.Geolocator.GetGeopositionAsync()"
					reason="Aligned API" />
				<Member 
					fullName="Windows.Foundation.IAsyncOperation`1&lt;Windows.Devices.Geolocation.Geoposition&gt; Windows.Devices.Geolocation.Geolocator.GetGeopositionAsync(System.TimeSpan maximumAge, System.TimeSpan timeout)"
					reason="Aligned API" />
				<Member
					fullName="Windows.Foundation.IAsyncOperation`1&lt;Windows.Devices.Geolocation.GeolocationAccessStatus&gt; Windows.Devices.Geolocation.Geolocator.RequestAccessAsync()"
					reason="Aligned API" />
				<Member
					fullName="System.Void Windows.UI.Xaml.RoutedEvent..ctor(System.String name)"
					reason="Not part of the UWP API." />
				<Member
					fullName="Windows.Foundation.Point Windows.UI.Xaml.Input.DoubleTappedRoutedEventArgs.GetPosition()"
					reason="Not part of the UWP API." />
				<Member
					fullName="Windows.Foundation.Point Windows.UI.Xaml.Input.TappedRoutedEventArgs.GetPosition()"
					reason="Not part of the UWP API." />
            </Methods>
			
			<Fields>
				<Member 
					fullName="System.Int32 Windows.UI.Input.GestureSettings::value__"
					reason="Enum was a int instead of uint like UWP"/>
				<Member 
					fullName="System.Int32 Windows.System.VirtualKeyModifiers::value__"
					reason="Enum was a int instead of uint like UWP"/>
				<Member 
					fullName="System.Int32 Windows.UI.Xaml.Input.ManipulationModes::value__"
					reason="Enum was a int instead of uint like UWP"/>
			</Fields>
			
			<Properties>
				<Member 
					fullName="Android.Views.View Windows.UI.Xaml.Controls.Popup::Anchor()"
					reason="Invalid property visibility"/>
				<Member 
					fullName="System.String Windows.UI.Xaml.Controls.TextBoxView::BindableText()"
					reason="Removed obsolete method. TextBoxView is internal on UWP, shouldn't normally be created or manipulated by user code."/>
				<Member 
					fullName="System.Boolean Uno.UI.UnoViewGroup::HasNonIdentityStaticTransformation()"
					reason="Removed unneeded pseudo-internal property" />
				<Member 
					fullName="System.Boolean Uno.UI.UnoViewGroup::IsAnimationInProgress()"
					reason="Removed unneeded pseudo-internal property" />
				<Member
					fullName="Windows.UI.Xaml.ResourceDictionary[] Windows.UI.Xaml.ResourceDictionary::MergedDictionaries()"
					reason="Property type fixed to match UWP" />
				<Member 
					fullName="Windows.UI.Xaml.Style Uno.UI.GlobalStaticResources::EllipsisButton()"
					reason="Invalid global style renamed to align with CommandBar" />
				<Member 
					fullName="Windows.UI.Xaml.Style Uno.UI.GlobalStaticResources::__ImplicitStyle_Windows_UI_Xaml_Controls_AppBarToggleButton()"
					reason="Implicit style moved to GenericStyles.cs" />
				<Member 
					fullName="Windows.UI.Xaml.Style Uno.UI.GlobalStaticResources::__ImplicitStyle_Windows_UI_Xaml_Controls_AppBarSeparator()"
					reason="Implicit style moved to GenericStyles.cs" />
				<Member 
					fullName="System.Boolean Uno.UI.UnoViewGroup::IsPointerCaptured()"
					reason="Removed internal stuff."/>
				<Member 
					fullName="System.Single Uno.UI.UnoViewGroup::TransformedTouchX()"
					reason="Removed internal stuff."/>
				<Member 
					fullName="System.Single Uno.UI.UnoViewGroup::TransformedTouchY()"
					reason="Removed internal stuff."/>
				<Member
					fullName="System.Boolean Windows.UI.Xaml.UIElement::IsPointerCaptured()"
					reason="Not part of the UWP API."/>
				<Member
					fullName="System.String Windows.UI.Xaml.RoutedEvent::Name()"
					reason="Not part of the UWP API."/>
				<Member
					fullName="Windows.UI.Xaml.RoutedEventArgs Windows.UI.Xaml.RoutedEventArgs::Empty()"
					reason="Not part of the UWP API."/>
			</Properties>
		</IgnoreSet>
		
		<IgnoreSet baseVersion="2.0.532">
			<Methods>
				<Member
					fullName="System.Void Windows.UI.Xaml.RoutedEvent..ctor(System.String name)"
					reason="Not part of the WinUI API." />
				<Member
					fullName="Windows.Foundation.Point Windows.UI.Xaml.Input.DoubleTappedRoutedEventArgs.GetPosition()"
					reason="Not part of the WinUI API." />
				<Member
					fullName="Windows.Foundation.Point Windows.UI.Xaml.Input.TappedRoutedEventArgs.GetPosition()"
					reason="Not part of the WinUI API." />
				<Member 
					fullName="System.Void Windows.UI.ViewManagement.ApplicationViewTitleBar..ctor()"
					reason="Parameter-less ctor does not exist in WinUI" />
					
				<Member
					fullName="CoreGraphics.CGSize Windows.UI.Xaml.Controls.VirtualizingPanelLayout.GetItemSizeForIndexPath(Foundation.NSIndexPath indexPath)"
					reason="Made internal, shouldn't normally be called by consumer code"/>
				<Member
					fullName="CoreGraphics.CGSize Windows.UI.Xaml.Controls.ListViewBaseSource.GetItemSize(UIKit.UICollectionView collectionView, Foundation.NSIndexPath indexPath)"
					reason="Made internal, shouldn't normally be called by consumer code"/>
					
				<Member
					fullName="System.Boolean Windows.UI.Xaml.Input.RightTappedRoutedEventArgs.get_Handled()"
					reason="Auto property"/>
				<Member
					fullName="System.Void Windows.UI.Xaml.Input.RightTappedRoutedEventArgs.set_Handled(System.Boolean value)"
					reason="Auto property"/>
				<Member
					fullName="System.Void Windows.UI.Input.RightTappedEventArgs..ctor()"
					reason="Not part of the WinUI API."/>
				<Member
					fullName="System.Boolean Windows.UI.Xaml.Input.HoldingRoutedEventArgs.get_Handled()"
					reason="Auto property"/>
				<Member
					fullName="System.Void Windows.UI.Xaml.Input.HoldingRoutedEventArgs.set_Handled(System.Boolean value)"
					reason="Auto property"/>
				<Member
					fullName="System.Void Windows.UI.Input.HoldingEventArgs..ctor()"
					reason="Not part of the WinUI API."/>
				<Member
					fullName="System.Void Windows.System.DispatcherQueue..ctor()"
					reason="Not part of the WinUI API."/>
				<Member
					fullName="System.Void Windows.System.DispatcherQueueTimer..ctor()"
					reason="Not part of the WinUI API."/>
				<Member
<<<<<<< HEAD
					fullName="System.Void Windows.ApplicationModel.DataTransfer.Clipboard..ctor()"
					reason="Not part of the WinUI API."/>
            </Methods>
			  <Member
=======
>>>>>>> 7fc068db
					fullName="System.Void Windows.Storage.KnownFolders..ctor()"
					reason="Not part of the WinUI API."/>
				<Member
					fullName="System.Void Windows.UI.Xaml.Controls.ListViewBase..ctor()"
					reason="Ctor is protected in WinUI."/>
				<Member
					fullName="System.Void Windows.System.Profile.AnalyticsInfo..ctor()"
					reason="Not part of the WinUI API." />
				<Member
					fullName="System.Void Windows.System.Profile.AnalyticsVersionInfo..ctor()"
					reason="Not part of the WinUI API." />
        </Methods>
		</IgnoreSet>
	</IgnoreSets>
</DiffIgnore><|MERGE_RESOLUTION|>--- conflicted
+++ resolved
@@ -623,13 +623,9 @@
 					fullName="System.Void Windows.System.DispatcherQueueTimer..ctor()"
 					reason="Not part of the WinUI API."/>
 				<Member
-<<<<<<< HEAD
 					fullName="System.Void Windows.ApplicationModel.DataTransfer.Clipboard..ctor()"
 					reason="Not part of the WinUI API."/>
-            </Methods>
 			  <Member
-=======
->>>>>>> 7fc068db
 					fullName="System.Void Windows.Storage.KnownFolders..ctor()"
 					reason="Not part of the WinUI API."/>
 				<Member
