--- conflicted
+++ resolved
@@ -622,12 +622,10 @@
 				<Member
 					fullName="System.Void Windows.System.DispatcherQueueTimer..ctor()"
 					reason="Not part of the WinUI API."/>
-<<<<<<< HEAD
 				<Member
 					fullName="System.Void Windows.ApplicationModel.DataTransfer.Clipboard..ctor()"
 					reason="Not part of the WinUI API."/>
             </Methods>
-=======
 			  <Member
 					fullName="System.Void Windows.Storage.KnownFolders..ctor()"
 					reason="Not part of the WinUI API."/>
@@ -635,7 +633,6 @@
 					fullName="System.Void Windows.UI.Xaml.Controls.ListViewBase..ctor()"
 					reason="Ctor is protected in WinUI."/>
         </Methods>
->>>>>>> 8d0d5960
 		</IgnoreSet>
 	</IgnoreSets>
 </DiffIgnore>