﻿<?xml version="1.0" encoding="utf-8"?>
<package xmlns="http://schemas.microsoft.com/packaging/2010/07/nuspec.xsd">
  <metadata>
	<id>Uno.UI.WpfHost</id>
	<version>2.7.1000</version>
	<title>Uno.UI.WpfHost</title>
	<authors>nventive</authors>
	<owners>nventive</owners>
	<requireLicenseAcceptance>false</requireLicenseAcceptance>
	<projectUrl>https://github.com/nventive/Uno</projectUrl>
	<iconUrl>https://nv-assets.azurewebsites.net/logos/uno.png</iconUrl>
	<description>A WPF host for the WebAssembly build on Uno.UI</description>
	<copyright>Copyright (C) 2015-2018 nventive inc. - all rights reserved</copyright>
	<repository type="git" url="https://github.com/nventive/Uno.git" />

	<dependencies>

	  <!-- Android 7.1 -->
	  <group targetFramework="net462">
<<<<<<< HEAD
		<dependency id="Uno.UI" version="1.41.1" />
=======
		<dependency id="Uno.UI" version="1.43.0-beta.759" />
>>>>>>> 33575b46
		<dependency id="cef.redist.x64" version="3.3396.1786" />
		<dependency id="cef.redist.x86" version="3.3396.1786" />
		<dependency id="CefSharp.Common" version="67.0.0" />
		<dependency id="CefSharp.Wpf" version="67.0.0" />
		<dependency id="System.Reactive" version="4.1.0" />
	  </group>

	</dependencies>

	<references>
	  <!-- .NET Standard 2.0 -->
	  <group targetFramework="net462">
		<reference file="Uno.UI.WpfHost.dll" />
	  </group>
	</references>
  </metadata>
  <files>
	<file src="..\src\Uno.UI.WpfHost\bin\x86\Release\Uno.UI.WpfHost.dll" target="lib\net462" />
  </files>
</package><|MERGE_RESOLUTION|>--- conflicted
+++ resolved
@@ -17,11 +17,7 @@
 
 	  <!-- Android 7.1 -->
 	  <group targetFramework="net462">
-<<<<<<< HEAD
-		<dependency id="Uno.UI" version="1.41.1" />
-=======
 		<dependency id="Uno.UI" version="1.43.0-beta.759" />
->>>>>>> 33575b46
 		<dependency id="cef.redist.x64" version="3.3396.1786" />
 		<dependency id="cef.redist.x86" version="3.3396.1786" />
 		<dependency id="CefSharp.Common" version="67.0.0" />
