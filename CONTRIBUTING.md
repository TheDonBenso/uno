--- conflicted
+++ resolved
@@ -53,11 +53,7 @@
 
 **Submitting a pull request**
 
-<<<<<<< HEAD
-If you don't know what a pull request is read this article: https://help.github.com/articles/using-pull-requests, make sure the repository can build and all tests pass, as well as follow the current coding guidelines.
-=======
 If you don't know what a pull request is read this article: https://help.github.com/articles/using-pull-requests. Make sure the repository can build and all tests pass, as well as follow the current coding guidelines.
->>>>>>> 6f1d9551
 
 Pull requests should all be made to the **master** branch. 
 
