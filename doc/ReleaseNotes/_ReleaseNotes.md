﻿# Release notes

## Next version
### Features
<<<<<<< HEAD
* Refactored `DrawableHelper` to the `Uno` project
=======
* Add full implementation of `Windows.UI.Xaml.Input.InputScopeNameValue` on all platforms.
>>>>>>> e9dba93b
* Add support for `Windows.Devices.Sensors.Accelerometer` APIs on iOS, Android and WASM
   * `ReadingChanged`
   * `Shaken`
   * `ReportInterval`
* Align `ApplicationData.Current.LocalSettings.Add` behavior with UWP for `null` and repeated adds
* Add support for `Windows.ApplicationModel.Calls.PhoneCallManager`
* Add support for `Windows.Phone.Devices.Notification.VibrationDevice` API on iOS, Android and WASM
* Basic support for `Windows.Devices.Sensors.Barometer`
* Support setting `Style` inline (eg `<TextBlock><TextBlock.Style><Style TargetType="TextBlock"><Setter>...`)
* [Wasm] Add support for `DisplayInformation` properties `LogicalDpi`, `ResolutionScale`, `ScreenWidthInRawPixels`, `RawPixelsPerViewPixel` , and `ScreenHeightInRawPixels`¸
* Permit `DependencyProperty` to be set reentrantly. Eg this permits `TextBox.TextChanged` to modify the `Text` property (previously this could only be achieved using `Dispatcher.RunAsync()`).
* Add support for filtered solutions development for Uno.UI contributions.
* 132984 [Android] Notch support on Android
* Add support for Android UI Tests in PRs for improved regression testing
* Add static support for **ThemeResources**: `Application.Current.RequestedTheme` is supported
  - `Dark` and `Light` are supported.
  - **Custom Themes** are supported. This let you specify `HighContrast` or any other custom themes.
    (this is a feature not supported in UWP)
    ``` csharp
    // Put that somewhere during app initialization...
    Uno.UI.ApplicationHelper.RequestedCustomTheme = "MyCustomTheme";
    ```
  - `FrameworkElement.RequestedTheme ` is ignored for now.
  - Should be set when the application is starting (before first request to a static resource).
* Prevent possible crash with `MediaPlayerElement` (tentative)
* Add support for `ContentDialog`
* Permit `DependencyProperty` to be set reentrantly. Eg this permits `TextBox.TextChanging` to modify the `Text` property (previously this could only be achieved using `Dispatcher.RunAsync()`).
* Implement `TextBox.TextChanging` and `TextBox.BeforeTextChanging`. As on UWP, this allows the text to be intercepted and modified before the UI is updated. Previously on Android using the `TextChanged` event would lead to laggy response and dropped characters when typing rapidly; this is no longer the case with `TextChanging`.
* [WASM] `ComboBox`'s dropdown list (`CarouselPanel`) is now virtualized (#1012)
* Improve Screenshot comparer tool, CI test results now contain Screenshots compare data

### Breaking changes
* `TextBox` no longer raises TextChanged when its template is applied, in line with UWP.
* `TextBox.TextChanged` is now called asynchronously after the UI is updated, in line with UWP. For most uses `TextChanging` should be preferred.
* [Android] `TextBox.IsSpellCheckEnabled = false` is now enforced in a way that may cause issues in certain use cases (see https://stackoverflow.com/a/5188119/1902058). The old behavior can be restored by setting `ShouldForceDisableSpellCheck = false`, per `TextBox`.
* `TextBox.Text = null` will now throw an exception, as on UWP. Pushing `null` via a binding is still valid.

### Bug fixes
* #1276 retrieving non-existent setting via indexer should not throw and  `ApplicationDataContainer` allowed clearing value by calling `Add(null)` which was not consistent with UWP.
* [iOS] Area of view outside Clip rect now allows touch to pass through, this fixes NavigationView not allowing touches to children (#1018)
* `ComboBox` drop down is now placed following a logic which is closer to UWP and it longer flickers when it appears (especilly on WASM)
* #854 `BasedOn` on a `<Style>` in `App.Xaml` were not resolving properly
* #706 `x:Name` in `App.Xaml`'s resources were crashing the compilation.
* #846 `x:Name` on non-`DependencyObject` resources were crashing the compilation
* [Android/iOS] Fixed generated x:uid setter not globalized for Uno.UI.Helpers.MarkupHelper.SetXUid and Uno.UI.FrameworkElementHelper.SetRenderPhase
* Fix invalid XAML x:Uid parsing with resource file name and prefix (#1130, #228)
* Fixed an issue where a Two-Way binding would sometimes not update values back to source correctly
* Adjust the behavior of `DisplayInformation.LogicalDpi` to match UWP's behavior
* [Android] Ensure TextBox spell-check is properly enabled/disabled on all devices.
* Fix ComboBox disappearing items when items are views (#1078)
* [iOS] TextBox with `AcceptsReturn=True` crashes ListView
* [Android/iOS] Fixed Arc command in paths
* Changing the `DataContext` of an element to a new value were pushing the properties default
  value on data bound properties before setting the new value.
* [Android] `.Click` on a `ButtonBase` were not raising events properly

## Release 1.45.0
### Features
* Add support for `Windows.System.Display.DisplayRequest` API on iOS and Android
* Add support for the following `Windows.System.Power.PowerManager` APIs on iOS and Android:
    - BatteryStatus
    - EnergySaverStatus
    - PowerSupplyStatus
    - RemainingChargePercent
    - PowerSupplyStatusChanged
    - EnergySaverStatusChanged
    - RemainingChargePercentChanged
    - BatteryStatusChanged
* Updated `CheckBox` glyph to match UWP style on all platforms
* Add support for the following `DisplayInformation` properties on iOS and Android:
* Add support for `CurrentInputMethodLanguageTag` and `TrySetInputMethodLanguageTag` on Android, iOS and WASM
* Add support for `ChatMessageManager.ShowComposeSmsMessageAsync` (and `ChatMessage` `Body` and `Recipients` properties) on iOS and Android
* Add support for the following `DisplayInformation` properties on iOS and Android:
    - CurrentOrientation
    - LogicalDpi
    - NativeOrientation
    - RawDpiX
    - RawDpiY
    - ResolutionScale
    - StereoEnabled
    - RawPixelsPerViewPixel
    - DiagonalSizeInInches
    - ScreenHeightInRawPixels
    - ScreenWidthInRawPixels
    - AutoRotationPreferences
* Performance improvements
	- Use `Span<T>` for Grid layout
	- Optimize Wasm text measuring
	- Performance improvements in `TSInteropMarshaller.InvokeJS`
* [Wasm] Improve TextBlock measure performance
* [Wasm] Improve PivotItem template pooling
* 150233 [Android] fixed status-bar, keyboard, nav-bar layout on android
* Add support for Brush implicit conversion (Fixes #730)
* Add `XamlReader` support for top level `ResourceDictionary` (#640)
* Add support for IDictionary objects in XAM (#729)
* Add support for Binding typed property (#731)
* Add support for `RelativeSource.Self` bindings
* 149377 Improve performance of `TimePicker` and `DatePicker` on iOS.
* 145203 [iOS] Support ScrollViewer.ChangeView() inside TextBox
* 150793 [iOS] Add ListView.UseCollectionAnimations flag to allow disabling native insert/delete animations
* 150882 [iOS] Fix visual glitch when setting new RenderTransform on a view
* [Wasm] Add support of hardware/browser back button in `SystemNavigationManager.BackRequested`
* [Wasm] Added support for custom DOM events
* WebAssembly UI tests are now integrated in the CI
* Enable support for macOS head development
* [Wasm] Add NativeXXX styles (which are aliases to the XamlXXX styles)
* [Wasm] Enable persistence for all ApplicationData folders
* [Wasm] Add Samples App UI Screenshots diffing tool with previous builds
* Add `PasswordVault` on supported platfrosm
* [Android] Updated support libraries to 28.0.0.1 for Android 9
* Add support for `x:Load`
* [Wasm] Restore support for `x:Load` and `x:DeferLoadStrategy`
* [Wasm] Scrolling bar visibility modes are now supported on most browsers
* Fix invalid cast exception when using `x:Load` or `x:DeferLoadStrategy`
* Add `Windows.Globalization.Calendar`
* [Wasm] Support of overlay mode of the pane
* Using _State Triggers_ in `VisualStateManager` now follows correct precedence as documented by Microsoft
* Add support for `FlyoutBase.AttachedFlyout` and `FlyoutBase.ShowAttachedFlyout()`
* `x:Bind` now supports binding to fields
* `Grid` positions (`Row`, `RowSpan`, `Column` & `ColumnSpan`) are now behaving like UWP when the result overflows grid rows/columns definition
* [Wasm] Improve TextBlock measure performance
* [Wasm] Improve Html SetAttribute performance
* MenuBar
    - Import of MenuBar code, not functional yet as MenuItemFlyout (Issue #801)
    - Basic support for macOS native system menus
* Ensure FrameworkElement.LayoutUpdated is invoked on all elements being arranged
* Fix Grid.ColumnDefinitions.Clear exception (#1006)
* 155086 [Android] Fixed `AppBarButton.Label` taking precedence over `AppBarButton.Content` when used as `PrimaryCommands`.
* ComboBox
	- Remove dependency to a "Background" template part which is unnecessary and not required on UWP
	- Make sure that the `PopupPanel` hides itself if collapsed (special cases as it's at the top of the `Window`)
	- [iOS] Add support of `INotifyCollectionChanged` in the `Picker`
	- [iOS] Remove the arbitrary `null` item added at the top of the `Picker`
	- [iOS] Fix infinite layouting cycle in the iOS picker (Removed workaround which is no longer necessary as the given method is invoked properly on each measure/arrange phases)
* [Wasm] Refactored the way the text is measured in Wasm. Wasn't working well when a parent with a RenderTransform.
* `Grid` now supports `ColumnDefinition.MinWidth` and `MaxWidth` and `RowDefinition.MinHeight` and `MaxHeight` (#1032)
* Implement the `PivotPanel` measure/arrange to allow text wrapping in pivot items
* [Wasm] Add `PathIcon` support
* Add support UI Testing support through for `Uno.UI.Helpers.Automation.GetDependencyPropertyValue`
* [WASM] ListView - support item margins correctly
* [iOS] Fix items dependency property propagation in ListView items
* [Wasm] Add UI Testing support through for `Uno.UI.Helpers.Automation.GetDependencyPropertyValue`\

### Breaking Changes
* The `WebAssemblyRuntime.InvokeJSUnmarshalled` method with three parameters has been removed.
* `NavigationBarHelper` has been removed.
* Localized Text, Content etc is now applied even if the Text (etc) property isn't set in Xaml. Nested implicit content (eg `<Button><Border>...`) will be overridden by localized values if available.
* [Android] Unless nested under `SecondaryCommands`, the `AppBarButton.Label` property will no longer be used for the title of menu item, instead use the `AppBarButton.Content` property. For `SecondaryCommands`, keep using `AppBarButton.Label`.
* The `WordEllipsis` was removed from the `TextWrapping` as it's not a valid value for UWP (And it was actually supported only on WASM) (The right way to get ellipsis is with the `TextTrimming.WordEllipsis`)
* [Android] `Popup.Anchor` is no longer available

### Bug fixes
* DatePicker FlyoutPlacement now set to Full by default
* Semi-transparent borders no longer overlap at the corners on Android
* The `HAS_UNO` define is now not defined in `uap10.0.x` target frameworks.
* The `XamlReader` fails when a property has no getter
* `Click` and `Tapped` events were not working property for `ButtonBase` on Android and iOS.
* 146790 [Android] AndroidUseManagedLoadedUnloaded causes partial item shuffling in ListView
* 150143 [Android] Toggling `TextBox.IsReadOnly` from true to false no longer breaks the cursor
* `WasmHttpHandler` was broken because of a change in the internal Mono implementation.
* 140946 [Android] Upon modifying a list, incorrect/duplicated items appear
* 150489 [Android] PointerCanceled not called on scrolling for views with a RenderTransform set
* 150469 [iOS] Virtualized ListView items don't always trigger their multi-select VisualStates
* 1580172 ToggleSwitch wasn't working after an unload/reload: caused by routedevent's unregistration not working.
* 145203 [Android] Fix overflow on LogicalToPhysicalPixels(double.MaxValue), allowing ScrollViewer.ChangeView(double.MaxValue,...) to work
* 150679 [iOS] Fix path issue with Media Player not being able to play local files.
* Adjust support for `StaticResource.ResourceKey`
* 151081 [Android] Fix Keyboard not always dismissed when unfocusing a TextBox
* [WASM] Support `not_wasm` prefix properly. (#784)
* 151282 [iOS] Fixed Slider not responding on second navigation, fixed RemoveHandler for RoutedEvents removing all instances of handler
* 151497 [iOS/Android] Fixed Slider not responding, by ^ RemoveHandler fix for RoutedEvents
* 151674 [iOS] Add ability to replay a finished video from media player
* 151524 [Android] Cleaned up Textbox for android to remove keyboard showing/dismissal inconsistencies
* Fix invalid code generation for `x:Name` entries on `Style` in resources
* [Wasm] Fix incorrect `TextBlock` measure with constrains
* 151676 [iOS] The keyboard is closing when tap on the webview or toolbar
* 151655 [TimePicker][iOS] First time you open time picker it initializes the existing value to current time
* 151656 [TimePicker][iOS] Time picker always shows +1 minute than selected value
* 151657 [DatePicker][iOS] Date picker flyout displays 1 day earlier than selected value
* 151430 [Android] Prevent touch event being dispatched to invisible view
* Fixed overflow errors in Grid.Row/Column and Grid.RowSpan may fail in the Grid layouter.
* 151547 Fix animation not applied correctly within transformed hierarchy
* Setting the `.SelectedValue` on a `Selector` now update the selection and the index
* [WASM] Fix ListView contents not remeasuring when ItemsSource changes.
* [WASM] Dismissable popup & flyout is closing when tapping on content.
* 145374 [Android] fixed android keyboard stays open on AppBarButton click
* 152504 [Android] Pointer captures weren't informing gestures of capture, fixes Slider capture issue
* 148896 [iOS] TextBlock CarriageReturns would continue past maxlines property
* 153594 [Android] EdgeEffect not showing up on listView that contain Headers and Footers
* #881 [iOS] [Android] Support explicitly-defined ListViewItems in ListView.
* #902 [Android] Resource generation now correctly escapes names starting with numbers and names containing a '-' character
* 154390 Storyboard `Completed` callback were not properly called when there's not children.
* [iOS] Fix bug where Popup can be hidden if created during initial app launch.
* #921 Ensure localization works even if the property isn't defined in XAML
* [WASM] Using x:Load was causing _Collection was modified_ exception.
* Fix support for localized attached properties.
* Fix a potential crash during code generated from XAML, content were not properly escaped.
* #977 Fix exception when setting MediaPlayerElement.Stretch in XAML.
* [Android] Fix MediaPlayerElement.Stretch not applied
* [Android] Fix for ListView elements measuring/layouting bug
* Fix Grid.ColumnDefinitions.Clear exception (#1006)
* [Wasm] Align Window.SizeChanged and ApplicationView.VisibleBoundsChanged ordering with UWP (#1015)
* Add VS2019 Solution Filters for known developer tasks
* #154969 [iOS] MediaPlayer ApplyStretch breaking mediaplayer- fixed
* 154815 [WASM] ItemClick event could be raised for wrong item
* 155256 Fixed xaml generated enum value not being globalized
* 155161 [Android] fixed keyboard flicker when backing from a page with CommandBar
* Fix the processing of the GotFocus event FocusManager (#973)
* 116098 [iOS] The time/day pickers are missing diving lines on devices running firmware 11 and up.
* [iOS] Fix invalid DataContext propagation when estimating ListView item size (#1051)
* RadioButton was not applying Checked state correctly with non-standard visual state grouping in style
* [Android] Fix several bugs preventing AutoSuggestBox from working on Android. (#1012)
* #1062 TextBlock measure caching can wrongly hit
* 153974 [Android] fixed button flyout placement
* Fix support for ScrollBar touch events (#871)
* [iOS] Area of view outside Clip rect now allows touch to pass through, this fixes NavigationView not allowing touches to children (#1018)
* `ComboBox` drop down is now placed following a logic which is closer to UWP and it longer flickers when it appears (especilly on WASM)
* Date and Time Picker Content fix and Refactored to use PickerFlyoutBase (to resemble UWP implementation)
* `LinearGradientBrush.EndPoint` now defaults to (1,1) to match UWP
* [Android] A ListView inside another ListView no longer causes an app freeze/crash
* `Click` on `ButtonBase` was not properly raised.

## Release 1.44.0

### Features
* Add support for `ICollectionView.CopyTo`
* Add support for `ViewBox`
* Add support for `AutoSuggestBox.ItemsSource`
* Add support for `Selector.SelectedValuePath` (e.g. useful for ComboBox)
* Add support for JS unhandled exception logging for CoreDispatcher (support for Mixed mode troubleshooting)
* [WASM] Improve element arrange and transform performance
* Restore original SymbolIcon.SymbolProperty as a C# property
* Add support for `MediaPlaybackList`
* Update Uno.SourceGenerationTasks to improve build performance
    - Move to the latest Uno.SourceGenerationTasks to improve project parsing performance, and allows for the removal of unused targets caused by nventive/Uno.SourceGeneration#2. Uno.Xaml and Uno.UI.BindingHelpers now only build the required targets.
    - Move to net461 for test projects so the the Uno.Xaml project can be referenced properly
    - Use the latest MSBuild.Sdk.Extras for actual parallel cross-targeted builds
    - Move the nuget package versions to the Directory.Build.targets file so it's easier to change all versions at once.
* Add support for NavigationView Top Navigation
* Adjust `SystemChromeMediumHighColor` to use the Light theme
* Add support for `FrameworkElement.GoToStateCore`
* Adjust `ListView` measure/arrange for dynamic content
* Add some missing default UWP styles
* The `FrameworkElement.IsLoaded` property is now public
* Improve XAML generation error messages for unknown symbols
* Added default console logging for all platforms
* Add support for `Application.OnWindowCreated`
* Added non-throwing stubs for `AutomationProperty`
* Add missing system resources
* Add support for x:Bind in StaticResources (#696)
* Add support for x:Name late binding support to adds proper support for CollectionViewSource in Resources (#696)
* `PointerRelease` events are now marked as handled by the `TextBox`
* `KeyDown` events that are changing the cursor position (left/right/top/bottom/home/end) are now marked as handled by the `TextBox`
* `RoutedEventArgs.IsGenerated` returns `false` as generating events with Uno is not yet supported
* `AutomationPeer.ListenerExists` returns `false` as we cannot generating events with Uno is not yet supported
* `KeyUp` event properly sends `KeyEventArgs` to the controls
* Add ItemsSource CollectionViewSource update support (#697)
* Add support for the `CollectionViewSource.ItemsPath` property
* Fixed support for dots in resource names (#700)
* Add support for `BindingExpression.UpdateSource()`
* Updated Android version to target Android 9.0
* The CI validates for API breaking changes
* Added samples application BenchmarkDotNet support.
* `MediaTransportControls` buttons now use Tapped event instead of Click
* Fixed Pointer capture issues on sliders on iOS

### Breaking changes
* Make `UIElement.IsPointerPressed` and `IsPointerOver` internal
* You will not be able to build projects targeting Android 8.0 locally anymore. Change your Android target to Android 9.0 or replace MonoAndroid90 by MonoAndroid80 in the TargetFrameworks of your projects files.
* 1.43.1 breaking changes rollback to 1.42.0:
    - `ObservableVector<T>` is now internal again
    - `TimePicker.Time` and `TimePicker.MinuteIncrement` are now back for `netstandard2.0`
    - `MediaPlaybackItem.Source` is back as a readonly property
    - `MediaPlaybackList.Items` is back to an `IObservableVector`

### Bug fixes
 * Transforms are now fully functionnal
 * [Wasm] Fixed ListView infinite loop when using custom containers
 * [Wasm] Use Uno.UI Assembly for namespace type lookup in `XamlReader`
 * [Wasm] Fixed `System.UriConverter` is being linked out
 * 145075 [Android] [Wasm] Android and Wasm don't match all specific UWP behaviors for the Image control.
 * [Wasm] Don't fail if the dispatcher queue is empty
 * 146648 [Android] fixed ListView grouped items corruption on scroll
 * [Wasm] Fix `ListView` recycling when the `XamlParent` is not available for `AutoSuggestBox`
 * 147405 Fix NRE on some MediaTransportControl controls
 * #139 Update Uno.SourceGenerationTasks to improve build performance
 * Update `Uno.UI.Toolkit` base UWP sdk to 17763
 * [Wasm] Fixes items measured after being removed from their parent appear in the visual tree, on top of every other items.
 * [Wasm] Fixes lements may not be removed form the global active DOM elements tracking map
 * [Wasm] Disable the root element scrolling (bounce) on touch devices
 * Fixed invalid iOS assets folder. `ImageAsset` nodes must not be `<Visible>false</Visible>` to be copied to the generated project.
 * Make CollectionViewSource.View a proper DependencyProperty (#697)
 * Fixed support for string support for `Path.Data` (#698)
 * 150018 Fix nullref in `Pivot` when using native style
 * 149312 [Android] Added `FeatureConfiguration.NativeListViewBase.RemoveItemAnimator` to remove the ItemAnimator that crashes when under stress
 * 150156 Fix `ComboBox` not working when using `Popover`.

## Release 1.43.1

### Features
* [Wasm] Improve general performance and memory pressure by removing Javascript interop evaluations.
* Add support for Windows 10 SDK 17763 (1809)
* Improve the Uno.UI solution memory consumption for Android targets
* Add support for GridLength conversion from double
* Raise exceptions on missing styles in debug configuration
* Add working ViewBox stub
* `Path.Data` property now invalidates measure and arrange
* Wasm `Image` logs Opened and Failed events
* Add UpToDateCheckInput to avoid VS invalid incremental rebuilds
* 35178 Added recipe for copying text to clipboard
* Added ToogleSwitch documentation in Uno/Doc/Controls.
* Added new properties for ToggleSwitch Default Native Styles.
  [iOS] For BindableUISwitch : TintColorBrush property was added to be able to tint the outline of the switch when it is turned off.
  [Android] For BindableSwitchCompat : - Text property was added in order to change the ToggleSwitch label.
                                       - TextColor property was added in order to change the ToggleSwitch label color.
                                       - ThumbTint property was added in order to change the Thumb color.
                                       - TrackTint property was added in order to change the Track color.
* Samples apps now contain a Unit Tests page
* Added missing resources for NavigationViewItem
* All Nuget and VSIX artifacts are now Authenticode signed
* Resource strings are now loaded from `upri` files for faster resolution
* Add `FeatureConfiguration.Interop.ForceJavascriptInterop` to enable JS Eval fallback in Wasm mode.
* Add support for 1809 NavigationView
* Add support for runtime conversion of global static resources unknown at compile time
* Fixed fallback support for Style property set via ThemeResource
* Add support for multiple resw folders with upri resource generation
* Add support for `ThicknessHelper`
* ResourceLoader adjustments …
  * CurrentUICulture and CurrentCulture are set when setting ResourceLoader .DefaultCulture
  * upri load now ignores resources not used by the current culture
* Add BrushConverter support for Color input
* Add SplitView support for PaneOpened and PaneOpening
* Add CoreApplication.GetCurrentView() Dispatcher and TitleBar stubs support
* Add support for IsItemItsOwnContainer iOS ListView
* Add missing Android Sample App symbols font
* Add SampleControl for Samples app for easier browsing and UI Testing of samples
* Import Border samples
* Improve UIElement inner Children enumeration performance and memory usage
* Add `FeatureConfiguration.FrameworkElement.AndroidUseManagedLoadedUnloaded` to control the native or managed propagation performance of Loaded/Unloaded events through the visual tree
* Raise Application.UnhandledException event on failed navigation
* Adjusts the `Microsoft.NETCore.UniversalWindowsPlatform` version in the UWP head template to avoid assembly loading issues when using the Uno library template in the sample solution.
* [Android] Add support for ListViewItem instances provided via the ItemsSource property
* Added support to disable accessibility feature of larger text on iOS and Android by adjusting the FeatureConfiguration.Font.IgnoreTextScaleFactor flag. Please note that Apple [recommends to keep text sizes dynamic](https://developer.apple.com/videos/play/wwdc2017/245) for a variety of reasons and to allow users to adjust their text size preferences.
* [Wasm] Code for `Path.Stretch` has been moved to `Shape` and works well now for all shapes.
* Add support for `DynamicObject` data binding, to enable support for `Elmish.Uno`.
* Add support for VS2019 VSIX installation
* Improved Xaml generation speed, and incremental build performance
* [Wasm] Fix `CoreDispatcher` `StackOverflowException` when running on low stack space environments (e.g. iOS)
* Add support for `ResourceLoader.GetForViewIndependentUse(string)` and named resource files
* [Wasm] Load events are now raised directly from managed code. You can restore the previous behavior (raised from native) by setting `FeatureConfiguration.FrameworkElement.WasmUseManagedLoadedUnloaded = false`.
* Updated memory profiling documentation
* Updated default app template iOS GC settings
* Add support for WebAssembly Web Projects
* Add support for WebAssembly debugging with Chrome
* Add support for XAML `x:FieldModifier`
* Add Uno.UI linker definition files
* Adjust FlyoutPresenter default template
* Add support for Flyout anchor
* Improved XAML designer support
* Improved DependencyObject performance under AOT (JS dynCalls for overrides/delegates inside of EH blocks)
* Add support for MatrixTransform, UIElement.TransformToVisual now returns a MatrixTransform
* 140564 [Android] Added workaround for inverted ListView fling issue on Android P

### Breaking changes
* Refactored ToggleSwitch Default Native XAML Styles. (cf. 'NativeDefaultToggleSwitch' styles in Generic.Native.xaml)
  [iOS] For BindableUISwitch : Background property was changed for OnTintColorBrush and Foreground property for ThumbTintColorBrush.
  [Android] BindableSwitch was renamed BindableSwitchCompat in order to avoid confusion with the Switch control.
* Remove invalid Windows.UI.Xaml.Input.VirtualKeyModifiers
* Time picker flyout default styles has been changed to include done and cancel buttons
* DataTemplateSelector implementations are now called using the 2 parameters overload first with a fallback to the 1 parameter overload on null returned value.
  Old behavior could be restored using `FeatureConfiguration.DataTemplateSelector.UseLegacyTemplateSelectorOverload = true`.
* Using "/n" directly in the XAML for a text/content property is not supported anymore in order to match the UWP behavior.
  You can use "&#x0a;" instead in the text/content properties or a carriage return where you need it in the localized resources.
* The `ResourcesGeneration` msbuild target has been renamed to `UnoResourcesGeneration`
  If your csproj is using this target explicily, change it to the new name.

### Bug fixes
 * MediaPlayerElement [iOS] Subtitles are not disable on initial launch anymore
 * MediaPlayerElement [Android]Player status is now properly updated on media end
 * MediaPlayerElement [Android]Fix issue when video metadata reports a width or height of 0
 * #388 Slider: NRE when vertical template is not defined
 * 138117 [Android] Removing a bookmarked/downloaded lesson can duplicate the assets of a different lesson.
 * [Wasm] Fix VirtualizingPanelAdapter measure and arrange
 * 137892 [Android] Fixed FontFamily, FontSize and FontWeight are not applied anymore on the TextBox's content.
 * Don't fail on empty grid ArrangeOverride
 * Don't generate the Bindable attribute if already present
 * Adjust .NET template projects versions to 4.6.1
 * Adjust Microsoft.CodeAnalysis versions to avoid restore conflicts
 * Fix element name matching existing types fails to compile (e.g. ContentPresenter)
 * 138735 [Android] Fixed broken DatePicker
 * Multi-selection Check Boxes in ListViewItems are appearing brielfly (https://github.com/nventive/Uno/issues/403)
 * 140721 [Android] FlipView not visible when navigating back to page
 * 138537 [iOS] App freezes after State selection causing infinite load on every subsequent launch
 * Fix invalid Border Content type for macOS
 * Don't fail iOS ListView if item Content is null
 * [Wasm] Implement naive refresh for items manipulation in the ListViewBase
 * 3326 [iOS][ItemsControl] ItemsControl in FlipView does not restore items properly
 * Fix NRE in Slider when no template is applied
 * Fix `Frame` does not unset `Page.Frame` when a page is removed
 * Add Wasm PlatformNotSupportedException for System.IO after CoreFX merge in mono
 * Border properties now invalidates measure and arrange on all platforms
 * 141907 [Android] [iOS] The toggle switch is half missing.
 * 142937 [Android] [iOS] Some Button ThemeBrushes are missing.
 * 143527 [Android] Fixed broken TimePicker Flyout on android devices.
 * 143596 [Wasm] Images stretching is incorrect
 * 143595 [Wasm] Wasm ListView Resizing is not working - Limitation: items can't change its size yet, but it's now getting measured/arranged correctly.
 * 143527 [Android] Fixed broken TimePicker Flyout on android devices.
 * 143598 [Wasm] Wasm Animation rotation center is incorrect
 * Fixes invalid parsing of custom types containing `{}` in their value (#455)
 * Add workaround for iOS stackoverflow during initialization.
 * Improve the file locking issues of Uno.UI.Tasks MSBuild task
 * Fix `VisibleBoundsPadding` memory leak
 * [ios] Time picker missing "OK" confirmation button
 * #87 / 124046 ComboBox incorrect behavior when using Items property
 * [Wasm] ComboBox wasn't working anymore since few versions
 * Fix memory leak with defining event handlers in XAML documents
 * Fix memory leak in `CommandBar`
 * Fix memory leak when using `x:Name` in XAML documents
 * 143170 [iOS] [WatermarkedDatePicker] When the Maxyear boundary is reached the first time, the calendar goes back two days instead of one
 * #491 DataTemplateSelector.SelectTemplate is not called on iOS and Android. The behavior is now closer to UWP.
 * 144268 / #493 : Resources outside of 'en' folder not working
 * Support for duplicate XAML `AutomationProperties.Name`
 * `ListViewBase.SelectedItems` is updated on selection change in Single selection mode
 * #528 ComboBoxes are empty when no datacontext
 * Ensure that Uno.UI can be used with VS15.8 and earlier (prevent the use of VS15.9 and later String APIs)
 * [Android] Listview Items stay visually in a pressed state,(can click multiple) when you click then scroll down, click another item, and scroll back up
 * 144101 fixed `ListView` group headers messed up on item update
 * #527 Fix for `Selector.SelectionChanged` is raised twice on updated selection
 * [iOS] Add fail-safe on `FrameworkElement.WillMoveToSuperview` log to `Application.Current.UnhandledException`
 * Flyout were not presented correctly on Wasm

## Release 1.42

### Features
* Add base infrastructure platform for macOS
* 136259 Add a behavior so that tap makes controls fade out
* 135985 [Android], [iOS] ListViewBase Support [MultiSelectStates](https://msdn.microsoft.com/en-us/library/windows/apps/mt299136.aspx?f=255&MSPPError=-2147217396) on ListViewItem. This allows the item container to visually adapt when multiple selection is enabled or disabled.
* #325 Add support for `NavigationView` control
* Add support for `SymbolIcon` control for WebAssembly
* Add support for `UIElement.Clip` for WebAssembly
* Add support for inner-Uno.UI strings localization
* Add stubs for RichTextBlock
* Add `BitmapIcon` support
* Add `BitmapIcon.ShowAsMonochrome` support
* Add support for `Windows.Foundation.UniversalApiContract` in `IsApiContractPresent`
* Add support for ContentProperty on UserControl
* Add `DelegateCommand<T>`
* #131258 Added support for _RoutedEvents_. See [routed-events.md documentation](../articles/routed-events.md).
* [WASM] #234 Support virtualization in ListView

### Breaking changes
* 132002 [Android] The collapsible button bar is now taken into account by visible bounds calculation. Apps which use VisibleBoundsPadding or have command bars will therefore see an adjustment to the height of their windows on Android.

### Bug fixes
 * 135258 [Android] Fixed ImageBrush flash/flickering occurs when transitioning to a new page for the first time.
 * 131768 [iOS] Fixed bug where stale ScrollIntoView() request could overwrite more recent request
 * 136092 [iOS] ScrollIntoView() throws exception for ungrouped lists
 * 136199 [Android] TextBlock.Text isn't visually updated if it changes while device is locked
 * Fix Android and iOS may fail to break on breakpoints in `.xaml.cs` if the debugging symbol type is Full in projects created from templates
 * 136210 [Android] Path is cut off by a pixel
 * 132004 [Android] Window bounds incorrect for screen with rounded corners
 * #312 [Wasm] Text display was chopped on Wasm.
 * 135839 `WebView` No longer raises NavigationFailed and NavigationCompleted events when navigation is cancelled on iOS.
 * 136188 [Android] Page elements are aligned differently upon back navigation
 * 136114 [iOS] Image inside Frame doesn't respond to orientation changes
 * Fix crash when a `VisualState` does not have a valid `Name`
 * Adjust compiled binding application ordering when loading controls
 * Ensure the SplitView templated parent is propagated properly for FindName
 * Fix infinite loop when parsing empty Attached Properties on macOS
 * 137137 [iOS] Fixed `DatePickerSelector` not propagating coerced initial value
 * 103116 [iOS] Navigating to a _second_ local html file with `WebView` doesn't work.
 * 134573 CommandBar doesn't take the proper space on iOS phones in landscape
 * Image with partial size constraint now display properly under Wasm.
 * 138297 [iOS][TextBlock] Measurement is always different since we use Math.Ceiling
 * 137204 [iOS] ListView - fix bug where item view is clipped
 * 137979 [Android] Incorrect offset when applying RotateTransform to stretched view
 * Now supports internal object in desource dictionaries
 * 134573 CommandBar doesn't take the proper space on iOS phones in landscape
 * #26 The explicit property <Style.Setters> does not intialize style setters properly
 * 104057 [Android] ListView shows overscroll effect even when it doesn't need to scroll
 * #376 iOS project compilation fails: Can't resolve the reference 'System.Void Windows.UI.Xaml.Documents.BlockCollection::Add(Windows.UI.Xaml.Documents.Block)
 * 138099, 138463 [Android] fixed `ListView` scrolls up when tapping an item at the bottom of screen
 * 140548 [iOS] fixed `CommandBar` not rendering until reloaded
 * [147530] Add a missing `global::` qualifier in the `BindableMetadataGenerator`
 * [WASM] Add workaround for mono linker issue in AOT mode in `ObservableVectorWrapper`

## Release 1.41

### Features

* [#154](https://github.com/nventive/Uno/issues/154) Implement the MediaPlayerElement control
* 135799 Implemented MediaPlayer.Dispose()

### Bug fixes

 * 129762 - Updated Android SimpleOrientationSensor calculations based on SensorType.Gravity or based on single angle orientation when the device does not have a Gyroscope.
 * 134189 [iOS] The Time Picker flyout placement is not always respected
 * 134132 [Android] Fix loading of ItemsPresenter
 * 134104 [iOS] Fixed an issue when back swiping from a page with a collapsed CommandBar
 * 134026 [iOS] Setting a different DP from TextBox.TextChanging can cause an infinite 'ping pong' of changing Text values
 * 134415 [iOS] MenuFlyout was not loaded correctly, causing templates containing a MenuFlyout to fail
 * 133247 [iOS] Image performance improvements
 * 135192 [iOS] Fixed ImageBrush flash/flickering occurs when transitioning to a new page.
 * 135112 [Android] Fix crash in UpdateItemsPanelRoot() in the ItemsControl class.
 * 132014, 134103 [Android] Set the leading edge considering header can push groups out off the screen
 * 131998 [Android] Window bounds set too late
 * 131768 [iOS] Improve ListView.ScrollIntoView() when ItemTemplateSelector is set
 * 135202, 131884 [Android] Content occasionally fails to show because binding throws an exception
 * 135646 [Android] Binding MediaPlayerElement.Source causes video to go blank
 * 136093, 136172 [iOS] ComboBox does not display its Popup
 * 134819, 134828 [iOS] Ensures the back gesture is enabled and disabled properly when the CommandBar is visible, collapsed, visible with a navigation command and collapsed with a navigation command.
 * 137081 Xaml generator doesn't support setting a style on the root control
 * 148228 [Android] Right theme (clock or spinner) is selected for specific time increments
 * 148229 [Android] Right time is picked and rounded to nearest time increment in clock mode
 * 148241 [Android] won't open if `MinuteIncrement` is not set
 * 148582 Time picker initial time when using time increment is using initial time seconds when rounding.. it should ignore seconds..
 * 148285 [iOS] TimePicker is clipped off screen when ios:FlyoutPlacement isnt set

## Release 1.40

This release is the first non-experimental release of the Uno Platform since the initial public version in May 2018. Lot of bug fixes and features have been added since then, and lots more are coming.

A lot of those changes where included to support these libraries : [MVVMLight](https://github.com/nventive/uno.mvvmlight), [ReactiveUI](https://github.com/nventive/Uno.ReactiveUI), [Prism](https://github.com/nventive/Uno.Prism), [Rx.NET](https://github.com/nventive/Uno.Rx.NET), [Windows Community Toolkit](https://github.com/nventive/Uno.WindowsCommunityToolkit), [Xamarin.Forms UWP](https://github.com/nventive/Uno.Xamarin.Forms).

Here are some highlights of this release:

- General improvement in the memory consumption of the `ListView` control
- Many Wasm rendering and support updates
    - Invalid images support
    - Text and images measuring fixes
    - Add support for AppManifest.displayName
- Support for the `Pivot` control
- Support for inline XAML event handlers in `DataTemplate`
- Support for implicit styles in the `XamlReader`
- Support for `ThreadPoolTimer`
- Add support for implicit `bool` to `Visibility` conversion
- Support for `AutoSuggestBox`
- SourceLink, Reference Assemblies and deterministic builds are enabled
- Support for `x:Name` reference in `x:Bind` markup
- Support for `WriteableBitmap` for all platforms
- Added support for `Cross-platform Library` template in vsix
- Added support for `StaticResource` as top level `ResourceDictionary` element
- Added support for `AutomationPeer`
- Android status bar height is now included in `Window.Bounds`
- Add support for `Underline` in `HyperLinkButton`
- Add support for TextBlock.TextDecorations
- TextBlock base class is now `FrameworkElement` on iOS, instead of `UILabel`
- Auto generated list of views implemented in Uno in the documentation
- Add support for string to `Type` conversion in XAML generator and binding engine
- Support for Attached Properties localization
- Added `ItemsControl.OnItemsChanged` support
- Added support for ListView GroupStyle.HeaderTemplateSelector for iOS/Android

Here's the full change log:

- Fixes for VisualTransition.Storyboard lazy bindings [#12](https://github.com/nventive/Uno/pull/12)
- ListView fixes [#22](https://github.com/nventive/Uno/pull/22)
    - Improve Path parser compatibility
    - Update assets generation documentation
    - Fix ItemsWrapGrid layout when ItemHeight/ItemWidth are not set
    - Adjust for invalid AnchorPoint support for iOS (#16)
    - Fix for ListView initialization order issue
- Default styles clearing fixes [#23](https://github.com/nventive/Uno/pull/23)
- Compatibility and stability fixes [#37](https://github.com/nventive/Uno/pull/37)
    - Wasm SplitView fixes
    - Enum fast converters
    - TextBox InputScope fixes
    - Improved ListViewBase stability
    - SimpleOrientationSensor fixes
    - PathMarkupParser: Add support for whitespace following FillRule command
    - Fix DependencyObjectStore.PopCurrentlySettingProperty
    - Raised navigation completed after setting CanGoBack/Forward
    - Fix layouting that sometimes misapplies margin
    - Selector: Coerce SelectedItem to ensure its value is always valid
    - Remove legacy panel default constructor restriction
    - Wasm image support improvements
    - Add support for forward slash in image source
    - Add support for CollectionViewSource set directly on ItemsControl.ItemSource
    - Fix Pane template binding for SplitView
    - Add support for Object as DependencyProperty owner
    - Add Wasm support for UIElement.Tapped
    - Fix iOS UnregisterDoubleTapped stack overflow
- Compatibility and stability fixes [#43](https://github.com/nventive/Uno/pull/43)
    - Adjust WASM thickness support for children arrange
    - Fix support for inline text content using ContentProperty
    - Fix memory leaks in ScrollViewer
    - Adjust for missing styles in UWP Styles FeatureConfiguration
    - Fix for Source Generation race condition on slow build servers
- Compatibility and stability fixes [#53](https://github.com/nventive/Uno/pull/53)
    - Adjust for WASM Support for local images [#1](https://github.com/nventive/Uno/issues/1)
    - Fixes x:Bind support for Wasm
    - Fix invalid deserialization of ApplicationDataContainer for iOS
    - Fix error for ApplicationView.Title for WASM
    - Remove glib conversion errors in WASM
- UWP API Alignments for Wasm [#70](https://github.com/nventive/Uno/pull/70)
    - Add support for Application.Start() to provide a proper SynchronizationContext for error management
    - Fix for ImplicitStyles support in XamlReader
    - Add support for the Pivot control using the default UWP Xaml style
    - Adjust body background color after the splash screen removal
    - Adjust the materialization of Control templates to not be lazy
- Add support for Xaml file defined event handlers [#71](https://github.com/nventive/Uno/pull/71)
- API Compatibility Updates [#75](https://github.com/nventive/Uno/pull/75)
    - Add support for implicit bool to Visibility conversion
    - Fix default Style constructor does not set the proper property precedence
    - Add more DependencyObjectStore logging
    - Align ItemsControl.Items behavior with UWP (#34)
    - Fix invalid uri parsing when set through BitmapImage.UriSource
- [WASM] Fix text measure when not connected to DOM [#76](https://github.com/nventive/Uno/pull/76)
- Pivot, AutoSuggestBox, TextBox, XamlReader updates [#77](https://github.com/nventive/Uno/pull/77)
    - Added missing TransformGroup ContentProperty
    - Fixed invalid namespace attribution of attached properties in XamlReader
    - Fixed BitmapImage.UriSource updates not being applied on Wasm
    - Add basic implementation of AutoSuggestBox
    - Fixed focus stealing issues with inactive PivotItem content
    - Add ThreadPoolTimer support
    - Fix for iOS popup not appearing
    - Fix for Wasm textbox not properly updating while not loaded
- [WASM] Add suport for TextBlock.Padding property [#88](https://github.com/nventive/Uno/pull/88)
- [WASM] Fixed measuring support with Polyfill for Node.isConnected [#89](https://github.com/nventive/Uno/pull/88), [#91](https://github.com/nventive/Uno/pull/91)
- Misc fixes [#93](https://github.com/nventive/Uno/pull/93)
    - Fixed iOS `SimpleOrientationSensor` default queue management
    - Fixed multiple memory leaks in `ListView`, `ScrollViewer`
    - Implemented `CacheLength` for Android `ListViewBase`
    - Fixed for `DependencyObject` properties inheritance race condition
    - Fix for empty Path reporting an infinite size
    - Fix Title  not appearing in CommandBar
- Add support for WebAssembly AppManifest.displayName [#94](https://github.com/nventive/Uno/pull/94)
- Enable SourceLink, Reference Assemblies, Deterministic build [#100](https://github.com/nventive/Uno/pull/100)
- Binding Engine Alignments [#113](https://github.com/nventive/Uno/pull/113)
    - Use Portable symbols for Xamarin debugging stability
    - Enable x:Name reference in x:Bind markup. This requires for a failed BindableMetadata lookup to fall through reflection lookup.
    - Assume ".Value" binding path on a primitive is equivalent to self, to enable nullable bindings.
    - Adjust unit tests logging
    - Enables auto "LogicalChild" treatment to allow for DependencyObjectCollection members to be databound
    - Enable parent reset for "LogicalChild" assignations
- Implement the CoreWindow.Dispatcher property [#117](https://github.com/nventive/Uno/pull/117)
- Misc Fixes [#120](https://github.com/nventive/Uno/pull/120)
    - Fix for CommandBar back button icon
    - Improve HyperLinks hit-testing for iOS
    - Fixed android PaintDrawable opacity
    - Adjust Unloaded event for ToggleButton
    - Adjust for brightness support
    - Adjust touch support for rotated elements
    - Adjust MinWidth/MinHeight support in Grid
    - Adjust PasswordBox custom font for during password reveal
    - ListView, ContentControl memory improvements
    - Style behavior adjustements
- Update for android animation reliability [#123](https://github.com/nventive/Uno/pull/123)
- Add support for WriteableBitmap [#125](https://github.com/nventive/Uno/pull/125)
- Updated vsix structure [#128](https://github.com/nventive/Uno/pull/128)
- Multiple enhancements for WCT 4.0 [#131](https://github.com/nventive/Uno/pull/131)
    - Adds support for `IconElement` fast conversion
    - Adds stubs for `ToggleSwitchTemplateSettings`, `PackageId`, `UISettings`
    - Adjust `XamlObjectBuilder` logging
    - Add implicit conversion for `KeyTime` and `Duration`
    - Add support for top level `StaticResource` resource dictionary elements
    - Implement FindFirstParent for net46/netstd2.0
    - Adds ElementNotAvailableException and ElementNotEnabledException
    - Fix invalid measure for empty wasm images
    - Add size/rect checks for measure/arrange wasm
    - Improve XamlReader error reporting
- Add support for Cross-platform library template in VSIX [#132](https://github.com/nventive/Uno/pull/132)
- Add support for AutomationPeer [#141](https://github.com/nventive/Uno/pull/141)
- Improved support for UWP resources [#149](https://github.com/nventive/Uno/pull/149)
    - Projects no longer need to define `XamlCodeGenerationFiles` (fixes #144)
    - Projects no longer need to define `ResourcesDirectory` (fixes #106)
    - Projects no longer need to initialize `ResourceHelper.ResourcesService` (fixes #142)
    - `ResourceLoader.GetString` is now supported (fixes #142)
- Updates rollup [#151](https://github.com/nventive/Uno/pull/151)
    - Fixed `VisualState` not updated when `TextBox` is focused
    - Improve `ListView` and `Selector` memory footprint
    - Adjust GenericStyles application sequence for Android
    - Add diagnostics methods for `BinderReferenceHolder`
    - Include android status bar height in `Window.Bounds`
    - Fixed `Grid` items size when `MinHeight` and `MinHeight` are used
    - Fixed android race condition during visual tree cleanup
    - Add support for underline in `HyperLinkButton`
    - Fixed `ScrollContentPresenter` margin issue
    - Adjust `MessageDialog` behavior for android
    - `ContentControl` Data Context is now properly unset
    - Add `EmailNameOrAddress` InputScope for `TextBox`
    - Fixed duplicated resw entry support
    - Fixed `ComboBox` popup touch issue
    - Add support for TextBlock.TextDecorations
    - TextBlock base class from UILabel to FrameworkElement
- Auto-generate list of views implemented in Uno [#152](https://github.com/nventive/Uno/pull/152)
- Add support for string to `Type` conversion in Xaml generator and Binding engine. [#159](https://github.com/nventive/Uno/pull/159)
- Add support for attached properties localization [#156](https://github.com/nventive/Uno/pull/156)
- Added `ItemsControl.OnItemsChanged` support [#175](https://github.com/nventive/Uno/pull/175)
- Added support for XAML inline collections declaration [#184](https://github.com/nventive/Uno/pull/184)
- Adjust the sequence of control template materialization [#192](https://github.com/nventive/Uno/pull/192)
- Support for ListView.ScrollIntoView with leading alignment
- Added support for ListView GroupStyle.HeaderTemplateSelector
- [IOS-ANDROID] Added support for time picker minute increment<|MERGE_RESOLUTION|>--- conflicted
+++ resolved
@@ -2,11 +2,8 @@
 
 ## Next version
 ### Features
-<<<<<<< HEAD
 * Refactored `DrawableHelper` to the `Uno` project
-=======
 * Add full implementation of `Windows.UI.Xaml.Input.InputScopeNameValue` on all platforms.
->>>>>>> e9dba93b
 * Add support for `Windows.Devices.Sensors.Accelerometer` APIs on iOS, Android and WASM
    * `ReadingChanged`
    * `Shaken`
