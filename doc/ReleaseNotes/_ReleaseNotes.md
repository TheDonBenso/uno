# Release notes

### Features
- Support for `EmailManager.ShowComposeNewEmailAsync`
- Add support for `StorageFolder.CreateFileAsync(string path)`
- Add support for ApplicationViewTitleBar.BackgroundColor on WASM
- Add support for Automation SetDependencyPropertyValue in Uno.UITest
- Added support for using a `string` value in a `StaticResource` when using `CreateFromStringAttribute'
- [Android] Adds support for `FeatureConfiguration.ScrollViewer.AndroidScrollbarFadeDelay`
- Add support for `Grid.ColumnSpacing` and `Grid.RowSpacing`
- Add clarification in [documentation](../articles/uno-development/working-with-the-samples-apps.md) for adding automated UI tests
- Add support for `Popup.LightDismissOverlayMode`, as well as `DatePicker.LightDismissOverlayMode` and `Flyout.LightDismissOverlayMode`

### Breaking changes
-

### Bug fixes
- Made macOS Samples app skeleton runnable (temporarily removed ApplicationData check on startup, fixed reference), added xamarinmacos20 to crosstargeting_override sample
- [#2230] `DisplayInformation` leaks memory
- [WASM] Shapes now update when their Fill brush's Color changes
- [WASM] Fix bug where changing `IsEnabled` from false to true on `Control` inside another `Control` didn't work
- [Wasm] Add arbitrary delay in Safari macOS to avoid StackOverflow issues
- #2227 fixed Color & SolidColorBrush literal values generation
- [Android] Fix bug where setting Canvas.ZIndex would apply shadow effect in some cases
- #2287 Vertical `ListView` containing a horizontal `ScrollViewer`: horizontal scrolling is difficult, only works when the gesture is perfectly horizontal
- #2130 Grid - fix invalid measure when total star size is 0
- [iOS] Fix invalid image measure on constrained images with `Margin`
- [#2033] Add Missing `LostFocus` Value to `UpdateSourceTrigger` Enum

## Release 2.0

### Features
* [#2040] Support for ms-settings:// special URIs on Android and iOS, Launcher API alignments to match UWP behavior
* [#2029](https://github.com/unoplatform/uno/pull/2029) Support for MenuFlyoutItem.Click
* support /[file]/[name] format in ResourceLoader.GetForCurrentView().GetString()
* [#2039] Added support for Xaml type conversions using `CreateFromStringAttribute`.
* [#] Support for `Windows.Devices.Lights.Lamp` on iOS, Android.
* [#1970](https://github.com/unoplatform/uno/pull/1970) Added support for `AnalyticsInfo` properties on iOS, Android and WASM
* [#1207] Implemented some `PackageId` properties
* [#1919](https://github.com/unoplatform/uno/pull/1919) Support for `PathGeometry` on WASM.
* Support for `Geolocator` on WASM, improvements for support on Android, iOS
* [#1813](https://github.com/unoplatform/uno/pull/1813) - Added polyline support for WASM and samples for all shapes
* [#1743](https://github.com/unoplatform/uno/pull/1743) - Added a change to make the `MarkupExtensionReturnType` optional
* Added Dark and HighContrast theme resources, reacts to Dark/Light theme on iOS, Android and WASM automatically during the startup of the app if `RequestedTheme` is not set in `App.xaml`
* Support for `Gyrometer` on Android, iOS and WASM
   * `ReadingChanged`
   * `ReportInterval`
* Support for `Launcher.QueryUriSupportAsync` method on Android and iOS
* [#1493](https://github.com/unoplatform/uno/pull/1493) - Implemented the `Windows.Input.PointerUpdateKind` Enum.
*  [#1428](https://github.com/unoplatform/uno/issues/1428) - Add support for horizontal progressbars to `BindableProgressBar` on Android.
* Add support for `Windows.Devices.Sensors.Magnetometer` APIs on iOS, Android and WASM
   * `ReadingChanged`
   * `ReportInterval`
* Add support for `Windows.UI.StartScreen.JumpList` APIs on Android and iOS
   * Includes `Logo`, `DisplayName` and `Arguments`
   * The activation proceeds through the `OnLaunched` method same as on UWP
* Refactored `DrawableHelper` to the `Uno` project
* Add full implementation of `Windows.UI.Xaml.Input.InputScopeNameValue` on all platforms.
* Add support for `Windows.Devices.Sensors.Accelerometer` APIs on iOS, Android and WASM
   * `ReadingChanged`
   * `Shaken`
   * `ReportInterval`
* Align `ApplicationData.Current.LocalSettings.Add` behavior with UWP for `null` and repeated adds
* Add support for `Windows.ApplicationModel.Calls.PhoneCallManager`
* Add support for `Windows.Phone.Devices.Notification.VibrationDevice` API on iOS, Android and WASM
* Basic support for `Windows.Devices.Sensors.Barometer`
* Support setting `Style` inline (e.g. `<TextBlock><TextBlock.Style><Style TargetType="TextBlock"><Setter>...`)
* [Wasm] Add support for `DisplayInformation` properties `LogicalDpi`, `ResolutionScale`, `ScreenWidthInRawPixels`, `RawPixelsPerViewPixel` , and `ScreenHeightInRawPixels`¸
* Permit `DependencyProperty` to be set reentrantly. E.g. this permits `TextBox.TextChanged` to modify the `Text` property (previously this could only be achieved using `Dispatcher.RunAsync()`).
* Add support for filtered solutions development for Uno.UI contributions.
* 132984 [Android] Notch support on Android
* Add support for Android UI Tests in PRs for improved regression testing
* Add static support for **ThemeResources**: `Application.Current.RequestedTheme` is supported
  - `Dark` and `Light` are supported.
  - **Custom Themes** are supported. This let you specify `HighContrast` or any other custom themes.
    (this is a feature not supported in UWP)
    ``` csharp
    // Put that somewhere during app initialization...
    Uno.UI.ApplicationHelper.RequestedCustomTheme = "MyCustomTheme";
    ```
  - `FrameworkElement.RequestedTheme ` is ignored for now.
  - Should be set when the application is starting (before first request to a static resource).
* Prevent possible crash with `MediaPlayerElement` (tentative)
* Add support for `ContentDialog`, including `Closing` and `Closed` events
* Permit `DependencyProperty` to be set reentrantly. E.g. this permits `TextBox.TextChanging` to modify the `Text` property (previously this could only be achieved using `Dispatcher.RunAsync()`).
* Implement `TextBox.TextChanging` and `TextBox.BeforeTextChanging`. As on UWP, this allows the text to be intercepted and modified before the UI is updated. Previously on Android using the `TextChanged` event would lead to laggy response and dropped characters when typing rapidly; this is no longer the case with `TextChanging`.
* [WASM] `ComboBox`'s dropdown list (`CarouselPanel`) is now virtualized (#1012)
* Improve Screenshot comparer tool, CI test results now contain Screenshots compare data
* Updated Xamarin.GooglePlayServices.* packages to 60.1142.1 for Target MonoAndroid80
* Updated Xamarin.GooglePlayServices.* packages to 71.1600.0 for Target MonoAndroid90
* `<ContentPresenter>` will now - as a fallback when not set - automatically bind to
  `TemplatedParent`'s `Content` when this one is a `ContentControl`.
  You can deactivate this behavior like this:
  ```
  FeatureConfiguration.ContentPresenter.UseImplicitContentFromTemplatedParent = false;
  ```
* Add support for `Selector.IsSynchronizedWithCurrentItem`
* Add support for `CoreApplication.MainView` and `CoreApplication.Views`
* Add support for resolution of merged and theme resources from `ResourceDictionary` in code
* Add non-failing StatusBar BackgroundOpacity and BackgroundColor getters
* Relax DependencyProperty owner validation for non-FrameworkElement
* `ToolTip` & `ToolTipService` are now implemented.
* [#1352](https://github.com/unoplatform/uno/issues/1352) Add support for `ThemeResource`s with different types (e.g.: mixing `SolidColorBrush` and `LinearGradientBrush`)
* Add support for BitmapSource.PixelWidth and Height
* Preliminary support for `ColumnDefinition.ActualWidth` and `RowDefinition.ActualHeight`.
* Updated VisualTree of an app with Visibility for each items.
* Add support for `CompositionTarget.Rendering` event.
* Add support for `IObservableVector<T>` in `ItemsControl`
* [#1559] [#1167] Wasm: make the IsEnabled property inheritable.
* Full support of pointer events cf. [routed events documentation](../articles/features/routed-events.md)
* Add support of manipulation events cf. [routed events documentation](../articles/features/routed-events.md)
* Update CheckBox style to 10.0.17763
* Adds the support for `AutomationProperties.AutomationId`
* [#1328](https://github.com/unoplatform/uno/issues/1328) Basic ProgressRing implementation for WASM
* Add support for `Windows.UI.Xaml.Controls.Primitives.LayoutInformation.GetAvailableSize`
* Add support for Runtime Tests that require UI integration
* Enable iOS UI Tests
* Add support for `PersonPicture`
* Add support for `VisualState` `Setter` data binding, static resources and complex objects
* Clipping to bounds of control is now more similar to UWP
* The _feature flag_ `FeatureConfiguration.UseLegacyClipping` is now deprecated and not used anymore
* XAML Hot Reload support for iOS, Android and Windows
* Add support for GitPod Workspace and prebuilds
* #880 Added added implicit conversion for double to Thickness
* Add Android support for `CoreApplication.GetCurrentView().TitleBar.ExtendViewIntoTitleBar` to programatically draw under the status bar
* [WASM] `ScrollViewer.ChangeView` is now supported
* [Wasm] Add the ability to focus a TextBox by clicking its header
* Add support for `ToggleButton.IsThreeState` and `ToggleButton.Indeterminate`
* [Wasm] Add support for `TextBox.IsReadonly`
* [iOS] [WASM] `Path` now supports `LinearGradientBrush` as `Fill`
* A feature flag has been added to change the default preferred placement mode fo the drop down of the `ComboBox` (cf. ../articles/control/ComboBox.md)

### Breaking changes
* `TextBox` no longer raises TextChanged when its template is applied, in line with UWP.
* `TextBox.TextChanged` is now called asynchronously after the UI is updated, in line with UWP. For most uses `TextChanging` should be preferred.
* [Android] `TextBox.IsSpellCheckEnabled = false` is now enforced in a way that may cause issues in certain use cases (see https://stackoverflow.com/a/5188119/1902058). The old behavior can be restored by setting `ShouldForceDisableSpellCheck = false`, per `TextBox`.
* `TextBox.Text = null` will now throw an exception, as on UWP. Pushing `null` via a binding is still valid.
* Projects targeting Android 8 must now use Xamarin.GooglePlayServices.* 60.1142.1 (60.1142.0 has been unlisted)
* Projects targeting Android 9 must now use Xamarin.GooglePlayServices.* 71.1600.0
* [iOS] UIWebView is deprecated and replaced with WKWebView (ITMS-90809: Deprecated API Usage - Apple will stop accepting submissions of apps that use UIWebView APIs . See https://developer.apple.com/documentation/uikit/uiwebview for more information.)
* [iOS] If you set the `ManipulationMode` to something else than `System` or `All`, the [DelaysContentTouches](https://developer.apple.com/documentation/uikit/uiscrollview/1619398-delayscontenttouches) is going to be disabled on all parent `ScrollViewer`
* [#1237] Static resources defined in App.xaml were not processed and registered properly
    > This change might break the compilation for projects that define duplicate resources in other globally accessible resource dictionaries. Adjustments to remove duplicate resources may be necessary.
 * [WASM] The tranform returned by `UIElement.TransformToVisual` is now including scale, rotation or any custom transformation that was declard on a parent element (transform was only including translate components)

### Bug fixes
<<<<<<< HEAD
* [#1605](https://github.com/unoplatform/uno/pull/1605)Fix PassworVault for API Level inferior to 23
* [#1531](https://github.com/unoplatform/uno/pull/1531)Fix an issue with VirtualizePanelAdaptater by adding a cache where the ItemSources lenght change and created a OutOfRangeException
=======
* [#2186](https://github.com/unoplatform/uno/pull/2186) Fix Canvas Measurement to behave like UWP
* [#2093](https://github.com/unoplatform/uno/pull/2093) Fix missing measurement option for polyline and polygon
* Font size, used for ComboBoxItems, are same as in ComboBox content (not smaller)
* [#2023](https://github.com/unoplatform/uno/pull/2023) Android WebView.NavigateToString doesn't throw exception even when string is very long.
* [#2020](https://github.com/unoplatform/uno/pull/2020) `ContentControl` no longer display the datacontext type when ContentTemplate and content are empty
* [#1987](https://github.com/unoplatform/uno/pull/1987) Missing XML comment warnings are disabled on generated code
* [#1939](https://github.com/unoplatform/uno/pull/1939) Handles nullables types in XAML file generator
* [#1741](https://github.com/unoplatform/uno/issues/1741) On Android, `ApplicationData.Current.[LocalFolder|RoamingFolder]` can now be used in the ctor of App.xaml.cs
    > This change introduces a new constructor in `Windows.UI.Xaml.NativeApplication` that requests a delegate. In the Visual Studio Templates for Uno Platform, the `Main.cs` for the Android, the constructor now provides `() => new App()` instead of `new App()`, you can do the same in your existing application. See [this file](https://github.com/unoplatform/uno/blob/master/src/SolutionTemplate/UnoSolutionTemplate/Droid/Main.cs) for an example.
* [#1767] Invalid `this` keyword generated for `Storyboard.SetTarget`
* [#1781] WASM Images are no longer draggable and selectable by default to match UWP
* [#1771](https://github.com/unoplatform/uno/pull/1771) Fix ".Uno" in project names resulted in build errors.
* [#1531](https://github.com/unoplatform/uno/pull/1531) Fix an issue with VirtualizePanelAdaptater by adding a cache where the ItemSources length change and created a OutOfRangeException
>>>>>>> cd5ad343
* [WASM] #1518 Fix Navigation Issue Where SystemNavigationManager.enable() is called twice and clear the stack history
* [#1278](https://github.com/unoplatform/uno/pull/1278) the XAML sourcegenerator now always uses the fully qualified type name to prevent type conflicts.
* [#1392](https://github.com/unoplatform/uno/pull/1392) Resolved exceptions while changing cursor color on Android P.
* [#1383](https://github.com/unoplatform/uno/pull/1383) resolve Android compilation errors related to Assets filenames: "Invalid file name: It must contain only"
* [#1380](https://github.com/unoplatform/uno/pull/1380) iOS head generated by Uno Solution Template now specifies MinimumOSVersion, in line with XF so first compile is successful.
* #1276 retrieving non-existent setting via indexer should not throw and  `ApplicationDataContainer` allowed clearing value by calling `Add(null)` which was not consistent with UWP.
* [iOS] Area of view outside Clip rect now allows touch to pass through, this fixes NavigationView not allowing touches to children (#1018)
* `ComboBox` drop down is now placed following a logic which is closer to UWP and it no longer flickers when it appears (especilly on WASM) cf. ../articles/control/ComboBox.md
* #854 `BasedOn` on a `<Style>` in `App.Xaml` were not resolving properly
* #706 `x:Name` in `App.Xaml`'s resources were crashing the compilation.
* #846 `x:Name` on non-`DependencyObject` resources were crashing the compilation
* [Android/iOS] Fixed generated x:uid setter not globalized for Uno.UI.Helpers.MarkupHelper.SetXUid and Uno.UI.FrameworkElementHelper.SetRenderPhase
* Fix invalid XAML x:Uid parsing with resource file name and prefix (#1130, #228)
* Fixed an issue where a Two-Way binding would sometimes not update values back to source correctly
* Adjust the behavior of `DisplayInformation.LogicalDpi` to match UWP's behavior
* [Android] Ensure TextBox spell-check is properly enabled/disabled on all devices.
* Fix ComboBox disappearing items when items are views (#1078)
* [iOS] TextBox with `AcceptsReturn=True` crashes ListView
* [Android/iOS] Fixed Arc command in paths
* Changing the `DataContext` of an element to a new value were pushing the properties default
  value on data bound properties before setting the new value.
* [Android] `.Click` on a `ButtonBase` were not raising events properly
* #1350 Vertical Slider was inverting value when tapped
* TemplateReuse not called when dataContext is set
* [WASM] #1167 Apply `IsEnabled` correctly to `TextBox` (inner `TextBoxView` is now correctly disabled)
* [Android/WASM] Fix MaxLength not respected or overwriting text
* Settings collection-based properties on root node in XAML were leading to C# compilation errors
* Properties on root node in XAML were not applied when there was no content (sub-elements)
* [Android] GroupedListviewHeaders were causing scrolling lag, missing flag
* Flyout that are than anchor but fit in page were defaulting to full placement.
* [iOS]Fixed DatePickerFlyout & TimePickerFlyout not being placed at the bottom
* [Android] Animated content is cut off/glitchy when RenderTransform translation is applied (#1333)
* [#1409](https://github.com/unoplatform/uno/pull/1413) Provide a better error-message on Page-Navigation-Errors
* Fix NRE when using custom `Pivot` templates.
* Fix iOS CompositionTarget handler race condition
* [Wasm] Fix TextBoxView SelectionStart/SelectionEnd value parsing
* [Wasm] Don't fail on FrameworkElement.Dispose()
* [Android] ScrollViewer were no more clipping the scrollable area.
* `ComboBox`'s ControlTemplate was requiring a binding to _TemplatedParent_ for the `x:Name="ContentPresenter"` control. Now aligned with UWP by making this binding in the control itself.
* [#1352](https://github.com/unoplatform/uno/issues/1352) `ThemeResource` bugfixes:
  - `StaticResource` not working inside `ResourceDictionary.ThemeDictionaries`
  - Using a `ThemeResource` on the wrong property type shouldn't raise compile-time error (to align with UWP)
* Fix layout bug in Image control.
* [#1387] `ComboBox`: Fix DataContext was propagated to `<ContentPresenter>` when there was no selected item, causing strange display behavior.
* #1354 fixed Recycler.State desync issue
* #1533 [Wasm] Fix measure caching for zero sized measure
* [iOS(iPad)] `ComboBox` : the combobox wasn't fully expanding vertically on first opening.
* `Popup` & `ComboBox` (and other controls using `Popup`) were not behaving properly when `IsLightDismissable` were set to `true`.
* [Wasm] Fix unloaded UIElements are made visible if measured and arranged
* [Android] Fix java NRE handing touch events on detached view
* [Pivot] Add support for non PivotItem items
* #1557 Fix local DataContext on ContentDialog is overwritten
* [WASM] Fix display for multiple popups (e.g. ComboBox inside of ContentDialog)
* [Android] Fix invalid ImageBrush stack overflow with delayed image reuse
* CommandBar fixes (AppBarToggleButton, AppBarButton)
* Fix Symbols rendering in sample app
* Fix multiple invocations of OnLoaded when hosting a control in ItemsControl
* [Android] Fix glitchy animations inside ListView with transformed ancestor.
* Adjust `AppBar` and `CommandBar` styles.
* Adjust the Stretch mode of `BitmapIcon` content
* Fix invalid Image size constraint
* [Android] MenuFlyout was misplaced if view was in a hierarchy with a RenderTransform
* Fix color refresh of `BitmapIcon` monochrome Foreground
* [IOS] DatePickerFlyout min and max year were resetting to FallbackNullValue
* [Android] Fix bug in `ListView` when using an `ObservableCollection` as its source and using `Header` and `Footer`.
* [#1924](https://github.com/unoplatform/uno/issues/1924) Fix Android `ListView.HeaderTemplate` (and `.FooterTemplate`) binding bug when changing `Header` and `Footer`.
* 164480 [Android] fixed a text wrapping issue caused by layout height desync
* [Wasm] Fix unable to reset `Image.Source` property
* [#2014](https://github.com/unoplatform/uno/issues/2014) Fix iOS Picker for ComboBox not selecting the correct item.
* [iOS] #977 Fix exception when setting MediaPlayerElement.Stretch in XAML.
* #1708 Fix initial Flyout placement and window resize placement
* [Android] #2007 ComboBox does not take Window.VisibleBounds to position its popup
* [Wasm] Fixes the measure of a TextBoxView #2034 #2095
* [Android] [Wasm] Recent clipping improvements were incompleted. Fixed a case where a control was allowed to draw itself to use more than available place in the _arrange_ phase.
* [iOS] Fix negative result value of TimePicker. Now value range is limited from 0 to 1 day
* #2129 WebAssembly Bootstrapper update to remove the implicit .NET 4.6.2 dependency, and support for long file paths on Windows.
* #2147 Fix NRE in android-specific TextBox.ImeOptions
* #2146 [iOS] ListView doesn't take extra space when items are added to collection
* [iOS] Animation might run twice

## Release 1.45.0
### Features
* Add support for `Windows.System.Display.DisplayRequest` API on iOS and Android
* Add support for the following `Windows.System.Power.PowerManager` APIs on iOS and Android:
    - BatteryStatus
    - EnergySaverStatus
    - PowerSupplyStatus
    - RemainingChargePercent
    - PowerSupplyStatusChanged
    - EnergySaverStatusChanged
    - RemainingChargePercentChanged
    - BatteryStatusChanged
* Updated `CheckBox` glyph to match UWP style on all platforms
* Add support for the following `DisplayInformation` properties on iOS and Android:
* Add support for `CurrentInputMethodLanguageTag` and `TrySetInputMethodLanguageTag` on Android, iOS and WASM
* Add support for `ChatMessageManager.ShowComposeSmsMessageAsync` (and `ChatMessage` `Body` and `Recipients` properties) on iOS and Android
* Add support for the following `DisplayInformation` properties on iOS and Android:
    - CurrentOrientation
    - LogicalDpi
    - NativeOrientation
    - RawDpiX
    - RawDpiY
    - ResolutionScale
    - StereoEnabled
    - RawPixelsPerViewPixel
    - DiagonalSizeInInches
    - ScreenHeightInRawPixels
    - ScreenWidthInRawPixels
    - AutoRotationPreferences
* Performance improvements
	- Use `Span<T>` for Grid layout
	- Optimize Wasm text measuring
	- Performance improvements in `TSInteropMarshaller.InvokeJS`
* [Wasm] Improve TextBlock measure performance
* [Wasm] Improve PivotItem template pooling
* 150233 [Android] fixed status-bar, keyboard, nav-bar layout on android
* Add support for Brush implicit conversion (Fixes #730)
* Add `XamlReader` support for top level `ResourceDictionary` (#640)
* Add support for IDictionary objects in XAM (#729)
* Add support for Binding typed property (#731)
* Add support for `RelativeSource.Self` bindings
* 149377 Improve performance of `TimePicker` and `DatePicker` on iOS.
* 145203 [iOS] Support ScrollViewer.ChangeView() inside TextBox
* 150793 [iOS] Add ListView.UseCollectionAnimations flag to allow disabling native insert/delete animations
* 150882 [iOS] Fix visual glitch when setting new RenderTransform on a view
* [Wasm] Add support of hardware/browser back button in `SystemNavigationManager.BackRequested`
* [Wasm] Added support for custom DOM events
* WebAssembly UI tests are now integrated in the CI
* Enable support for macOS head development
* [Wasm] Add NativeXXX styles (which are aliases to the XamlXXX styles)
* [Wasm] Enable persistence for all ApplicationData folders
* [Wasm] Add Samples App UI Screenshots diffing tool with previous builds
* Add `PasswordVault` on supported platform
* [Android] Updated support libraries to 28.0.0.1 for Android 9
* Add support for `x:Load`
* [Wasm] Restore support for `x:Load` and `x:DeferLoadStrategy`
* [Wasm] Scrolling bar visibility modes are now supported on most browsers
* Fix invalid cast exception when using `x:Load` or `x:DeferLoadStrategy`
* Add `Windows.Globalization.Calendar`
* [Wasm] Support of overlay mode of the pane
* Using _State Triggers_ in `VisualStateManager` now follows correct precedence as documented by Microsoft
* Add support for `FlyoutBase.AttachedFlyout` and `FlyoutBase.ShowAttachedFlyout()`
* `x:Bind` now supports binding to fields
* `Grid` positions (`Row`, `RowSpan`, `Column` & `ColumnSpan`) are now behaving like UWP when the result overflows grid rows/columns definition
* [Wasm] Improve TextBlock measure performance
* [Wasm] Improve Html SetAttribute performance
* MenuBar
    - Import of MenuBar code, not functional yet as MenuItemFlyout (Issue #801)
    - Basic support for macOS native system menus
* Ensure FrameworkElement.LayoutUpdated is invoked on all elements being arranged
* Fix Grid.ColumnDefinitions.Clear exception (#1006)
* 155086 [Android] Fixed `AppBarButton.Label` taking precedence over `AppBarButton.Content` when used as `PrimaryCommands`.
* ComboBox
	- Remove dependency to a "Background" template part which is unnecessary and not required on UWP
	- Make sure that the `PopupPanel` hides itself if collapsed (special cases as it's at the top of the `Window`)
	- [iOS] Add support of `INotifyCollectionChanged` in the `Picker`
	- [iOS] Remove the arbitrary `null` item added at the top of the `Picker`
	- [iOS] Fix infinite layouting cycle in the iOS picker (Removed workaround which is no longer necessary as the given method is invoked properly on each measure/arrange phases)
* [Wasm] Refactored the way the text is measured in Wasm. Wasn't working well when a parent with a RenderTransform.
* `Grid` now supports `ColumnDefinition.MinWidth` and `MaxWidth` and `RowDefinition.MinHeight` and `MaxHeight` (#1032)
* Implement the `PivotPanel` measure/arrange to allow text wrapping in pivot items
* [Wasm] Add `PathIcon` support
* Add support UI Testing support through for `Uno.UI.Helpers.Automation.GetDependencyPropertyValue`
* [WASM] ListView - support item margins correctly
* [iOS] Fix items dependency property propagation in ListView items
* [Wasm] Add UI Testing support through for `Uno.UI.Helpers.Automation.GetDependencyPropertyValue`\

### Breaking Changes
* The `WebAssemblyRuntime.InvokeJSUnmarshalled` method with three parameters has been removed.
* `NavigationBarHelper` has been removed.
* Localized Text, Content etc is now applied even if the Text (etc) property isn't set in Xaml. Nested implicit content (e.g. `<Button><Border>...`) will be overridden by localized values if available.
* [Android] Unless nested under `SecondaryCommands`, the `AppBarButton.Label` property will no longer be used for the title of menu item, instead use the `AppBarButton.Content` property. For `SecondaryCommands`, keep using `AppBarButton.Label`.
* The `WordEllipsis` was removed from the `TextWrapping` as it's not a valid value for UWP (And it was actually supported only on WASM) (The right way to get ellipsis is with the `TextTrimming.WordEllipsis`)
* [Android] `Popup.Anchor` is no longer available

### Bug fixes
* DatePicker FlyoutPlacement now set to Full by default
* Semi-transparent borders no longer overlap at the corners on Android
* The `HAS_UNO` define is now not defined in `uap10.0.x` target frameworks.
* The `XamlReader` fails when a property has no getter
* `Click` and `Tapped` events were not working property for `ButtonBase` on Android and iOS.
* 146790 [Android] AndroidUseManagedLoadedUnloaded causes partial item shuffling in ListView
* 150143 [Android] Toggling `TextBox.IsReadOnly` from true to false no longer breaks the cursor
* `WasmHttpHandler` was broken because of a change in the internal Mono implementation.
* 140946 [Android] Upon modifying a list, incorrect/duplicated items appear
* 150489 [Android] PointerCanceled not called on scrolling for views with a RenderTransform set
* 150469 [iOS] Virtualized ListView items don't always trigger their multi-select VisualStates
* 1580172 ToggleSwitch wasn't working after an unload/reload: caused by routedevent's unregistration not working.
* 145203 [Android] Fix overflow on LogicalToPhysicalPixels(double.MaxValue), allowing ScrollViewer.ChangeView(double.MaxValue,...) to work
* 150679 [iOS] Fix path issue with Media Player not being able to play local files.
* Adjust support for `StaticResource.ResourceKey`
* 151081 [Android] Fix Keyboard not always dismissed when unfocusing a TextBox
* [WASM] Support `not_wasm` prefix properly. (#784)
* 151282 [iOS] Fixed Slider not responding on second navigation, fixed RemoveHandler for RoutedEvents removing all instances of handler
* 151497 [iOS/Android] Fixed Slider not responding, by ^ RemoveHandler fix for RoutedEvents
* 151674 [iOS] Add ability to replay a finished video from media player
* 151524 [Android] Cleaned up Textbox for android to remove keyboard showing/dismissal inconsistencies
* Fix invalid code generation for `x:Name` entries on `Style` in resources
* [Wasm] Fix incorrect `TextBlock` measure with constrains
* 151676 [iOS] The keyboard is closing when tap on the webview or toolbar
* 151655 [TimePicker][iOS] First time you open time picker it initializes the existing value to current time
* 151656 [TimePicker][iOS] Time picker always shows +1 minute than selected value
* 151657 [DatePicker][iOS] Date picker flyout displays 1 day earlier than selected value
* 151430 [Android] Prevent touch event being dispatched to invisible view
* Fixed overflow errors in Grid.Row/Column and Grid.RowSpan may fail in the Grid layouter.
* 151547 Fix animation not applied correctly within transformed hierarchy
* Setting the `.SelectedValue` on a `Selector` now update the selection and the index
* [WASM] Fix ListView contents not remeasuring when ItemsSource changes.
* [WASM] Dismissable popup & flyout is closing when tapping on content.
* 145374 [Android] fixed android keyboard stays open on AppBarButton click
* 152504 [Android] Pointer captures weren't informing gestures of capture, fixes Slider capture issue
* 148896 [iOS] TextBlock CarriageReturns would continue past maxlines property
* 153594 [Android] EdgeEffect not showing up on listView that contain Headers and Footers
* #881 [iOS] [Android] Support explicitly-defined ListViewItems in ListView.
* #902 [Android] Resource generation now correctly escapes names starting with numbers and names containing a '-' character
* 154390 Storyboard `Completed` callback were not properly called when there's not children.
* [iOS] Fix bug where Popup can be hidden if created during initial app launch.
* #921 Ensure localization works even if the property isn't defined in XAML
* [WASM] Using x:Load was causing _Collection was modified_ exception.
* Fix support for localized attached properties.
* Fix a potential crash during code generated from XAML, content were not properly escaped.
* #977 Fix exception when setting MediaPlayerElement.Stretch in XAML.
* [Android] Fix MediaPlayerElement.Stretch not applied
* [Android] Fix for ListView elements measuring/layouting bug
* Fix Grid.ColumnDefinitions.Clear exception (#1006)
* [Wasm] Align Window.SizeChanged and ApplicationView.VisibleBoundsChanged ordering with UWP (#1015)
* Add VS2019 Solution Filters for known developer tasks
* #154969 [iOS] MediaPlayer ApplyStretch breaking mediaplayer- fixed
* 154815 [WASM] ItemClick event could be raised for wrong item
* 155256 Fixed xaml generated enum value not being globalized
* 155161 [Android] fixed keyboard flicker when backing from a page with CommandBar
* Fix the processing of the GotFocus event FocusManager (#973)
* 116098 [iOS] The time/day pickers are missing diving lines on devices running firmware 11 and up.
* [iOS] Fix invalid DataContext propagation when estimating ListView item size (#1051)
* RadioButton was not applying Checked state correctly with non-standard visual state grouping in style
* [Android] Fix several bugs preventing AutoSuggestBox from working on Android. (#1012)
* #1062 TextBlock measure caching can wrongly hit
* 153974 [Android] fixed button flyout placement
* Fix support for ScrollBar touch events (#871)
* [iOS] Area of view outside Clip rect now allows touch to pass through, this fixes NavigationView not allowing touches to children (#1018)
* `ComboBox` drop down is now placed following a logic which is closer to UWP and it longer flickers when it appears (especilly on WASM)
* Date and Time Picker Content fix and Refactored to use PickerFlyoutBase (to resemble UWP implementation)
* `LinearGradientBrush.EndPoint` now defaults to (1,1) to match UWP
* [Android] A ListView inside another ListView no longer causes an app freeze/crash
* `Click` on `ButtonBase` was not properly raised.


## Release 1.44.0

### Features
* Add support for `ICollectionView.CopyTo`
* Add support for `ViewBox`
* Add support for `AutoSuggestBox.ItemsSource`
* Add support for `Selector.SelectedValuePath` (e.g. useful for ComboBox)
* Add support for JS unhandled exception logging for CoreDispatcher (support for Mixed mode troubleshooting)
* [WASM] Improve element arrange and transform performance
* Restore original SymbolIcon.SymbolProperty as a C# property
* Add support for `MediaPlaybackList`
* Update Uno.SourceGenerationTasks to improve build performance
    - Move to the latest Uno.SourceGenerationTasks to improve project parsing performance, and allows for the removal of unused targets caused by unoplatform/uno.SourceGeneration#2. Uno.Xaml and Uno.UI.BindingHelpers now only build the required targets.
    - Move to net461 for test projects so the the Uno.Xaml project can be referenced properly
    - Use the latest MSBuild.Sdk.Extras for actual parallel cross-targeted builds
    - Move the nuget package versions to the Directory.Build.targets file so it's easier to change all versions at once.
* Add support for NavigationView Top Navigation
* Adjust `SystemChromeMediumHighColor` to use the Light theme
* Add support for `FrameworkElement.GoToStateCore`
* Adjust `ListView` measure/arrange for dynamic content
* Add some missing default UWP styles
* The `FrameworkElement.IsLoaded` property is now public
* Improve XAML generation error messages for unknown symbols
* Added default console logging for all platforms
* Add support for `Application.OnWindowCreated`
* Added non-throwing stubs for `AutomationProperty`
* Add missing system resources
* Add support for x:Bind in StaticResources (#696)
* Add support for x:Name late binding support to adds proper support for CollectionViewSource in Resources (#696)
* `PointerRelease` events are now marked as handled by the `TextBox`
* `KeyDown` events that are changing the cursor position (left/right/top/bottom/home/end) are now marked as handled by the `TextBox`
* `RoutedEventArgs.IsGenerated` returns `false` as generating events with Uno is not yet supported
* `AutomationPeer.ListenerExists` returns `false` as we cannot generating events with Uno is not yet supported
* `KeyUp` event properly sends `KeyEventArgs` to the controls
* Add ItemsSource CollectionViewSource update support (#697)
* Add support for the `CollectionViewSource.ItemsPath` property
* Fixed support for dots in resource names (#700)
* Add support for `BindingExpression.UpdateSource()`
* Updated Android version to target Android 9.0
* The CI validates for API breaking changes
* Added samples application BenchmarkDotNet support.
* `MediaTransportControls` buttons now use Tapped event instead of Click
* Fixed Pointer capture issues on sliders on iOS

### Breaking changes
* Make `UIElement.IsPointerPressed` and `IsPointerOver` internal
* You will not be able to build projects targeting Android 8.0 locally anymore. Change your Android target to Android 9.0 or replace MonoAndroid90 by MonoAndroid80 in the TargetFrameworks of your projects files.
* 1.43.1 breaking changes rollback to 1.42.0:
    - `ObservableVector<T>` is now internal again
    - `TimePicker.Time` and `TimePicker.MinuteIncrement` are now back for `netstandard2.0`
    - `MediaPlaybackItem.Source` is back as a readonly property
    - `MediaPlaybackList.Items` is back to an `IObservableVector`

### Bug fixes
 * Transforms are now fully functional
 * [Wasm] Fixed ListView infinite loop when using custom containers
 * [Wasm] Use Uno.UI Assembly for namespace type lookup in `XamlReader`
 * [Wasm] Fixed `System.UriConverter` is being linked out
 * 145075 [Android] [Wasm] Android and Wasm don't match all specific UWP behaviors for the Image control.
 * [Wasm] Don't fail if the dispatcher queue is empty
 * 146648 [Android] fixed ListView grouped items corruption on scroll
 * [Wasm] Fix `ListView` recycling when the `XamlParent` is not available for `AutoSuggestBox`
 * 147405 Fix NRE on some MediaTransportControl controls
 * #139 Update Uno.SourceGenerationTasks to improve build performance
 * Update `Uno.UI.Toolkit` base UWP sdk to 17763
 * [Wasm] Fixes items measured after being removed from their parent appear in the visual tree, on top of every other items.
 * [Wasm] Fixes lements may not be removed form the global active DOM elements tracking map
 * [Wasm] Disable the root element scrolling (bounce) on touch devices
 * Fixed invalid iOS assets folder. `ImageAsset` nodes must not be `<Visible>false</Visible>` to be copied to the generated project.
 * Make CollectionViewSource.View a proper DependencyProperty (#697)
 * Fixed support for string support for `Path.Data` (#698)
 * 150018 Fix nullref in `Pivot` when using native style
 * 149312 [Android] Added `FeatureConfiguration.NativeListViewBase.RemoveItemAnimator` to remove the ItemAnimator that crashes when under stress
 * 150156 Fix `ComboBox` not working when using `Popover`.
 * Restore missing ButtonBase.IsPointerOver property

## Release 1.43.1

### Features
* [Wasm] Improve general performance and memory pressure by removing Javascript interop evaluations.
* Add support for Windows 10 SDK 17763 (1809)
* Improve the Uno.UI solution memory consumption for Android targets
* Add support for GridLength conversion from double
* Raise exceptions on missing styles in debug configuration
* Add working ViewBox stub
* `Path.Data` property now invalidates measure and arrange
* Wasm `Image` logs Opened and Failed events
* Add UpToDateCheckInput to avoid VS invalid incremental rebuilds
* 35178 Added recipe for copying text to clipboard
* Added ToogleSwitch documentation in Uno/Doc/Controls.
* Added new properties for ToggleSwitch Default Native Styles.
  [iOS] For BindableUISwitch : TintColorBrush property was added to be able to tint the outline of the switch when it is turned off.
  [Android] For BindableSwitchCompat : - Text property was added in order to change the ToggleSwitch label.
                                       - TextColor property was added in order to change the ToggleSwitch label color.
                                       - ThumbTint property was added in order to change the Thumb color.
                                       - TrackTint property was added in order to change the Track color.
* Samples apps now contain a Unit Tests page
* Added missing resources for NavigationViewItem
* All Nuget and VSIX artifacts are now Authenticode signed
* Resource strings are now loaded from `upri` files for faster resolution
* Add `FeatureConfiguration.Interop.ForceJavascriptInterop` to enable JS Eval fallback in Wasm mode.
* Add support for 1809 NavigationView
* Add support for runtime conversion of global static resources unknown at compile time
* Fixed fallback support for Style property set via ThemeResource
* Add support for multiple resw folders with upri resource generation
* Add support for `ThicknessHelper`
* ResourceLoader adjustments …
  * CurrentUICulture and CurrentCulture are set when setting ResourceLoader .DefaultCulture
  * upri load now ignores resources not used by the current culture
* Add BrushConverter support for Color input
* Add SplitView support for PaneOpened and PaneOpening
* Add CoreApplication.GetCurrentView() Dispatcher and TitleBar stubs support
* Add support for IsItemItsOwnContainer iOS ListView
* Add missing Android Sample App symbols font
* Add SampleControl for Samples app for easier browsing and UI Testing of samples
* Import Border samples
* Improve UIElement inner Children enumeration performance and memory usage
* Add `FeatureConfiguration.FrameworkElement.AndroidUseManagedLoadedUnloaded` to control the native or managed propagation performance of Loaded/Unloaded events through the visual tree
* Raise Application.UnhandledException event on failed navigation
* Adjusts the `Microsoft.NETCore.UniversalWindowsPlatform` version in the UWP head template to avoid assembly loading issues when using the Uno library template in the sample solution.
* [Android] Add support for ListViewItem instances provided via the ItemsSource property
* Added support to disable accessibility feature of larger text on iOS and Android by adjusting the FeatureConfiguration.Font.IgnoreTextScaleFactor flag. Please note that Apple [recommends to keep text sizes dynamic](https://developer.apple.com/videos/play/wwdc2017/245) for a variety of reasons and to allow users to adjust their text size preferences.
* [Wasm] Code for `Path.Stretch` has been moved to `Shape` and works well now for all shapes.
* Add support for `DynamicObject` data binding, to enable support for `Elmish.Uno`.
* Add support for VS2019 VSIX installation
* Improved Xaml generation speed, and incremental build performance
* [Wasm] Fix `CoreDispatcher` `StackOverflowException` when running on low stack space environments (e.g. iOS)
* Add support for `ResourceLoader.GetForViewIndependentUse(string)` and named resource files
* [Wasm] Load events are now raised directly from managed code. You can restore the previous behavior (raised from native) by setting `FeatureConfiguration.FrameworkElement.WasmUseManagedLoadedUnloaded = false`.
* Updated memory profiling documentation
* Updated default app template iOS GC settings
* Add support for WebAssembly Web Projects
* Add support for WebAssembly debugging with Chrome
* Add support for XAML `x:FieldModifier`
* Add Uno.UI linker definition files
* Adjust FlyoutPresenter default template
* Add support for Flyout anchor
* Improved XAML designer support
* Improved DependencyObject performance under AOT (JS dynCalls for overrides/delegates inside of EH blocks)
* Add support for MatrixTransform, UIElement.TransformToVisual now returns a MatrixTransform
* 140564 [Android] Added workaround for inverted ListView fling issue on Android P

### Breaking changes
* Refactored ToggleSwitch Default Native XAML Styles. (cf. 'NativeDefaultToggleSwitch' styles in Generic.Native.xaml)
  [iOS] For BindableUISwitch : Background property was changed for OnTintColorBrush and Foreground property for ThumbTintColorBrush.
  [Android] BindableSwitch was renamed BindableSwitchCompat in order to avoid confusion with the Switch control.
* Remove invalid Windows.UI.Xaml.Input.VirtualKeyModifiers
* Time picker flyout default styles has been changed to include done and cancel buttons
* DataTemplateSelector implementations are now called using the 2 parameters overload first with a fallback to the 1 parameter overload on null returned value.
  Old behavior could be restored using `FeatureConfiguration.DataTemplateSelector.UseLegacyTemplateSelectorOverload = true`.
* Using "/n" directly in the XAML for a text/content property is not supported anymore in order to match the UWP behavior.
  You can use "&#x0a;" instead in the text/content properties or a carriage return where you need it in the localized resources.
* The `ResourcesGeneration` msbuild target has been renamed to `UnoResourcesGeneration`
  If your csproj is using this target explicily, change it to the new name.

### Bug fixes
 * MediaPlayerElement [iOS] Subtitles are not disable on initial launch anymore
 * MediaPlayerElement [Android]Player status is now properly updated on media end
 * MediaPlayerElement [Android]Fix issue when video metadata reports a width or height of 0
 * #388 Slider: NRE when vertical template is not defined
 * 138117 [Android] Removing a bookmarked/downloaded lesson can duplicate the assets of a different lesson.
 * [Wasm] Fix VirtualizingPanelAdapter measure and arrange
 * 137892 [Android] Fixed FontFamily, FontSize and FontWeight are not applied anymore on the TextBox's content.
 * Don't fail on empty grid ArrangeOverride
 * Don't generate the Bindable attribute if already present
 * Adjust .NET template projects versions to 4.6.1
 * Adjust Microsoft.CodeAnalysis versions to avoid restore conflicts
 * Fix element name matching existing types fails to compile (e.g. ContentPresenter)
 * 138735 [Android] Fixed broken DatePicker
 * Multi-selection Check Boxes in ListViewItems are appearing brielfly (https://github.com/unoplatform/uno/issues/403)
 * 140721 [Android] FlipView not visible when navigating back to page
 * 138537 [iOS] App freezes after State selection causing infinite load on every subsequent launch
 * Fix invalid Border Content type for macOS
 * Don't fail iOS ListView if item Content is null
 * [Wasm] Implement naive refresh for items manipulation in the ListViewBase
 * 3326 [iOS][ItemsControl] ItemsControl in FlipView does not restore items properly
 * Fix NRE in Slider when no template is applied
 * Fix `Frame` does not unset `Page.Frame` when a page is removed
 * Add Wasm PlatformNotSupportedException for System.IO after CoreFX merge in mono
 * Border properties now invalidates measure and arrange on all platforms
 * 141907 [Android] [iOS] The toggle switch is half missing.
 * 142937 [Android] [iOS] Some Button ThemeBrushes are missing.
 * 143527 [Android] Fixed broken TimePicker Flyout on android devices.
 * 143596 [Wasm] Images stretching is incorrect
 * 143595 [Wasm] Wasm ListView Resizing is not working - Limitation: items can't change its size yet, but it's now getting measured/arranged correctly.
 * 143527 [Android] Fixed broken TimePicker Flyout on android devices.
 * 143598 [Wasm] Wasm Animation rotation center is incorrect
 * Fixes invalid parsing of custom types containing `{}` in their value (#455)
 * Add workaround for iOS stackoverflow during initialization.
 * Improve the file locking issues of Uno.UI.Tasks MSBuild task
 * Fix `VisibleBoundsPadding` memory leak
 * [ios] Time picker missing "OK" confirmation button
 * #87 / 124046 ComboBox incorrect behavior when using Items property
 * [Wasm] ComboBox wasn't working anymore since few versions
 * Fix memory leak with defining event handlers in XAML documents
 * Fix memory leak in `CommandBar`
 * Fix memory leak when using `x:Name` in XAML documents
 * 143170 [iOS] [WatermarkedDatePicker] When the Maxyear boundary is reached the first time, the calendar goes back two days instead of one
 * #491 DataTemplateSelector.SelectTemplate is not called on iOS and Android. The behavior is now closer to UWP.
 * 144268 / #493 : Resources outside of 'en' folder not working
 * Support for duplicate XAML `AutomationProperties.Name`
 * `ListViewBase.SelectedItems` is updated on selection change in Single selection mode
 * #528 ComboBoxes are empty when no datacontext
 * Ensure that Uno.UI can be used with VS15.8 and earlier (prevent the use of VS15.9 and later String APIs)
 * [Android] Listview Items stay visually in a pressed state,(can click multiple) when you click then scroll down, click another item, and scroll back up
 * 144101 fixed `ListView` group headers messed up on item update
 * #527 Fix for `Selector.SelectionChanged` is raised twice on updated selection
 * [iOS] Add fail-safe on `FrameworkElement.WillMoveToSuperview` log to `Application.Current.UnhandledException`
 * Flyout were not presented correctly on Wasm

## Release 1.42

### Features
* Add base infrastructure platform for macOS
* 136259 Add a behavior so that tap makes controls fade out
* 135985 [Android], [iOS] ListViewBase Support [MultiSelectStates](https://msdn.microsoft.com/en-us/library/windows/apps/mt299136.aspx?f=255&MSPPError=-2147217396) on ListViewItem. This allows the item container to visually adapt when multiple selection is enabled or disabled.
* #325 Add support for `NavigationView` control
* Add support for `SymbolIcon` control for WebAssembly
* Add support for `UIElement.Clip` for WebAssembly
* Add support for inner-Uno.UI strings localization
* Add stubs for RichTextBlock
* Add `BitmapIcon` support
* Add `BitmapIcon.ShowAsMonochrome` support
* Add support for `Windows.Foundation.UniversalApiContract` in `IsApiContractPresent`
* Add support for ContentProperty on UserControl
* Add `DelegateCommand<T>`
* #131258 Added support for _RoutedEvents_. See [routed-events.md documentation](../articles/routed-events.md).
* [WASM] #234 Support virtualization in ListView

### Breaking changes
* 132002 [Android] The collapsible button bar is now taken into account by visible bounds calculation. Apps which use VisibleBoundsPadding or have command bars will therefore see an adjustment to the height of their windows on Android.

### Bug fixes
 * 135258 [Android] Fixed ImageBrush flash/flickering occurs when transitioning to a new page for the first time.
 * 131768 [iOS] Fixed bug where stale ScrollIntoView() request could overwrite more recent request
 * 136092 [iOS] ScrollIntoView() throws exception for ungrouped lists
 * 136199 [Android] TextBlock.Text isn't visually updated if it changes while device is locked
 * Fix Android and iOS may fail to break on breakpoints in `.xaml.cs` if the debugging symbol type is Full in projects created from templates
 * 136210 [Android] Path is cut off by a pixel
 * 132004 [Android] Window bounds incorrect for screen with rounded corners
 * #312 [Wasm] Text display was chopped on Wasm.
 * 135839 `WebView` No longer raises NavigationFailed and NavigationCompleted events when navigation is cancelled on iOS.
 * 136188 [Android] Page elements are aligned differently upon back navigation
 * 136114 [iOS] Image inside Frame doesn't respond to orientation changes
 * Fix crash when a `VisualState` does not have a valid `Name`
 * Adjust compiled binding application ordering when loading controls
 * Ensure the SplitView templated parent is propagated properly for FindName
 * Fix infinite loop when parsing empty Attached Properties on macOS
 * 137137 [iOS] Fixed `DatePickerSelector` not propagating coerced initial value
 * 103116 [iOS] Navigating to a _second_ local html file with `WebView` doesn't work.
 * 134573 CommandBar doesn't take the proper space on iOS phones in landscape
 * Image with partial size constraint now display properly under Wasm.
 * 138297 [iOS][TextBlock] Measurement is always different since we use Math.Ceiling
 * 137204 [iOS] ListView - fix bug where item view is clipped
 * 137979 [Android] Incorrect offset when applying RotateTransform to stretched view
 * Now supports internal object in desource dictionaries
 * 134573 CommandBar doesn't take the proper space on iOS phones in landscape
 * #26 The explicit property <Style.Setters> does not initialize style setters properly
 * 104057 [Android] ListView shows overscroll effect even when it doesn't need to scroll
 * #376 iOS project compilation fails: Can't resolve the reference 'System.Void Windows.UI.Xaml.Documents.BlockCollection::Add(Windows.UI.Xaml.Documents.Block)
 * 138099, 138463 [Android] fixed `ListView` scrolls up when tapping an item at the bottom of screen
 * 140548 [iOS] fixed `CommandBar` not rendering until reloaded
 * [147530] Add a missing `global::` qualifier in the `BindableMetadataGenerator`
 * [WASM] Add workaround for mono linker issue in AOT mode in `ObservableVectorWrapper`

## Release 1.41

### Features

* [#154](https://github.com/unoplatform/uno/issues/154) Implement the MediaPlayerElement control
* 135799 Implemented MediaPlayer.Dispose()

### Bug fixes

 * 129762 - Updated Android SimpleOrientationSensor calculations based on SensorType.Gravity or based on single angle orientation when the device does not have a Gyroscope.
 * 134189 [iOS] The Time Picker flyout placement is not always respected
 * 134132 [Android] Fix loading of ItemsPresenter
 * 134104 [iOS] Fixed an issue when back swiping from a page with a collapsed CommandBar
 * 134026 [iOS] Setting a different DP from TextBox.TextChanging can cause an infinite 'ping pong' of changing Text values
 * 134415 [iOS] MenuFlyout was not loaded correctly, causing templates containing a MenuFlyout to fail
 * 133247 [iOS] Image performance improvements
 * 135192 [iOS] Fixed ImageBrush flash/flickering occurs when transitioning to a new page.
 * 135112 [Android] Fix crash in UpdateItemsPanelRoot() in the ItemsControl class.
 * 132014, 134103 [Android] Set the leading edge considering header can push groups out off the screen
 * 131998 [Android] Window bounds set too late
 * 131768 [iOS] Improve ListView.ScrollIntoView() when ItemTemplateSelector is set
 * 135202, 131884 [Android] Content occasionally fails to show because binding throws an exception
 * 135646 [Android] Binding MediaPlayerElement.Source causes video to go blank
 * 136093, 136172 [iOS] ComboBox does not display its Popup
 * 134819, 134828 [iOS] Ensures the back gesture is enabled and disabled properly when the CommandBar is visible, collapsed, visible with a navigation command and collapsed with a navigation command.
 * 137081 Xaml generator doesn't support setting a style on the root control
 * 148228 [Android] Right theme (clock or spinner) is selected for specific time increments
 * 148229 [Android] Right time is picked and rounded to nearest time increment in clock mode
 * 148241 [Android] won't open if `MinuteIncrement` is not set
 * 148582 Time picker initial time when using time increment is using initial time seconds when rounding.. it should ignore seconds..
 * 148285 [iOS] TimePicker is clipped off screen when ios:FlyoutPlacement isn't set

## Release 1.40

This release is the first non-experimental release of the Uno Platform since the initial public version in May 2018. Lot of bug fixes and features have been added since then, and lots more are coming.

A lot of those changes where included to support these libraries : [MVVMLight](https://github.com/unoplatform/uno.mvvmlight), [ReactiveUI](https://github.com/unoplatform/uno.ReactiveUI), [Prism](https://github.com/unoplatform/uno.Prism), [Rx.NET](https://github.com/unoplatform/uno.Rx.NET), [Windows Community Toolkit](https://github.com/unoplatform/uno.WindowsCommunityToolkit), [Xamarin.Forms UWP](https://github.com/unoplatform/uno.Xamarin.Forms).

Here are some highlights of this release:

- General improvement in the memory consumption of the `ListView` control
- Many Wasm rendering and support updates
    - Invalid images support
    - Text and images measuring fixes
    - Add support for AppManifest.displayName
- Support for the `Pivot` control
- Support for inline XAML event handlers in `DataTemplate`
- Support for implicit styles in the `XamlReader`
- Support for `ThreadPoolTimer`
- Add support for implicit `bool` to `Visibility` conversion
- Support for `AutoSuggestBox`
- SourceLink, Reference Assemblies and deterministic builds are enabled
- Support for `x:Name` reference in `x:Bind` markup
- Support for `WriteableBitmap` for all platforms
- Added support for `Cross-platform Library` template in vsix
- Added support for `StaticResource` as top level `ResourceDictionary` element
- Added support for `AutomationPeer`
- Android status bar height is now included in `Window.Bounds`
- Add support for `Underline` in `HyperLinkButton`
- Add support for TextBlock.TextDecorations
- TextBlock base class is now `FrameworkElement` on iOS, instead of `UILabel`
- Auto generated list of views implemented in Uno in the documentation
- Add support for string to `Type` conversion in XAML generator and binding engine
- Support for Attached Properties localization
- Added `ItemsControl.OnItemsChanged` support
- Added support for ListView GroupStyle.HeaderTemplateSelector for iOS/Android

Here's the full change log:

- Fixes for VisualTransition.Storyboard lazy bindings [#12](https://github.com/unoplatform/uno/pull/12)
- ListView fixes [#22](https://github.com/unoplatform/uno/pull/22)
    - Improve Path parser compatibility
    - Update assets generation documentation
    - Fix ItemsWrapGrid layout when ItemHeight/ItemWidth are not set
    - Adjust for invalid AnchorPoint support for iOS (#16)
    - Fix for ListView initialization order issue
- Default styles clearing fixes [#23](https://github.com/unoplatform/uno/pull/23)
- Compatibility and stability fixes [#37](https://github.com/unoplatform/uno/pull/37)
    - Wasm SplitView fixes
    - Enum fast converters
    - TextBox InputScope fixes
    - Improved ListViewBase stability
    - SimpleOrientationSensor fixes
    - PathMarkupParser: Add support for whitespace following FillRule command
    - Fix DependencyObjectStore.PopCurrentlySettingProperty
    - Raised navigation completed after setting CanGoBack/Forward
    - Fix layouting that sometimes misapplies margin
    - Selector: Coerce SelectedItem to ensure its value is always valid
    - Remove legacy panel default constructor restriction
    - Wasm image support improvements
    - Add support for forward slash in image source
    - Add support for CollectionViewSource set directly on ItemsControl.ItemSource
    - Fix Pane template binding for SplitView
    - Add support for Object as DependencyProperty owner
    - Add Wasm support for UIElement.Tapped
    - Fix iOS UnregisterDoubleTapped stack overflow
- Compatibility and stability fixes [#43](https://github.com/unoplatform/uno/pull/43)
    - Adjust WASM thickness support for children arrange
    - Fix support for inline text content using ContentProperty
    - Fix memory leaks in ScrollViewer
    - Adjust for missing styles in UWP Styles FeatureConfiguration
    - Fix for Source Generation race condition on slow build servers
- Compatibility and stability fixes [#53](https://github.com/unoplatform/uno/pull/53)
    - Adjust for WASM Support for local images [#1](https://github.com/unoplatform/uno/issues/1)
    - Fixes x:Bind support for Wasm
    - Fix invalid deserialization of ApplicationDataContainer for iOS
    - Fix error for ApplicationView.Title for WASM
    - Remove glib conversion errors in WASM
- UWP API Alignments for Wasm [#70](https://github.com/unoplatform/uno/pull/70)
    - Add support for Application.Start() to provide a proper SynchronizationContext for error management
    - Fix for ImplicitStyles support in XamlReader
    - Add support for the Pivot control using the default UWP Xaml style
    - Adjust body background color after the splash screen removal
    - Adjust the materialization of Control templates to not be lazy
- Add support for Xaml file defined event handlers [#71](https://github.com/unoplatform/uno/pull/71)
- API Compatibility Updates [#75](https://github.com/unoplatform/uno/pull/75)
    - Add support for implicit bool to Visibility conversion
    - Fix default Style constructor does not set the proper property precedence
    - Add more DependencyObjectStore logging
    - Align ItemsControl.Items behavior with UWP (#34)
    - Fix invalid uri parsing when set through BitmapImage.UriSource
- [WASM] Fix text measure when not connected to DOM [#76](https://github.com/unoplatform/uno/pull/76)
- Pivot, AutoSuggestBox, TextBox, XamlReader updates [#77](https://github.com/unoplatform/uno/pull/77)
    - Added missing TransformGroup ContentProperty
    - Fixed invalid namespace attribution of attached properties in XamlReader
    - Fixed BitmapImage.UriSource updates not being applied on Wasm
    - Add basic implementation of AutoSuggestBox
    - Fixed focus stealing issues with inactive PivotItem content
    - Add ThreadPoolTimer support
    - Fix for iOS popup not appearing
    - Fix for Wasm textbox not properly updating while not loaded
- [WASM] Add support for TextBlock.Padding property [#88](https://github.com/unoplatform/uno/pull/88)
- [WASM] Fixed measuring support with Polyfill for Node.isConnected [#89](https://github.com/unoplatform/uno/pull/88), [#91](https://github.com/unoplatform/uno/pull/91)
- Misc fixes [#93](https://github.com/unoplatform/uno/pull/93)
    - Fixed iOS `SimpleOrientationSensor` default queue management
    - Fixed multiple memory leaks in `ListView`, `ScrollViewer`
    - Implemented `CacheLength` for Android `ListViewBase`
    - Fixed for `DependencyObject` properties inheritance race condition
    - Fix for empty Path reporting an infinite size
    - Fix Title  not appearing in CommandBar
- Add support for WebAssembly AppManifest.displayName [#94](https://github.com/unoplatform/uno/pull/94)
- Enable SourceLink, Reference Assemblies, Deterministic build [#100](https://github.com/unoplatform/uno/pull/100)
- Binding Engine Alignments [#113](https://github.com/unoplatform/uno/pull/113)
    - Use Portable symbols for Xamarin debugging stability
    - Enable x:Name reference in x:Bind markup. This requires for a failed BindableMetadata lookup to fall through reflection lookup.
    - Assume ".Value" binding path on a primitive is equivalent to self, to enable nullable bindings.
    - Adjust unit tests logging
    - Enables auto "LogicalChild" treatment to allow for DependencyObjectCollection members to be databound
    - Enable parent reset for "LogicalChild" assignations
- Implement the CoreWindow.Dispatcher property [#117](https://github.com/unoplatform/uno/pull/117)
- Misc Fixes [#120](https://github.com/unoplatform/uno/pull/120)
    - Fix for CommandBar back button icon
    - Improve HyperLinks hit-testing for iOS
    - Fixed android PaintDrawable opacity
    - Adjust Unloaded event for ToggleButton
    - Adjust for brightness support
    - Adjust touch support for rotated elements
    - Adjust MinWidth/MinHeight support in Grid
    - Adjust PasswordBox custom font for during password reveal
    - ListView, ContentControl memory improvements
    - Style behavior adjustments
- Update for android animation reliability [#123](https://github.com/unoplatform/uno/pull/123)
- Add support for WriteableBitmap [#125](https://github.com/unoplatform/uno/pull/125)
- Updated vsix structure [#128](https://github.com/unoplatform/uno/pull/128)
- Multiple enhancements for WCT 4.0 [#131](https://github.com/unoplatform/uno/pull/131)
    - Adds support for `IconElement` fast conversion
    - Adds stubs for `ToggleSwitchTemplateSettings`, `PackageId`, `UISettings`
    - Adjust `XamlObjectBuilder` logging
    - Add implicit conversion for `KeyTime` and `Duration`
    - Add support for top level `StaticResource` resource dictionary elements
    - Implement FindFirstParent for net46/netstd2.0
    - Adds ElementNotAvailableException and ElementNotEnabledException
    - Fix invalid measure for empty wasm images
    - Add size/rect checks for measure/arrange wasm
    - Improve XamlReader error reporting
- Add support for Cross-platform library template in VSIX [#132](https://github.com/unoplatform/uno/pull/132)
- Add support for AutomationPeer [#141](https://github.com/unoplatform/uno/pull/141)
- Improved support for UWP resources [#149](https://github.com/unoplatform/uno/pull/149)
    - Projects no longer need to define `XamlCodeGenerationFiles` (fixes #144)
    - Projects no longer need to define `ResourcesDirectory` (fixes #106)
    - Projects no longer need to initialize `ResourceHelper.ResourcesService` (fixes #142)
    - `ResourceLoader.GetString` is now supported (fixes #142)
- Updates rollup [#151](https://github.com/unoplatform/uno/pull/151)
    - Fixed `VisualState` not updated when `TextBox` is focused
    - Improve `ListView` and `Selector` memory footprint
    - Adjust GenericStyles application sequence for Android
    - Add diagnostics methods for `BinderReferenceHolder`
    - Include android status bar height in `Window.Bounds`
    - Fixed `Grid` items size when `MinHeight` and `MinHeight` are used
    - Fixed android race condition during visual tree cleanup
    - Add support for underline in `HyperLinkButton`
    - Fixed `ScrollContentPresenter` margin issue
    - Adjust `MessageDialog` behavior for android
    - `ContentControl` Data Context is now properly unset
    - Add `EmailNameOrAddress` InputScope for `TextBox`
    - Fixed duplicated resw entry support
    - Fixed `ComboBox` popup touch issue
    - Add support for TextBlock.TextDecorations
    - TextBlock base class from UILabel to FrameworkElement
- Auto-generate list of views implemented in Uno [#152](https://github.com/unoplatform/uno/pull/152)
- Add support for string to `Type` conversion in Xaml generator and Binding engine. [#159](https://github.com/unoplatform/uno/pull/159)
- Add support for attached properties localization [#156](https://github.com/unoplatform/uno/pull/156)
- Added `ItemsControl.OnItemsChanged` support [#175](https://github.com/unoplatform/uno/pull/175)
- Added support for XAML inline collections declaration [#184](https://github.com/unoplatform/uno/pull/184)
- Adjust the sequence of control template materialization [#192](https://github.com/unoplatform/uno/pull/192)
- Support for ListView.ScrollIntoView with leading alignment
- Added support for ListView GroupStyle.HeaderTemplateSelector
- [IOS-ANDROID] Added support for time picker minute increment<|MERGE_RESOLUTION|>--- conflicted
+++ resolved
@@ -144,10 +144,8 @@
  * [WASM] The tranform returned by `UIElement.TransformToVisual` is now including scale, rotation or any custom transformation that was declard on a parent element (transform was only including translate components)
 
 ### Bug fixes
-<<<<<<< HEAD
 * [#1605](https://github.com/unoplatform/uno/pull/1605)Fix PassworVault for API Level inferior to 23
 * [#1531](https://github.com/unoplatform/uno/pull/1531)Fix an issue with VirtualizePanelAdaptater by adding a cache where the ItemSources lenght change and created a OutOfRangeException
-=======
 * [#2186](https://github.com/unoplatform/uno/pull/2186) Fix Canvas Measurement to behave like UWP
 * [#2093](https://github.com/unoplatform/uno/pull/2093) Fix missing measurement option for polyline and polygon
 * Font size, used for ComboBoxItems, are same as in ComboBox content (not smaller)
@@ -161,7 +159,6 @@
 * [#1781] WASM Images are no longer draggable and selectable by default to match UWP
 * [#1771](https://github.com/unoplatform/uno/pull/1771) Fix ".Uno" in project names resulted in build errors.
 * [#1531](https://github.com/unoplatform/uno/pull/1531) Fix an issue with VirtualizePanelAdaptater by adding a cache where the ItemSources length change and created a OutOfRangeException
->>>>>>> cd5ad343
 * [WASM] #1518 Fix Navigation Issue Where SystemNavigationManager.enable() is called twice and clear the stack history
 * [#1278](https://github.com/unoplatform/uno/pull/1278) the XAML sourcegenerator now always uses the fully qualified type name to prevent type conflicts.
 * [#1392](https://github.com/unoplatform/uno/pull/1392) Resolved exceptions while changing cursor color on Android P.
