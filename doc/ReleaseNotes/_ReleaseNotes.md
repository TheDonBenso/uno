# Release notes

## Next version

### Features
* [Wasm] Improve general performance and memory pressure by removing Javascript interop evaluations.
* Add support for Windows 10 SDK 17763 (1809)
* Improve the Uno.UI solution memory consumption for Android targets
* Add support for GridLength conversion from double 
* Raise exceptions on missing styles in debug configuration
* Add working ViewBox stub 
* `Path.Data` property now invalidates measure and arrange
* Wasm `Image` logs Opened and Failed events
* Add UpToDateCheckInput to avoid VS invalid incremental rebuilds
* 35178 Added recipe for copying text to clipboard
* Added ToogleSwitch documentation in Uno/Doc/Controls.
* Added new properties for ToggleSwitch Default Native Styles.
  [iOS] For BindableUISwitch : TintColorBrush property was added to be able to tint the outline of the switch when it is turned off.
  [Android] For BindableSwitchCompat : - Text property was added in order to change the ToggleSwitch label.
                                       - TextColor property was added in order to change the ToggleSwitch label color.
                                       - ThumbTint property was added in order to change the Thumb color.
                                       - TrackTint property was added in order to change the Track color.
* Samples apps now contain a Unit Tests page
* Added missing resources for NavigationViewItem
* All Nuget and VSIX artifacts are now Authenticode signed
* Resource strings are now loaded from `upri` files for faster resolution
* Add `FeatureConfiguration.Interop.ForceJavascriptInterop` to enable JS Eval fallback in Wasm mode.
* Add support for 1809 NavigationView
* Add support for runtime conversion of global static resources unknown at compile time
* Fixed fallback support for Style property set via ThemeResource
* Add support for multiple resw folders with upri resource generation 
* Add support for `ThicknessHelper`
* ResourceLoader adjustments … 
  * CurrentUICulture and CurrentCulture are set when setting ResourceLoader .DefaultCulture
  * upri load now ignores resources not used by the current culture
* Add BrushConverter support for Color input 
* Add SplitView support for PaneOpened and PaneOpening
* Add CoreApplication.GetCurrentView() Dispatcher and TitleBar stubs support 
* Add support for IsItemItsOwnContainer iOS ListView 
* Add missing Android Sample App symbols font
* Add SampleControl for Samples app for easier browsing and UI Testing of samples
* Import Border samples
* Improve UIElement inner Children enumeration performance and memory usage
* Add `FeatureConfiguration.FrameworkElement.AndroidUseManagedLoadedUnloaded` to control the native or managed propagation performance of Loaded/Unloaded events through the visual tree
* Raise Application.UnhandledException event on failed navigation
* Adjusts the `Microsoft.NETCore.UniversalWindowsPlatform` version in the UWP head template to avoid assembly loading issues when using the Uno library template in the sample solution.
<<<<<<< HEAD
* Added support to disable accessibility feature of larger text on iOS and Android by adjusting the FeatureConfiguration.Font.IgnoreTextScaleFactor flag. Please note that Apple [recommends to keep text sizes dynamic](https://developer.apple.com/videos/play/wwdc2017/245) for a variety of reasons and to allow users to adjust their text size preferences.  
=======
* [Android] Add support for ListViewItem instances provided via the ItemsSource property
>>>>>>> 1141c599

### Breaking changes
* Refactored ToggleSwitch Default Native XAML Styles. (cf. 'NativeDefaultToggleSwitch' styles in Generic.Native.xaml)
  [iOS] For BindableUISwitch : Background property was changed for OnTintColorBrush and Foreground property for ThumbTintColorBrush.
  [Android] BindableSwitch was renamed BindableSwitchCompat in order to avoid confusion with the Switch control.
* Remove invalid Windows.UI.Xaml.Input.VirtualKeyModifiers

### Bug fixes
 * MediaPlayerElement [iOS] Subtitles are not disable on initial launch anymore
 * MediaPlayerElement [Android]Player status is now properly updated on media end
 * #388 Slider: NRE when vertical template is not defined
 * 138117 [Android] Removing a bookmarked/downloaded lesson can duplicate the assets of a different lesson.
 * [Wasm] Fix VirtualizingPanelAdapter measure and arrange
 * 137892 [Android] Fixed FontFamily, FontSize and FontWeight are not applied anymore on the TextBox's content.
 * Don't fail on empty grid ArrangeOverride
 * Don't generate the Bindable attribute if already present
 * Adjust .NET template projects versions to 4.6.1
 * Adjust Microsoft.CodeAnalysis versions to avoid restore conflicts
 * Fix element name matching existing types fails to compile (e.g. ContentPresenter)
 * 138735 [Android] Fixed broken DatePicker 
 * Multi-selection Check Boxes in ListViewItems are appearing brielfly (https://github.com/nventive/Uno/issues/403)
 * 140721 [Android] FlipView not visible when navigating back to page
 * 138537 [iOS] App freezes after State selection causing infinite load on every subsequent launch
 * Fix invalid Border Content type for macOS
 * Don't fail iOS ListView if item Content is null 
 * [Wasm] Implement naive refresh for items manipulation in the ListViewBase
 * 3326 [iOS][ItemsControl] ItemsControl in FlipView does not restore items properly
 * Fix NRE in Slider when no template is applied
 * Fix `Frame` does not unset `Page.Frame` when a page is removed
 * Add Wasm PlatformNotSupportedException for System.IO after CoreFX merge in mono
 * Border properties now invalidates measure and arrange on all platforms
 * 141907 [Android] [iOS] The toggle switch is half missing.
 * 142937 [Android] [iOS] Some Button ThemeBrushes are missing.

## Release 1.42

### Features
* Add base infrastructure platform for macOS
* 136259 Add a behavior so that tap makes controls fade out
* 135985 [Android], [iOS] ListViewBase Support [MultiSelectStates](https://msdn.microsoft.com/en-us/library/windows/apps/mt299136.aspx?f=255&MSPPError=-2147217396) on ListViewItem. This allows the item container to visually adapt when multiple selection is enabled or disabled.
* #325 Add support for `NavigationView` control
* Add support for `SymbolIcon` control for WebAssembly
* Add support for `UIElement.Clip` for WebAssembly
* Add support for inner-Uno.UI strings localization
* Add stubs for RichTextBlock
* Add `BitmapIcon` support
* Add `BitmapIcon.ShowAsMonochrome` support
* Add support for `Windows.Foundation.UniversalApiContract` in `IsApiContractPresent`
* Add support for ContentProperty on UserControl
* Add DelegateCommand<T>
* [WASM] #234 Support virtualization in ListView

### Breaking changes
* 132002 [Android] The collapsible button bar is now taken into account by visible bounds calculation. Apps which use VisibleBoundsPadding or have command bars will therefore see an adjustment to the height of their windows on Android.

### Bug fixes
 * 135258 [Android] Fixed ImageBrush flash/flickering occurs when transitioning to a new page for the first time.
 * 131768 [iOS] Fixed bug where stale ScrollIntoView() request could overwrite more recent request
 * 136092 [iOS] ScrollIntoView() throws exception for ungrouped lists
 * 136199 [Android] TextBlock.Text isn't visually updated if it changes while device is locked
 * Fix Android and iOS may fail to break on breakpoints in `.xaml.cs` if the debugging symbol type is Full in projects created from templates
 * 136210 [Android] Path is cut off by a pixel
 * 132004 [Android] Window bounds incorrect for screen with rounded corners
 * #312 [Wasm] Text display was chopped on Wasm.
 * 135839 `WebView` No longer raises NavigationFailed and NavigationCompleted events when navigation is cancelled on iOS.
 * 136188 [Android] Page elements are aligned differently upon back navigation
 * 136114 [iOS] Image inside Frame doesn't respond to orientation changes
 * Fix crash when a `VisualState` does not have a valid `Name`
 * Adjust compiled binding application ordering when loading controls
 * Ensure the SplitView templated parent is propagated properly for FindName
 * Fix infinite loop when parsing empty Attached Properties on macOS
 * 137137 [iOS] Fixed `DatePickerSelector` not propagating coerced initial value
 * 103116 [iOS] Navigating to a _second_ local html file with `WebView` doesn't work.
 * 134573 CommandBar doesn't take the proper space on iOS phones in landscape
 * Image with partial size constraint now display properly under Wasm.
 * 138297 [iOS][TextBlock] Measurement is always different since we use Math.Ceiling
 * 137204 [iOS] ListView - fix bug where item view is clipped
 * 137979 [Android] Incorrect offset when applying RotateTransform to stretched view
 * Now supports internal object in desource dictionaries
 * 134573 CommandBar doesn't take the proper space on iOS phones in landscape
 * #26 The explicit property <Style.Setters> does not intialize style setters properly
 * 104057 [Android] ListView shows overscroll effect even when it doesn't need to scroll
 * #376 iOS project compilation fails: Can't resolve the reference 'System.Void Windows.UI.Xaml.Documents.BlockCollection::Add(Windows.UI.Xaml.Documents.Block)
 * 138099, 138463 [Android] fixed `ListView` scrolls up when tapping an item at the bottom of screen
 * 140548 [iOS] fixed `CommandBar` not rendering until reloaded

## Release 1.41

### Features

* [#154](https://github.com/nventive/Uno/issues/154) Implement the MediaPlayerElement control
* 135799 Implemented MediaPlayer.Dispose()

### Bug fixes

 * 129762 - Updated Android SimpleOrientationSensor calculations based on SensorType.Gravity or based on single angle orientation when the device does not have a Gyroscope.
 * 134189 [iOS] The Time Picker flyout placement is not always respected
 * 134132 [Android] Fix loading of ItemsPresenter
 * 134104 [iOS] Fixed an issue when back swiping from a page with a collapsed CommandBar
 * 134026 [iOS] Setting a different DP from TextBox.TextChanging can cause an infinite 'ping pong' of changing Text values
 * 134415 [iOS] MenuFlyout was not loaded correctly, causing templates containing a MenuFlyout to fail
 * 133247 [iOS] Image performance improvements
 * 135192 [iOS] Fixed ImageBrush flash/flickering occurs when transitioning to a new page.
 * 135112 [Android] Fix crash in UpdateItemsPanelRoot() in the ItemsControl class.
 * 132014, 134103 [Android] Set the leading edge considering header can push groups out off the screen
 * 131998 [Android] Window bounds set too late
 * 131768 [iOS] Improve ListView.ScrollIntoView() when ItemTemplateSelector is set
 * 135202, 131884 [Android] Content occasionally fails to show because binding throws an exception
 * 135646 [Android] Binding MediaPlayerElement.Source causes video to go blank
 * 136093, 136172 [iOS] ComboBox does not display its Popup
 * 134819, 134828 [iOS] Ensures the back gesture is enabled and disabled properly when the CommandBar is visible, collapsed, visible with a navigation command and collapsed with a navigation command. 
 * 137081 Xaml generator doesn't support setting a style on the root control<|MERGE_RESOLUTION|>--- conflicted
+++ resolved
@@ -44,11 +44,8 @@
 * Add `FeatureConfiguration.FrameworkElement.AndroidUseManagedLoadedUnloaded` to control the native or managed propagation performance of Loaded/Unloaded events through the visual tree
 * Raise Application.UnhandledException event on failed navigation
 * Adjusts the `Microsoft.NETCore.UniversalWindowsPlatform` version in the UWP head template to avoid assembly loading issues when using the Uno library template in the sample solution.
-<<<<<<< HEAD
+* [Android] Add support for ListViewItem instances provided via the ItemsSource property
 * Added support to disable accessibility feature of larger text on iOS and Android by adjusting the FeatureConfiguration.Font.IgnoreTextScaleFactor flag. Please note that Apple [recommends to keep text sizes dynamic](https://developer.apple.com/videos/play/wwdc2017/245) for a variety of reasons and to allow users to adjust their text size preferences.  
-=======
-* [Android] Add support for ListViewItem instances provided via the ItemsSource property
->>>>>>> 1141c599
 
 ### Breaking changes
 * Refactored ToggleSwitch Default Native XAML Styles. (cf. 'NativeDefaultToggleSwitch' styles in Generic.Native.xaml)
