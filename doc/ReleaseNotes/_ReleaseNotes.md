--- conflicted
+++ resolved
@@ -1,11 +1,8 @@
 # Release notes
 
 ### Features
-<<<<<<< HEAD
 - Add support for `StorageFile.DeleteAsync()`
-=======
 - Add support for ApplicationViewTitleBar.BackgroundColor on WASM
->>>>>>> de3a0cc8
 - Add support for Automation SetDependencyPropertyValue in Uno.UITest
 - Added support for using a `string` value in a `StaticResource` when using `CreateFromStringAttribute'
 - [Android] Adds support for `FeatureConfiguration.ScrollViewer.AndroidScrollbarFadeDelay`
