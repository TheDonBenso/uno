--- conflicted
+++ resolved
@@ -125,11 +125,8 @@
  * Ensure that Uno.UI can be used with VS15.8 and earlier (prevent the use of VS15.9 and later String APIs)
  * [Android] Listview Items stay visually in a pressed state,(can click multiple) when you click then scroll down, click another item, and scroll back up
  * 144101 fixed `ListView` group headers messed up on item update
-<<<<<<< HEAD
  * Transforms are now fully functionnal
-=======
  * #527 Fix for `Selector.SelectionChanged` is raised twice on updated selection
->>>>>>> 105272a7
 
 ## Release 1.42
 
