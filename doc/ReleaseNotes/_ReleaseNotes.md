--- conflicted
+++ resolved
@@ -7,11 +7,8 @@
 -
 
 ### Bug fixes
-<<<<<<< HEAD
 - [#2230] `DisplayInformation` leaks memory
-=======
 - [WASM] Shapes now update when their Fill brush's Color changes
->>>>>>> f6bffe71
 
 ## Release 2.0
 
