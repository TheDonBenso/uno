--- conflicted
+++ resolved
@@ -1,6 +1,7 @@
 ﻿# Release notes
 
 ### Features
+- Support for `EmailManager.ShowComposeNewEmailAsync`
 - Add support for Automation SetDependencyPropertyValue in Uno.UITest
 - Added support for using a `string` value in a `StaticResource` when using `CreateFromStringAttribute'
 - [Android] Adds support for `FeatureConfiguration.ScrollViewer.AndroidScrollbarFadeDelay`
@@ -24,12 +25,8 @@
 ## Release 2.0
 
 ### Features
-<<<<<<< HEAD
-* Support for `EmailManager.ShowComposeNewEmailAsync`
-=======
 
 * [#2040] Support for ms-settings:// special URIs on Android and iOS, Launcher API alignments to match UWP behavior
->>>>>>> bf4047e7
 * [#2029](https://github.com/unoplatform/uno/pull/2029) Support for MenuFlyoutItem.Click
 * support /[file]/[name] format in ResourceLoader.GetForCurrentView().GetString()
 * [#2039] Added support for Xaml type conversions using `CreateFromStringAttribute`.
