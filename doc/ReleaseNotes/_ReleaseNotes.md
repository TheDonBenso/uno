--- conflicted
+++ resolved
@@ -1,13 +1,10 @@
 # Release notes
 
 ### Features
-<<<<<<< HEAD
 
 - Support for `Clipboard` get/set Text content on macOS
-=======
 - [Android] support of `KnownFolders.MusicLibrary` and `VideosLibrary`
 - Add support for `StorageFile.DateCreated`
->>>>>>> 8d0d5960
 - Support for `ApplicationView.IsScreenCaptureEnabled` on Android
 - Add support for `StorageFile.DeleteAsync()`
 - Support for `PointerDown`, `PointerUp` `PointerEntered`, `PointerExited` and `PointerMoved` events on macOS
@@ -78,6 +75,7 @@
 ## Release 2.0
 
 ### Features
+
 * [#2040] Support for ms-settings:// special URIs on Android and iOS, Launcher API alignments to match UWP behavior
 * [#2029](https://github.com/unoplatform/uno/pull/2029) Support for MenuFlyoutItem.Click
 * support /[file]/[name] format in ResourceLoader.GetForCurrentView().GetString()
