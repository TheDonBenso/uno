# Release notes

## Next version

### Features
<<<<<<< HEAD

* [#1207] Implemented some `PackageId` properties
=======
* Support for `Geolocator` on WASM, improvements for support on Android, iOS
>>>>>>> c5902e59
* [#1743](https://github.com/unoplatform/uno/pull/1743) - Added a change to make the `MarkupExtensionReturnType` optional
* Added Dark and HighContrast theme resources, reacts to Dark/Light theme on iOS, Android and WASM automatically during the startup of the app if `RequestedTheme` is not set in `App.xaml`
* Support for `Gyrometer` on Android, iOS and WASM
   * `ReadingChanged`
   * `ReportInterval`
* Support for `Launcher.QueryUriSupportAsync` method on Android and iOS
* [#1493](https://github.com/unoplatform/uno/pull/1493) - Implemented the `Windows.Input.PointerUpdateKind` Enum.
*  [#1428](https://github.com/unoplatform/uno/issues/1428) - Add support for horizontal progressbars to `BindableProgressBar` on Android.
* Add support for `Windows.Devices.Sensors.Magnetometer` APIs on iOS, Android and WASM
   * `ReadingChanged`
   * `ReportInterval`
* Add support for `Windows.UI.StartScreen.JumpList` APIs on Android and iOS
   * Includes `Logo`, `DisplayName` and `Arguments`
   * The activation proceeds through the `OnLaunched` method same as on UWP
* Refactored `DrawableHelper` to the `Uno` project
* Add full implementation of `Windows.UI.Xaml.Input.InputScopeNameValue` on all platforms.
* Add support for `Windows.Devices.Sensors.Accelerometer` APIs on iOS, Android and WASM
   * `ReadingChanged`
   * `Shaken`
   * `ReportInterval`
* Align `ApplicationData.Current.LocalSettings.Add` behavior with UWP for `null` and repeated adds
* Add support for `Windows.ApplicationModel.Calls.PhoneCallManager`
* Add support for `Windows.Phone.Devices.Notification.VibrationDevice` API on iOS, Android and WASM
* Basic support for `Windows.Devices.Sensors.Barometer`
* Support setting `Style` inline (e.g. `<TextBlock><TextBlock.Style><Style TargetType="TextBlock"><Setter>...`)
* [Wasm] Add support for `DisplayInformation` properties `LogicalDpi`, `ResolutionScale`, `ScreenWidthInRawPixels`, `RawPixelsPerViewPixel` , and `ScreenHeightInRawPixels`¸
* Permit `DependencyProperty` to be set reentrantly. E.g. this permits `TextBox.TextChanged` to modify the `Text` property (previously this could only be achieved using `Dispatcher.RunAsync()`).
* Add support for filtered solutions development for Uno.UI contributions.
* 132984 [Android] Notch support on Android
* Add support for Android UI Tests in PRs for improved regression testing
* Add static support for **ThemeResources**: `Application.Current.RequestedTheme` is supported
  - `Dark` and `Light` are supported.
  - **Custom Themes** are supported. This let you specify `HighContrast` or any other custom themes.
    (this is a feature not supported in UWP)
    ``` csharp
    // Put that somewhere during app initialization...
    Uno.UI.ApplicationHelper.RequestedCustomTheme = "MyCustomTheme";
    ```
  - `FrameworkElement.RequestedTheme ` is ignored for now.
  - Should be set when the application is starting (before first request to a static resource).
* Prevent possible crash with `MediaPlayerElement` (tentative)
* Add support for `ContentDialog`, including `Closing` and `Closed` events
* Permit `DependencyProperty` to be set reentrantly. E.g. this permits `TextBox.TextChanging` to modify the `Text` property (previously this could only be achieved using `Dispatcher.RunAsync()`).
* Implement `TextBox.TextChanging` and `TextBox.BeforeTextChanging`. As on UWP, this allows the text to be intercepted and modified before the UI is updated. Previously on Android using the `TextChanged` event would lead to laggy response and dropped characters when typing rapidly; this is no longer the case with `TextChanging`.
* [WASM] `ComboBox`'s dropdown list (`CarouselPanel`) is now virtualized (#1012)
* Improve Screenshot comparer tool, CI test results now contain Screenshots compare data
* Updated Xamarin.GooglePlayServices.* packages to 60.1142.1 for Target MonoAndroid80
* Updated Xamarin.GooglePlayServices.* packages to 71.1600.0 for Target MonoAndroid90
* `<ContentPresenter>` will now - as a fallback when not set - automatically bind to
  `TemplatedParent`'s `Content` when this one is a `ContentControl`.
  You can deactivate this behavior like this:
  ```
  FeatureConfiguration.ContentPresenter.UseImplicitContentFromTemplatedParent = false;
  ```
* Add support for `Selector.IsSynchronizedWithCurrentItem`
* Add support for `CoreApplication.MainView` and `CoreApplication.Views`
* Add support for resolution of merged and theme resources from `ResourceDictionary` in code
* Add non-failing StatusBar BackgroundOpacity and BackgroundColor getters
* Relax DependencyProperty owner validation for non-FrameworkElement
* `ToolTip` & `ToolTipService` are now implemented.
* [#1352](https://github.com/unoplatform/uno/issues/1352) Add support for `ThemeResource`s with different types (e.g.: mixing `SolidColorBrush` and `LinearGradientBrush`)
* Add support for BitmapSource.PixelWidth and Height
* Preliminary support for `ColumnDefinition.ActualWidth` and `RowDefinition.ActualHeight`.
* Updated VisualTree of an app with Visibility for each items.
* Add support for `CompositionTarget.Rendering` event.
* Add support for `IObservableVector<T>` in `ItemsControl`
* [#1559] [#1167] Wasm: make the IsEnabled property inheritable.
* Full support of pointer events cf. [routed events documentation](../articles/features/routed-events.md)
* Update CheckBox style to 10.0.17763
* Adds the support for `AutomationProperties.AutomationId`

### Breaking changes

* `TextBox` no longer raises TextChanged when its template is applied, in line with UWP.
* `TextBox.TextChanged` is now called asynchronously after the UI is updated, in line with UWP. For most uses `TextChanging` should be preferred.
* [Android] `TextBox.IsSpellCheckEnabled = false` is now enforced in a way that may cause issues in certain use cases (see https://stackoverflow.com/a/5188119/1902058). The old behavior can be restored by setting `ShouldForceDisableSpellCheck = false`, per `TextBox`.
* `TextBox.Text = null` will now throw an exception, as on UWP. Pushing `null` via a binding is still valid.
* Projects targeting Android 8 must now use Xamarin.GooglePlayServices.* 60.1142.1 (60.1142.0 has been unlisted)
* Projects targeting Android 9 must now use Xamarin.GooglePlayServices.* 71.1600.0
* [iOS] UIWebView is deprecated and replaced with WKWebView (ITMS-90809: Deprecated API Usage - Apple will stop accepting submissions of apps that use UIWebView APIs . See https://developer.apple.com/documentation/uikit/uiwebview for more information.)
* [iOS] If you set the `ManipulationMode` to something else than `System` or `All`, the [DelaysContentTouches](https://developer.apple.com/documentation/uikit/uiscrollview/1619398-delayscontenttouches) is going to be disabled on all parent `ScrollViewer`
* [#1237] Static resources defined in App.xaml were not processed and registered properly
    > This change might break the compilation for projects that define duplicate resources in other globally accessible resource dictionaries. Adjustments to remove duplicate resources may be necessary.

### Bug fixes
* [#1767] Invalid `this` keyword generated for `Storyboard.SetTarget`
* [#1781] WASM Images are no longer draggable and selectable by default to match UWP
* [#1771](https://github.com/unoplatform/uno/pull/1771) Fix ".Uno" in project names resulted in build errors.
* [#1531](https://github.com/unoplatform/uno/pull/1531) Fix an issue with VirtualizePanelAdaptater by adding a cache where the ItemSources length change and created a OutOfRangeException
* [WASM] #1518 Fix Navigation Issue Where SystemNavigationManager.enable() is called twice and clear the stack history
* [#1278](https://github.com/unoplatform/uno/pull/1278) the XAML sourcegenerator now always uses the fully qualified type name to prevent type conflicts.
* [#1392](https://github.com/unoplatform/uno/pull/1392) Resolved exceptions while changing cursor color on Android P.
* [#1383](https://github.com/unoplatform/uno/pull/1383) resolve Android compilation errors related to Assets filenames: "Invalid file name: It must contain only"
* [#1380](https://github.com/unoplatform/uno/pull/1380) iOS head generated by Uno Solution Template now specifies MinimumOSVersion, in line with XF so first compile is successful.
* #1276 retrieving non-existent setting via indexer should not throw and  `ApplicationDataContainer` allowed clearing value by calling `Add(null)` which was not consistent with UWP.
* [iOS] Area of view outside Clip rect now allows touch to pass through, this fixes NavigationView not allowing touches to children (#1018)
* `ComboBox` drop down is now placed following a logic which is closer to UWP and it longer flickers when it appears (especilly on WASM)
* #854 `BasedOn` on a `<Style>` in `App.Xaml` were not resolving properly
* #706 `x:Name` in `App.Xaml`'s resources were crashing the compilation.
* #846 `x:Name` on non-`DependencyObject` resources were crashing the compilation
* [Android/iOS] Fixed generated x:uid setter not globalized for Uno.UI.Helpers.MarkupHelper.SetXUid and Uno.UI.FrameworkElementHelper.SetRenderPhase
* Fix invalid XAML x:Uid parsing with resource file name and prefix (#1130, #228)
* Fixed an issue where a Two-Way binding would sometimes not update values back to source correctly
* Adjust the behavior of `DisplayInformation.LogicalDpi` to match UWP's behavior
* [Android] Ensure TextBox spell-check is properly enabled/disabled on all devices.
* Fix ComboBox disappearing items when items are views (#1078)
* [iOS] TextBox with `AcceptsReturn=True` crashes ListView
* [Android/iOS] Fixed Arc command in paths
* Changing the `DataContext` of an element to a new value were pushing the properties default
  value on data bound properties before setting the new value.
* [Android] `.Click` on a `ButtonBase` were not raising events properly
* #1350 Vertical Slider was inverting value when tapped
* TemplateReuse not called when dataContext is set
* [WASM] #1167 Apply `IsEnabled` correctly to `TextBox` (inner `TextBoxView` is now correctly disabled)
* [Android/WASM] Fix MaxLength not respected or overwriting text
* Settings collection-based properties on root node in XAML were leading to C# compilation errors
* Properties on root node in XAML were not applied when there was no content (sub-elements)
* [Android] GroupedListviewHeaders were causing scrolling lag, missing flag
* Flyout that are than anchor but fit in page were defaulting to full placement.
* [iOS]Fixed DatePickerFlyout & TimePickerFlyout not being placed at the bottom
* [Android] Animated content is cut off/glitchy when RenderTransform translation is applied (#1333)
* [#1409](https://github.com/unoplatform/uno/pull/1413) Provide a better error-message on Page-Navigation-Errors
* Fix NRE when using custom `Pivot` templates.
* Fix iOS CompositionTarget handler race condition
* [Wasm] Fix TextBoxView SelectionStart/SelectionEnd value parsing
* [Wasm] Don't fail on FrameworkElement.Dispose()
* [Android] ScrollViewer were no more clipping the scrollable area.
* `ComboBox`'s ControlTemplate was requiring a binding to _TemplatedParent_ for the `x:Name="ContentPresenter"` control. Now aligned with UWP by making this binding in the control itself.
* [#1352](https://github.com/unoplatform/uno/issues/1352) `ThemeResource` bugfixes:
  - `StaticResource` not working inside `ResourceDictionary.ThemeDictionaries`
  - Using a `ThemeResource` on the wrong property type shouldn't raise compile-time error (to align with UWP)
* Fix layout bug in Image control.
* [#1387] `ComboBox`: Fix DataContext was propagated to `<ContentPresenter>` when there was no selected item, causing strange display behavior.
* #1354 fixed Recycler.State desync issue
* #1533 [Wasm] Fix measure caching for zero sized measure
* [iOS(iPad)] `ComboBox` : the combobox wasn't fully expanding vertically on first opening.
* `Popup` & `ComboBox` (and other controls using `Popup`) were not behaving properly when `IsLightDismissable` were set to `true`.
* [Wasm] Fix unloaded UIElements are made visible if measured and arranged
* [Android] Fix java NRE handing touch events on detached view
* [Pivot] Add support for non PivotItem items
* #1557 Fix local DataContext on ContentDialog is overwritten
* [WASM] Fix display for multiple popups (e.g. ComboBox inside of ContentDialog)
* [Android] Fix invalid ImageBrush stack overflow with delayed image reuse
* CommandBar fixes (AppBarToggleButton, AppBarButton)
* Fix Symbols rendering in sample app
* Fix multiple invocations of OnLoaded when hosting a control in ItemsControl
* [Android] Fix glitchy animations inside ListView with transformed ancestor.
* Adjust `AppBar` and `CommandBar` styles.
* Adjust the Stretch mode of `BitmapIcon` content
* Fix invalid Image size constraint
* [Android] MenuFlyout was misplaced if view was in a hierarchy with a RenderTransform
* Fix color refresh of `BitmapIcon` monochrome Foreground
* [IOS] DatePickerFlyout min and max year were resetting to FallbackNullValue
* [Android] Fix bug in `ListView` when using an `ObservableCollection` as its source and using `Header` and `Footer`.

## Release 1.45.0
### Features
* Add support for `Windows.System.Display.DisplayRequest` API on iOS and Android
* Add support for the following `Windows.System.Power.PowerManager` APIs on iOS and Android:
    - BatteryStatus
    - EnergySaverStatus
    - PowerSupplyStatus
    - RemainingChargePercent
    - PowerSupplyStatusChanged
    - EnergySaverStatusChanged
    - RemainingChargePercentChanged
    - BatteryStatusChanged
* Updated `CheckBox` glyph to match UWP style on all platforms
* Add support for the following `DisplayInformation` properties on iOS and Android:
* Add support for `CurrentInputMethodLanguageTag` and `TrySetInputMethodLanguageTag` on Android, iOS and WASM
* Add support for `ChatMessageManager.ShowComposeSmsMessageAsync` (and `ChatMessage` `Body` and `Recipients` properties) on iOS and Android
* Add support for the following `DisplayInformation` properties on iOS and Android:
    - CurrentOrientation
    - LogicalDpi
    - NativeOrientation
    - RawDpiX
    - RawDpiY
    - ResolutionScale
    - StereoEnabled
    - RawPixelsPerViewPixel
    - DiagonalSizeInInches
    - ScreenHeightInRawPixels
    - ScreenWidthInRawPixels
    - AutoRotationPreferences
* Performance improvements
	- Use `Span<T>` for Grid layout
	- Optimize Wasm text measuring
	- Performance improvements in `TSInteropMarshaller.InvokeJS`
* [Wasm] Improve TextBlock measure performance
* [Wasm] Improve PivotItem template pooling
* 150233 [Android] fixed status-bar, keyboard, nav-bar layout on android
* Add support for Brush implicit conversion (Fixes #730)
* Add `XamlReader` support for top level `ResourceDictionary` (#640)
* Add support for IDictionary objects in XAM (#729)
* Add support for Binding typed property (#731)
* Add support for `RelativeSource.Self` bindings
* 149377 Improve performance of `TimePicker` and `DatePicker` on iOS.
* 145203 [iOS] Support ScrollViewer.ChangeView() inside TextBox
* 150793 [iOS] Add ListView.UseCollectionAnimations flag to allow disabling native insert/delete animations
* 150882 [iOS] Fix visual glitch when setting new RenderTransform on a view
* [Wasm] Add support of hardware/browser back button in `SystemNavigationManager.BackRequested`
* [Wasm] Added support for custom DOM events
* WebAssembly UI tests are now integrated in the CI
* Enable support for macOS head development
* [Wasm] Add NativeXXX styles (which are aliases to the XamlXXX styles)
* [Wasm] Enable persistence for all ApplicationData folders
* [Wasm] Add Samples App UI Screenshots diffing tool with previous builds
* Add `PasswordVault` on supported platform
* [Android] Updated support libraries to 28.0.0.1 for Android 9
* Add support for `x:Load`
* [Wasm] Restore support for `x:Load` and `x:DeferLoadStrategy`
* [Wasm] Scrolling bar visibility modes are now supported on most browsers
* Fix invalid cast exception when using `x:Load` or `x:DeferLoadStrategy`
* Add `Windows.Globalization.Calendar`
* [Wasm] Support of overlay mode of the pane
* Using _State Triggers_ in `VisualStateManager` now follows correct precedence as documented by Microsoft
* Add support for `FlyoutBase.AttachedFlyout` and `FlyoutBase.ShowAttachedFlyout()`
* `x:Bind` now supports binding to fields
* `Grid` positions (`Row`, `RowSpan`, `Column` & `ColumnSpan`) are now behaving like UWP when the result overflows grid rows/columns definition
* [Wasm] Improve TextBlock measure performance
* [Wasm] Improve Html SetAttribute performance
* MenuBar
    - Import of MenuBar code, not functional yet as MenuItemFlyout (Issue #801)
    - Basic support for macOS native system menus
* Ensure FrameworkElement.LayoutUpdated is invoked on all elements being arranged
* Fix Grid.ColumnDefinitions.Clear exception (#1006)
* 155086 [Android] Fixed `AppBarButton.Label` taking precedence over `AppBarButton.Content` when used as `PrimaryCommands`.
* ComboBox
	- Remove dependency to a "Background" template part which is unnecessary and not required on UWP
	- Make sure that the `PopupPanel` hides itself if collapsed (special cases as it's at the top of the `Window`)
	- [iOS] Add support of `INotifyCollectionChanged` in the `Picker`
	- [iOS] Remove the arbitrary `null` item added at the top of the `Picker`
	- [iOS] Fix infinite layouting cycle in the iOS picker (Removed workaround which is no longer necessary as the given method is invoked properly on each measure/arrange phases)
* [Wasm] Refactored the way the text is measured in Wasm. Wasn't working well when a parent with a RenderTransform.
* `Grid` now supports `ColumnDefinition.MinWidth` and `MaxWidth` and `RowDefinition.MinHeight` and `MaxHeight` (#1032)
* Implement the `PivotPanel` measure/arrange to allow text wrapping in pivot items
* [Wasm] Add `PathIcon` support
* Add support UI Testing support through for `Uno.UI.Helpers.Automation.GetDependencyPropertyValue`
* [WASM] ListView - support item margins correctly
* [iOS] Fix items dependency property propagation in ListView items
* [Wasm] Add UI Testing support through for `Uno.UI.Helpers.Automation.GetDependencyPropertyValue`\

### Breaking Changes
* The `WebAssemblyRuntime.InvokeJSUnmarshalled` method with three parameters has been removed.
* `NavigationBarHelper` has been removed.
* Localized Text, Content etc is now applied even if the Text (etc) property isn't set in Xaml. Nested implicit content (e.g. `<Button><Border>...`) will be overridden by localized values if available.
* [Android] Unless nested under `SecondaryCommands`, the `AppBarButton.Label` property will no longer be used for the title of menu item, instead use the `AppBarButton.Content` property. For `SecondaryCommands`, keep using `AppBarButton.Label`.
* The `WordEllipsis` was removed from the `TextWrapping` as it's not a valid value for UWP (And it was actually supported only on WASM) (The right way to get ellipsis is with the `TextTrimming.WordEllipsis`)
* [Android] `Popup.Anchor` is no longer available

### Bug fixes
* DatePicker FlyoutPlacement now set to Full by default
* Semi-transparent borders no longer overlap at the corners on Android
* The `HAS_UNO` define is now not defined in `uap10.0.x` target frameworks.
* The `XamlReader` fails when a property has no getter
* `Click` and `Tapped` events were not working property for `ButtonBase` on Android and iOS.
* 146790 [Android] AndroidUseManagedLoadedUnloaded causes partial item shuffling in ListView
* 150143 [Android] Toggling `TextBox.IsReadOnly` from true to false no longer breaks the cursor
* `WasmHttpHandler` was broken because of a change in the internal Mono implementation.
* 140946 [Android] Upon modifying a list, incorrect/duplicated items appear
* 150489 [Android] PointerCanceled not called on scrolling for views with a RenderTransform set
* 150469 [iOS] Virtualized ListView items don't always trigger their multi-select VisualStates
* 1580172 ToggleSwitch wasn't working after an unload/reload: caused by routedevent's unregistration not working.
* 145203 [Android] Fix overflow on LogicalToPhysicalPixels(double.MaxValue), allowing ScrollViewer.ChangeView(double.MaxValue,...) to work
* 150679 [iOS] Fix path issue with Media Player not being able to play local files.
* Adjust support for `StaticResource.ResourceKey`
* 151081 [Android] Fix Keyboard not always dismissed when unfocusing a TextBox
* [WASM] Support `not_wasm` prefix properly. (#784)
* 151282 [iOS] Fixed Slider not responding on second navigation, fixed RemoveHandler for RoutedEvents removing all instances of handler
* 151497 [iOS/Android] Fixed Slider not responding, by ^ RemoveHandler fix for RoutedEvents
* 151674 [iOS] Add ability to replay a finished video from media player
* 151524 [Android] Cleaned up Textbox for android to remove keyboard showing/dismissal inconsistencies
* Fix invalid code generation for `x:Name` entries on `Style` in resources
* [Wasm] Fix incorrect `TextBlock` measure with constrains
* 151676 [iOS] The keyboard is closing when tap on the webview or toolbar
* 151655 [TimePicker][iOS] First time you open time picker it initializes the existing value to current time
* 151656 [TimePicker][iOS] Time picker always shows +1 minute than selected value
* 151657 [DatePicker][iOS] Date picker flyout displays 1 day earlier than selected value
* 151430 [Android] Prevent touch event being dispatched to invisible view
* Fixed overflow errors in Grid.Row/Column and Grid.RowSpan may fail in the Grid layouter.
* 151547 Fix animation not applied correctly within transformed hierarchy
* Setting the `.SelectedValue` on a `Selector` now update the selection and the index
* [WASM] Fix ListView contents not remeasuring when ItemsSource changes.
* [WASM] Dismissable popup & flyout is closing when tapping on content.
* 145374 [Android] fixed android keyboard stays open on AppBarButton click
* 152504 [Android] Pointer captures weren't informing gestures of capture, fixes Slider capture issue
* 148896 [iOS] TextBlock CarriageReturns would continue past maxlines property
* 153594 [Android] EdgeEffect not showing up on listView that contain Headers and Footers
* #881 [iOS] [Android] Support explicitly-defined ListViewItems in ListView.
* #902 [Android] Resource generation now correctly escapes names starting with numbers and names containing a '-' character
* 154390 Storyboard `Completed` callback were not properly called when there's not children.
* [iOS] Fix bug where Popup can be hidden if created during initial app launch.
* #921 Ensure localization works even if the property isn't defined in XAML
* [WASM] Using x:Load was causing _Collection was modified_ exception.
* Fix support for localized attached properties.
* Fix a potential crash during code generated from XAML, content were not properly escaped.
* #977 Fix exception when setting MediaPlayerElement.Stretch in XAML.
* [Android] Fix MediaPlayerElement.Stretch not applied
* [Android] Fix for ListView elements measuring/layouting bug
* Fix Grid.ColumnDefinitions.Clear exception (#1006)
* [Wasm] Align Window.SizeChanged and ApplicationView.VisibleBoundsChanged ordering with UWP (#1015)
* Add VS2019 Solution Filters for known developer tasks
* #154969 [iOS] MediaPlayer ApplyStretch breaking mediaplayer- fixed
* 154815 [WASM] ItemClick event could be raised for wrong item
* 155256 Fixed xaml generated enum value not being globalized
* 155161 [Android] fixed keyboard flicker when backing from a page with CommandBar
* Fix the processing of the GotFocus event FocusManager (#973)
* 116098 [iOS] The time/day pickers are missing diving lines on devices running firmware 11 and up.
* [iOS] Fix invalid DataContext propagation when estimating ListView item size (#1051)
* RadioButton was not applying Checked state correctly with non-standard visual state grouping in style
* [Android] Fix several bugs preventing AutoSuggestBox from working on Android. (#1012)
* #1062 TextBlock measure caching can wrongly hit
* 153974 [Android] fixed button flyout placement
* Fix support for ScrollBar touch events (#871)
* [iOS] Area of view outside Clip rect now allows touch to pass through, this fixes NavigationView not allowing touches to children (#1018)
* `ComboBox` drop down is now placed following a logic which is closer to UWP and it longer flickers when it appears (especilly on WASM)
* Date and Time Picker Content fix and Refactored to use PickerFlyoutBase (to resemble UWP implementation)
* `LinearGradientBrush.EndPoint` now defaults to (1,1) to match UWP
* [Android] A ListView inside another ListView no longer causes an app freeze/crash
* `Click` on `ButtonBase` was not properly raised.

## Release 1.44.0

### Features
* Add support for `ICollectionView.CopyTo`
* Add support for `ViewBox`
* Add support for `AutoSuggestBox.ItemsSource`
* Add support for `Selector.SelectedValuePath` (e.g. useful for ComboBox)
* Add support for JS unhandled exception logging for CoreDispatcher (support for Mixed mode troubleshooting)
* [WASM] Improve element arrange and transform performance
* Restore original SymbolIcon.SymbolProperty as a C# property
* Add support for `MediaPlaybackList`
* Update Uno.SourceGenerationTasks to improve build performance
    - Move to the latest Uno.SourceGenerationTasks to improve project parsing performance, and allows for the removal of unused targets caused by unoplatform/uno.SourceGeneration#2. Uno.Xaml and Uno.UI.BindingHelpers now only build the required targets.
    - Move to net461 for test projects so the the Uno.Xaml project can be referenced properly
    - Use the latest MSBuild.Sdk.Extras for actual parallel cross-targeted builds
    - Move the nuget package versions to the Directory.Build.targets file so it's easier to change all versions at once.
* Add support for NavigationView Top Navigation
* Adjust `SystemChromeMediumHighColor` to use the Light theme
* Add support for `FrameworkElement.GoToStateCore`
* Adjust `ListView` measure/arrange for dynamic content
* Add some missing default UWP styles
* The `FrameworkElement.IsLoaded` property is now public
* Improve XAML generation error messages for unknown symbols
* Added default console logging for all platforms
* Add support for `Application.OnWindowCreated`
* Added non-throwing stubs for `AutomationProperty`
* Add missing system resources
* Add support for x:Bind in StaticResources (#696)
* Add support for x:Name late binding support to adds proper support for CollectionViewSource in Resources (#696)
* `PointerRelease` events are now marked as handled by the `TextBox`
* `KeyDown` events that are changing the cursor position (left/right/top/bottom/home/end) are now marked as handled by the `TextBox`
* `RoutedEventArgs.IsGenerated` returns `false` as generating events with Uno is not yet supported
* `AutomationPeer.ListenerExists` returns `false` as we cannot generating events with Uno is not yet supported
* `KeyUp` event properly sends `KeyEventArgs` to the controls
* Add ItemsSource CollectionViewSource update support (#697)
* Add support for the `CollectionViewSource.ItemsPath` property
* Fixed support for dots in resource names (#700)
* Add support for `BindingExpression.UpdateSource()`
* Updated Android version to target Android 9.0
* The CI validates for API breaking changes
* Added samples application BenchmarkDotNet support.
* `MediaTransportControls` buttons now use Tapped event instead of Click
* Fixed Pointer capture issues on sliders on iOS

### Breaking changes
* Make `UIElement.IsPointerPressed` and `IsPointerOver` internal
* You will not be able to build projects targeting Android 8.0 locally anymore. Change your Android target to Android 9.0 or replace MonoAndroid90 by MonoAndroid80 in the TargetFrameworks of your projects files.
* 1.43.1 breaking changes rollback to 1.42.0:
    - `ObservableVector<T>` is now internal again
    - `TimePicker.Time` and `TimePicker.MinuteIncrement` are now back for `netstandard2.0`
    - `MediaPlaybackItem.Source` is back as a readonly property
    - `MediaPlaybackList.Items` is back to an `IObservableVector`

### Bug fixes
 * Transforms are now fully functional
 * [Wasm] Fixed ListView infinite loop when using custom containers
 * [Wasm] Use Uno.UI Assembly for namespace type lookup in `XamlReader`
 * [Wasm] Fixed `System.UriConverter` is being linked out
 * 145075 [Android] [Wasm] Android and Wasm don't match all specific UWP behaviors for the Image control.
 * [Wasm] Don't fail if the dispatcher queue is empty
 * 146648 [Android] fixed ListView grouped items corruption on scroll
 * [Wasm] Fix `ListView` recycling when the `XamlParent` is not available for `AutoSuggestBox`
 * 147405 Fix NRE on some MediaTransportControl controls
 * #139 Update Uno.SourceGenerationTasks to improve build performance
 * Update `Uno.UI.Toolkit` base UWP sdk to 17763
 * [Wasm] Fixes items measured after being removed from their parent appear in the visual tree, on top of every other items.
 * [Wasm] Fixes lements may not be removed form the global active DOM elements tracking map
 * [Wasm] Disable the root element scrolling (bounce) on touch devices
 * Fixed invalid iOS assets folder. `ImageAsset` nodes must not be `<Visible>false</Visible>` to be copied to the generated project.
 * Make CollectionViewSource.View a proper DependencyProperty (#697)
 * Fixed support for string support for `Path.Data` (#698)
 * 150018 Fix nullref in `Pivot` when using native style
 * 149312 [Android] Added `FeatureConfiguration.NativeListViewBase.RemoveItemAnimator` to remove the ItemAnimator that crashes when under stress
 * 150156 Fix `ComboBox` not working when using `Popover`.
 * Restore missing ButtonBase.IsPointerOver property

## Release 1.43.1

### Features
* [Wasm] Improve general performance and memory pressure by removing Javascript interop evaluations.
* Add support for Windows 10 SDK 17763 (1809)
* Improve the Uno.UI solution memory consumption for Android targets
* Add support for GridLength conversion from double
* Raise exceptions on missing styles in debug configuration
* Add working ViewBox stub
* `Path.Data` property now invalidates measure and arrange
* Wasm `Image` logs Opened and Failed events
* Add UpToDateCheckInput to avoid VS invalid incremental rebuilds
* 35178 Added recipe for copying text to clipboard
* Added ToogleSwitch documentation in Uno/Doc/Controls.
* Added new properties for ToggleSwitch Default Native Styles.
  [iOS] For BindableUISwitch : TintColorBrush property was added to be able to tint the outline of the switch when it is turned off.
  [Android] For BindableSwitchCompat : - Text property was added in order to change the ToggleSwitch label.
                                       - TextColor property was added in order to change the ToggleSwitch label color.
                                       - ThumbTint property was added in order to change the Thumb color.
                                       - TrackTint property was added in order to change the Track color.
* Samples apps now contain a Unit Tests page
* Added missing resources for NavigationViewItem
* All Nuget and VSIX artifacts are now Authenticode signed
* Resource strings are now loaded from `upri` files for faster resolution
* Add `FeatureConfiguration.Interop.ForceJavascriptInterop` to enable JS Eval fallback in Wasm mode.
* Add support for 1809 NavigationView
* Add support for runtime conversion of global static resources unknown at compile time
* Fixed fallback support for Style property set via ThemeResource
* Add support for multiple resw folders with upri resource generation
* Add support for `ThicknessHelper`
* ResourceLoader adjustments …
  * CurrentUICulture and CurrentCulture are set when setting ResourceLoader .DefaultCulture
  * upri load now ignores resources not used by the current culture
* Add BrushConverter support for Color input
* Add SplitView support for PaneOpened and PaneOpening
* Add CoreApplication.GetCurrentView() Dispatcher and TitleBar stubs support
* Add support for IsItemItsOwnContainer iOS ListView
* Add missing Android Sample App symbols font
* Add SampleControl for Samples app for easier browsing and UI Testing of samples
* Import Border samples
* Improve UIElement inner Children enumeration performance and memory usage
* Add `FeatureConfiguration.FrameworkElement.AndroidUseManagedLoadedUnloaded` to control the native or managed propagation performance of Loaded/Unloaded events through the visual tree
* Raise Application.UnhandledException event on failed navigation
* Adjusts the `Microsoft.NETCore.UniversalWindowsPlatform` version in the UWP head template to avoid assembly loading issues when using the Uno library template in the sample solution.
* [Android] Add support for ListViewItem instances provided via the ItemsSource property
* Added support to disable accessibility feature of larger text on iOS and Android by adjusting the FeatureConfiguration.Font.IgnoreTextScaleFactor flag. Please note that Apple [recommends to keep text sizes dynamic](https://developer.apple.com/videos/play/wwdc2017/245) for a variety of reasons and to allow users to adjust their text size preferences.
* [Wasm] Code for `Path.Stretch` has been moved to `Shape` and works well now for all shapes.
* Add support for `DynamicObject` data binding, to enable support for `Elmish.Uno`.
* Add support for VS2019 VSIX installation
* Improved Xaml generation speed, and incremental build performance
* [Wasm] Fix `CoreDispatcher` `StackOverflowException` when running on low stack space environments (e.g. iOS)
* Add support for `ResourceLoader.GetForViewIndependentUse(string)` and named resource files
* [Wasm] Load events are now raised directly from managed code. You can restore the previous behavior (raised from native) by setting `FeatureConfiguration.FrameworkElement.WasmUseManagedLoadedUnloaded = false`.
* Updated memory profiling documentation
* Updated default app template iOS GC settings
* Add support for WebAssembly Web Projects
* Add support for WebAssembly debugging with Chrome
* Add support for XAML `x:FieldModifier`
* Add Uno.UI linker definition files
* Adjust FlyoutPresenter default template
* Add support for Flyout anchor
* Improved XAML designer support
* Improved DependencyObject performance under AOT (JS dynCalls for overrides/delegates inside of EH blocks)
* Add support for MatrixTransform, UIElement.TransformToVisual now returns a MatrixTransform
* 140564 [Android] Added workaround for inverted ListView fling issue on Android P

### Breaking changes
* Refactored ToggleSwitch Default Native XAML Styles. (cf. 'NativeDefaultToggleSwitch' styles in Generic.Native.xaml)
  [iOS] For BindableUISwitch : Background property was changed for OnTintColorBrush and Foreground property for ThumbTintColorBrush.
  [Android] BindableSwitch was renamed BindableSwitchCompat in order to avoid confusion with the Switch control.
* Remove invalid Windows.UI.Xaml.Input.VirtualKeyModifiers
* Time picker flyout default styles has been changed to include done and cancel buttons
* DataTemplateSelector implementations are now called using the 2 parameters overload first with a fallback to the 1 parameter overload on null returned value.
  Old behavior could be restored using `FeatureConfiguration.DataTemplateSelector.UseLegacyTemplateSelectorOverload = true`.
* Using "/n" directly in the XAML for a text/content property is not supported anymore in order to match the UWP behavior.
  You can use "&#x0a;" instead in the text/content properties or a carriage return where you need it in the localized resources.
* The `ResourcesGeneration` msbuild target has been renamed to `UnoResourcesGeneration`
  If your csproj is using this target explicily, change it to the new name.

### Bug fixes
 * MediaPlayerElement [iOS] Subtitles are not disable on initial launch anymore
 * MediaPlayerElement [Android]Player status is now properly updated on media end
 * MediaPlayerElement [Android]Fix issue when video metadata reports a width or height of 0
 * #388 Slider: NRE when vertical template is not defined
 * 138117 [Android] Removing a bookmarked/downloaded lesson can duplicate the assets of a different lesson.
 * [Wasm] Fix VirtualizingPanelAdapter measure and arrange
 * 137892 [Android] Fixed FontFamily, FontSize and FontWeight are not applied anymore on the TextBox's content.
 * Don't fail on empty grid ArrangeOverride
 * Don't generate the Bindable attribute if already present
 * Adjust .NET template projects versions to 4.6.1
 * Adjust Microsoft.CodeAnalysis versions to avoid restore conflicts
 * Fix element name matching existing types fails to compile (e.g. ContentPresenter)
 * 138735 [Android] Fixed broken DatePicker
 * Multi-selection Check Boxes in ListViewItems are appearing brielfly (https://github.com/unoplatform/uno/issues/403)
 * 140721 [Android] FlipView not visible when navigating back to page
 * 138537 [iOS] App freezes after State selection causing infinite load on every subsequent launch
 * Fix invalid Border Content type for macOS
 * Don't fail iOS ListView if item Content is null
 * [Wasm] Implement naive refresh for items manipulation in the ListViewBase
 * 3326 [iOS][ItemsControl] ItemsControl in FlipView does not restore items properly
 * Fix NRE in Slider when no template is applied
 * Fix `Frame` does not unset `Page.Frame` when a page is removed
 * Add Wasm PlatformNotSupportedException for System.IO after CoreFX merge in mono
 * Border properties now invalidates measure and arrange on all platforms
 * 141907 [Android] [iOS] The toggle switch is half missing.
 * 142937 [Android] [iOS] Some Button ThemeBrushes are missing.
 * 143527 [Android] Fixed broken TimePicker Flyout on android devices.
 * 143596 [Wasm] Images stretching is incorrect
 * 143595 [Wasm] Wasm ListView Resizing is not working - Limitation: items can't change its size yet, but it's now getting measured/arranged correctly.
 * 143527 [Android] Fixed broken TimePicker Flyout on android devices.
 * 143598 [Wasm] Wasm Animation rotation center is incorrect
 * Fixes invalid parsing of custom types containing `{}` in their value (#455)
 * Add workaround for iOS stackoverflow during initialization.
 * Improve the file locking issues of Uno.UI.Tasks MSBuild task
 * Fix `VisibleBoundsPadding` memory leak
 * [ios] Time picker missing "OK" confirmation button
 * #87 / 124046 ComboBox incorrect behavior when using Items property
 * [Wasm] ComboBox wasn't working anymore since few versions
 * Fix memory leak with defining event handlers in XAML documents
 * Fix memory leak in `CommandBar`
 * Fix memory leak when using `x:Name` in XAML documents
 * 143170 [iOS] [WatermarkedDatePicker] When the Maxyear boundary is reached the first time, the calendar goes back two days instead of one
 * #491 DataTemplateSelector.SelectTemplate is not called on iOS and Android. The behavior is now closer to UWP.
 * 144268 / #493 : Resources outside of 'en' folder not working
 * Support for duplicate XAML `AutomationProperties.Name`
 * `ListViewBase.SelectedItems` is updated on selection change in Single selection mode
 * #528 ComboBoxes are empty when no datacontext
 * Ensure that Uno.UI can be used with VS15.8 and earlier (prevent the use of VS15.9 and later String APIs)
 * [Android] Listview Items stay visually in a pressed state,(can click multiple) when you click then scroll down, click another item, and scroll back up
 * 144101 fixed `ListView` group headers messed up on item update
 * #527 Fix for `Selector.SelectionChanged` is raised twice on updated selection
 * [iOS] Add fail-safe on `FrameworkElement.WillMoveToSuperview` log to `Application.Current.UnhandledException`
 * Flyout were not presented correctly on Wasm

## Release 1.42

### Features
* Add base infrastructure platform for macOS
* 136259 Add a behavior so that tap makes controls fade out
* 135985 [Android], [iOS] ListViewBase Support [MultiSelectStates](https://msdn.microsoft.com/en-us/library/windows/apps/mt299136.aspx?f=255&MSPPError=-2147217396) on ListViewItem. This allows the item container to visually adapt when multiple selection is enabled or disabled.
* #325 Add support for `NavigationView` control
* Add support for `SymbolIcon` control for WebAssembly
* Add support for `UIElement.Clip` for WebAssembly
* Add support for inner-Uno.UI strings localization
* Add stubs for RichTextBlock
* Add `BitmapIcon` support
* Add `BitmapIcon.ShowAsMonochrome` support
* Add support for `Windows.Foundation.UniversalApiContract` in `IsApiContractPresent`
* Add support for ContentProperty on UserControl
* Add `DelegateCommand<T>`
* #131258 Added support for _RoutedEvents_. See [routed-events.md documentation](../articles/routed-events.md).
* [WASM] #234 Support virtualization in ListView

### Breaking changes
* 132002 [Android] The collapsible button bar is now taken into account by visible bounds calculation. Apps which use VisibleBoundsPadding or have command bars will therefore see an adjustment to the height of their windows on Android.

### Bug fixes
 * 135258 [Android] Fixed ImageBrush flash/flickering occurs when transitioning to a new page for the first time.
 * 131768 [iOS] Fixed bug where stale ScrollIntoView() request could overwrite more recent request
 * 136092 [iOS] ScrollIntoView() throws exception for ungrouped lists
 * 136199 [Android] TextBlock.Text isn't visually updated if it changes while device is locked
 * Fix Android and iOS may fail to break on breakpoints in `.xaml.cs` if the debugging symbol type is Full in projects created from templates
 * 136210 [Android] Path is cut off by a pixel
 * 132004 [Android] Window bounds incorrect for screen with rounded corners
 * #312 [Wasm] Text display was chopped on Wasm.
 * 135839 `WebView` No longer raises NavigationFailed and NavigationCompleted events when navigation is cancelled on iOS.
 * 136188 [Android] Page elements are aligned differently upon back navigation
 * 136114 [iOS] Image inside Frame doesn't respond to orientation changes
 * Fix crash when a `VisualState` does not have a valid `Name`
 * Adjust compiled binding application ordering when loading controls
 * Ensure the SplitView templated parent is propagated properly for FindName
 * Fix infinite loop when parsing empty Attached Properties on macOS
 * 137137 [iOS] Fixed `DatePickerSelector` not propagating coerced initial value
 * 103116 [iOS] Navigating to a _second_ local html file with `WebView` doesn't work.
 * 134573 CommandBar doesn't take the proper space on iOS phones in landscape
 * Image with partial size constraint now display properly under Wasm.
 * 138297 [iOS][TextBlock] Measurement is always different since we use Math.Ceiling
 * 137204 [iOS] ListView - fix bug where item view is clipped
 * 137979 [Android] Incorrect offset when applying RotateTransform to stretched view
 * Now supports internal object in desource dictionaries
 * 134573 CommandBar doesn't take the proper space on iOS phones in landscape
 * #26 The explicit property <Style.Setters> does not initialize style setters properly
 * 104057 [Android] ListView shows overscroll effect even when it doesn't need to scroll
 * #376 iOS project compilation fails: Can't resolve the reference 'System.Void Windows.UI.Xaml.Documents.BlockCollection::Add(Windows.UI.Xaml.Documents.Block)
 * 138099, 138463 [Android] fixed `ListView` scrolls up when tapping an item at the bottom of screen
 * 140548 [iOS] fixed `CommandBar` not rendering until reloaded
 * [147530] Add a missing `global::` qualifier in the `BindableMetadataGenerator`
 * [WASM] Add workaround for mono linker issue in AOT mode in `ObservableVectorWrapper`

## Release 1.41

### Features

* [#154](https://github.com/unoplatform/uno/issues/154) Implement the MediaPlayerElement control
* 135799 Implemented MediaPlayer.Dispose()

### Bug fixes

 * 129762 - Updated Android SimpleOrientationSensor calculations based on SensorType.Gravity or based on single angle orientation when the device does not have a Gyroscope.
 * 134189 [iOS] The Time Picker flyout placement is not always respected
 * 134132 [Android] Fix loading of ItemsPresenter
 * 134104 [iOS] Fixed an issue when back swiping from a page with a collapsed CommandBar
 * 134026 [iOS] Setting a different DP from TextBox.TextChanging can cause an infinite 'ping pong' of changing Text values
 * 134415 [iOS] MenuFlyout was not loaded correctly, causing templates containing a MenuFlyout to fail
 * 133247 [iOS] Image performance improvements
 * 135192 [iOS] Fixed ImageBrush flash/flickering occurs when transitioning to a new page.
 * 135112 [Android] Fix crash in UpdateItemsPanelRoot() in the ItemsControl class.
 * 132014, 134103 [Android] Set the leading edge considering header can push groups out off the screen
 * 131998 [Android] Window bounds set too late
 * 131768 [iOS] Improve ListView.ScrollIntoView() when ItemTemplateSelector is set
 * 135202, 131884 [Android] Content occasionally fails to show because binding throws an exception
 * 135646 [Android] Binding MediaPlayerElement.Source causes video to go blank
 * 136093, 136172 [iOS] ComboBox does not display its Popup
 * 134819, 134828 [iOS] Ensures the back gesture is enabled and disabled properly when the CommandBar is visible, collapsed, visible with a navigation command and collapsed with a navigation command.
 * 137081 Xaml generator doesn't support setting a style on the root control
 * 148228 [Android] Right theme (clock or spinner) is selected for specific time increments
 * 148229 [Android] Right time is picked and rounded to nearest time increment in clock mode
 * 148241 [Android] won't open if `MinuteIncrement` is not set
 * 148582 Time picker initial time when using time increment is using initial time seconds when rounding.. it should ignore seconds..
 * 148285 [iOS] TimePicker is clipped off screen when ios:FlyoutPlacement isn't set

## Release 1.40

This release is the first non-experimental release of the Uno Platform since the initial public version in May 2018. Lot of bug fixes and features have been added since then, and lots more are coming.

A lot of those changes where included to support these libraries : [MVVMLight](https://github.com/unoplatform/uno.mvvmlight), [ReactiveUI](https://github.com/unoplatform/uno.ReactiveUI), [Prism](https://github.com/unoplatform/uno.Prism), [Rx.NET](https://github.com/unoplatform/uno.Rx.NET), [Windows Community Toolkit](https://github.com/unoplatform/uno.WindowsCommunityToolkit), [Xamarin.Forms UWP](https://github.com/unoplatform/uno.Xamarin.Forms).

Here are some highlights of this release:

- General improvement in the memory consumption of the `ListView` control
- Many Wasm rendering and support updates
    - Invalid images support
    - Text and images measuring fixes
    - Add support for AppManifest.displayName
- Support for the `Pivot` control
- Support for inline XAML event handlers in `DataTemplate`
- Support for implicit styles in the `XamlReader`
- Support for `ThreadPoolTimer`
- Add support for implicit `bool` to `Visibility` conversion
- Support for `AutoSuggestBox`
- SourceLink, Reference Assemblies and deterministic builds are enabled
- Support for `x:Name` reference in `x:Bind` markup
- Support for `WriteableBitmap` for all platforms
- Added support for `Cross-platform Library` template in vsix
- Added support for `StaticResource` as top level `ResourceDictionary` element
- Added support for `AutomationPeer`
- Android status bar height is now included in `Window.Bounds`
- Add support for `Underline` in `HyperLinkButton`
- Add support for TextBlock.TextDecorations
- TextBlock base class is now `FrameworkElement` on iOS, instead of `UILabel`
- Auto generated list of views implemented in Uno in the documentation
- Add support for string to `Type` conversion in XAML generator and binding engine
- Support for Attached Properties localization
- Added `ItemsControl.OnItemsChanged` support
- Added support for ListView GroupStyle.HeaderTemplateSelector for iOS/Android

Here's the full change log:

- Fixes for VisualTransition.Storyboard lazy bindings [#12](https://github.com/unoplatform/uno/pull/12)
- ListView fixes [#22](https://github.com/unoplatform/uno/pull/22)
    - Improve Path parser compatibility
    - Update assets generation documentation
    - Fix ItemsWrapGrid layout when ItemHeight/ItemWidth are not set
    - Adjust for invalid AnchorPoint support for iOS (#16)
    - Fix for ListView initialization order issue
- Default styles clearing fixes [#23](https://github.com/unoplatform/uno/pull/23)
- Compatibility and stability fixes [#37](https://github.com/unoplatform/uno/pull/37)
    - Wasm SplitView fixes
    - Enum fast converters
    - TextBox InputScope fixes
    - Improved ListViewBase stability
    - SimpleOrientationSensor fixes
    - PathMarkupParser: Add support for whitespace following FillRule command
    - Fix DependencyObjectStore.PopCurrentlySettingProperty
    - Raised navigation completed after setting CanGoBack/Forward
    - Fix layouting that sometimes misapplies margin
    - Selector: Coerce SelectedItem to ensure its value is always valid
    - Remove legacy panel default constructor restriction
    - Wasm image support improvements
    - Add support for forward slash in image source
    - Add support for CollectionViewSource set directly on ItemsControl.ItemSource
    - Fix Pane template binding for SplitView
    - Add support for Object as DependencyProperty owner
    - Add Wasm support for UIElement.Tapped
    - Fix iOS UnregisterDoubleTapped stack overflow
- Compatibility and stability fixes [#43](https://github.com/unoplatform/uno/pull/43)
    - Adjust WASM thickness support for children arrange
    - Fix support for inline text content using ContentProperty
    - Fix memory leaks in ScrollViewer
    - Adjust for missing styles in UWP Styles FeatureConfiguration
    - Fix for Source Generation race condition on slow build servers
- Compatibility and stability fixes [#53](https://github.com/unoplatform/uno/pull/53)
    - Adjust for WASM Support for local images [#1](https://github.com/unoplatform/uno/issues/1)
    - Fixes x:Bind support for Wasm
    - Fix invalid deserialization of ApplicationDataContainer for iOS
    - Fix error for ApplicationView.Title for WASM
    - Remove glib conversion errors in WASM
- UWP API Alignments for Wasm [#70](https://github.com/unoplatform/uno/pull/70)
    - Add support for Application.Start() to provide a proper SynchronizationContext for error management
    - Fix for ImplicitStyles support in XamlReader
    - Add support for the Pivot control using the default UWP Xaml style
    - Adjust body background color after the splash screen removal
    - Adjust the materialization of Control templates to not be lazy
- Add support for Xaml file defined event handlers [#71](https://github.com/unoplatform/uno/pull/71)
- API Compatibility Updates [#75](https://github.com/unoplatform/uno/pull/75)
    - Add support for implicit bool to Visibility conversion
    - Fix default Style constructor does not set the proper property precedence
    - Add more DependencyObjectStore logging
    - Align ItemsControl.Items behavior with UWP (#34)
    - Fix invalid uri parsing when set through BitmapImage.UriSource
- [WASM] Fix text measure when not connected to DOM [#76](https://github.com/unoplatform/uno/pull/76)
- Pivot, AutoSuggestBox, TextBox, XamlReader updates [#77](https://github.com/unoplatform/uno/pull/77)
    - Added missing TransformGroup ContentProperty
    - Fixed invalid namespace attribution of attached properties in XamlReader
    - Fixed BitmapImage.UriSource updates not being applied on Wasm
    - Add basic implementation of AutoSuggestBox
    - Fixed focus stealing issues with inactive PivotItem content
    - Add ThreadPoolTimer support
    - Fix for iOS popup not appearing
    - Fix for Wasm textbox not properly updating while not loaded
- [WASM] Add support for TextBlock.Padding property [#88](https://github.com/unoplatform/uno/pull/88)
- [WASM] Fixed measuring support with Polyfill for Node.isConnected [#89](https://github.com/unoplatform/uno/pull/88), [#91](https://github.com/unoplatform/uno/pull/91)
- Misc fixes [#93](https://github.com/unoplatform/uno/pull/93)
    - Fixed iOS `SimpleOrientationSensor` default queue management
    - Fixed multiple memory leaks in `ListView`, `ScrollViewer`
    - Implemented `CacheLength` for Android `ListViewBase`
    - Fixed for `DependencyObject` properties inheritance race condition
    - Fix for empty Path reporting an infinite size
    - Fix Title  not appearing in CommandBar
- Add support for WebAssembly AppManifest.displayName [#94](https://github.com/unoplatform/uno/pull/94)
- Enable SourceLink, Reference Assemblies, Deterministic build [#100](https://github.com/unoplatform/uno/pull/100)
- Binding Engine Alignments [#113](https://github.com/unoplatform/uno/pull/113)
    - Use Portable symbols for Xamarin debugging stability
    - Enable x:Name reference in x:Bind markup. This requires for a failed BindableMetadata lookup to fall through reflection lookup.
    - Assume ".Value" binding path on a primitive is equivalent to self, to enable nullable bindings.
    - Adjust unit tests logging
    - Enables auto "LogicalChild" treatment to allow for DependencyObjectCollection members to be databound
    - Enable parent reset for "LogicalChild" assignations
- Implement the CoreWindow.Dispatcher property [#117](https://github.com/unoplatform/uno/pull/117)
- Misc Fixes [#120](https://github.com/unoplatform/uno/pull/120)
    - Fix for CommandBar back button icon
    - Improve HyperLinks hit-testing for iOS
    - Fixed android PaintDrawable opacity
    - Adjust Unloaded event for ToggleButton
    - Adjust for brightness support
    - Adjust touch support for rotated elements
    - Adjust MinWidth/MinHeight support in Grid
    - Adjust PasswordBox custom font for during password reveal
    - ListView, ContentControl memory improvements
    - Style behavior adjustments
- Update for android animation reliability [#123](https://github.com/unoplatform/uno/pull/123)
- Add support for WriteableBitmap [#125](https://github.com/unoplatform/uno/pull/125)
- Updated vsix structure [#128](https://github.com/unoplatform/uno/pull/128)
- Multiple enhancements for WCT 4.0 [#131](https://github.com/unoplatform/uno/pull/131)
    - Adds support for `IconElement` fast conversion
    - Adds stubs for `ToggleSwitchTemplateSettings`, `PackageId`, `UISettings`
    - Adjust `XamlObjectBuilder` logging
    - Add implicit conversion for `KeyTime` and `Duration`
    - Add support for top level `StaticResource` resource dictionary elements
    - Implement FindFirstParent for net46/netstd2.0
    - Adds ElementNotAvailableException and ElementNotEnabledException
    - Fix invalid measure for empty wasm images
    - Add size/rect checks for measure/arrange wasm
    - Improve XamlReader error reporting
- Add support for Cross-platform library template in VSIX [#132](https://github.com/unoplatform/uno/pull/132)
- Add support for AutomationPeer [#141](https://github.com/unoplatform/uno/pull/141)
- Improved support for UWP resources [#149](https://github.com/unoplatform/uno/pull/149)
    - Projects no longer need to define `XamlCodeGenerationFiles` (fixes #144)
    - Projects no longer need to define `ResourcesDirectory` (fixes #106)
    - Projects no longer need to initialize `ResourceHelper.ResourcesService` (fixes #142)
    - `ResourceLoader.GetString` is now supported (fixes #142)
- Updates rollup [#151](https://github.com/unoplatform/uno/pull/151)
    - Fixed `VisualState` not updated when `TextBox` is focused
    - Improve `ListView` and `Selector` memory footprint
    - Adjust GenericStyles application sequence for Android
    - Add diagnostics methods for `BinderReferenceHolder`
    - Include android status bar height in `Window.Bounds`
    - Fixed `Grid` items size when `MinHeight` and `MinHeight` are used
    - Fixed android race condition during visual tree cleanup
    - Add support for underline in `HyperLinkButton`
    - Fixed `ScrollContentPresenter` margin issue
    - Adjust `MessageDialog` behavior for android
    - `ContentControl` Data Context is now properly unset
    - Add `EmailNameOrAddress` InputScope for `TextBox`
    - Fixed duplicated resw entry support
    - Fixed `ComboBox` popup touch issue
    - Add support for TextBlock.TextDecorations
    - TextBlock base class from UILabel to FrameworkElement
- Auto-generate list of views implemented in Uno [#152](https://github.com/unoplatform/uno/pull/152)
- Add support for string to `Type` conversion in Xaml generator and Binding engine. [#159](https://github.com/unoplatform/uno/pull/159)
- Add support for attached properties localization [#156](https://github.com/unoplatform/uno/pull/156)
- Added `ItemsControl.OnItemsChanged` support [#175](https://github.com/unoplatform/uno/pull/175)
- Added support for XAML inline collections declaration [#184](https://github.com/unoplatform/uno/pull/184)
- Adjust the sequence of control template materialization [#192](https://github.com/unoplatform/uno/pull/192)
- Support for ListView.ScrollIntoView with leading alignment
- Added support for ListView GroupStyle.HeaderTemplateSelector
- [IOS-ANDROID] Added support for time picker minute increment<|MERGE_RESOLUTION|>--- conflicted
+++ resolved
@@ -3,12 +3,8 @@
 ## Next version
 
 ### Features
-<<<<<<< HEAD
-
 * [#1207] Implemented some `PackageId` properties
-=======
 * Support for `Geolocator` on WASM, improvements for support on Android, iOS
->>>>>>> c5902e59
 * [#1743](https://github.com/unoplatform/uno/pull/1743) - Added a change to make the `MarkupExtensionReturnType` optional
 * Added Dark and HighContrast theme resources, reacts to Dark/Light theme on iOS, Android and WASM automatically during the startup of the app if `RequestedTheme` is not set in `App.xaml`
 * Support for `Gyrometer` on Android, iOS and WASM
