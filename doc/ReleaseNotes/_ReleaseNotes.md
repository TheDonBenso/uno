--- conflicted
+++ resolved
@@ -58,14 +58,10 @@
  * [Wasm] Fixes lements may not be removed form the global active DOM elements tracking map
  * [Wasm] Disable the root element scrolling (bounce) on touch devices
  * Fixed invalid iOS assets folder. `ImageAsset` nodes must not be `<Visible>false</Visible>` to be copied to the generated project.
-<<<<<<< HEAD
- * 149312 [Android] Added `FeatureConfiguration.NativeListViewBase.RemoveItemAnimator` to remove the ItemAnimator that crashes when under stress
-
-=======
  * Make CollectionViewSource.View a proper DependencyProperty (#697)
  * Fixed support for string support for `Path.Data` (#698)
  * 150018 Fix nullref in `Pivot` when using native style
->>>>>>> 733c8221
+ * 149312 [Android] Added `FeatureConfiguration.NativeListViewBase.RemoveItemAnimator` to remove the ItemAnimator that crashes when under stress
 
 ## Release 1.43.1
 
