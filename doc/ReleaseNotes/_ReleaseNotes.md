--- conflicted
+++ resolved
@@ -3,12 +3,8 @@
 ## Next version
 
 ### Features
-<<<<<<< HEAD
 * [#1207] Implemented some `PackageId` properties
-=======
-
 * [#1919](https://github.com/unoplatform/uno/pull/1919) Support for `PathGeometry` on WASM.
->>>>>>> 05760492
 * Support for `Geolocator` on WASM, improvements for support on Android, iOS
 * [#1813](https://github.com/unoplatform/uno/pull/1813) - Added polyline support for WASM and samples for all shapes
 * [#1743](https://github.com/unoplatform/uno/pull/1743) - Added a change to make the `MarkupExtensionReturnType` optional
