--- conflicted
+++ resolved
@@ -121,11 +121,7 @@
 
 ### Challenge #10: Adding features to Uno
 
-<<<<<<< HEAD
-In the course of porting the Calculator, we had to add support for many of the XAML and WinRT features that the calculator is relying on.
-=======
 In the course of porting the Calculator, we had to add support for many of the XAML and WinRT features that the calculator is relying on. 
->>>>>>> da1c1734
 
 Features such as Grid's [RowDefinitions.MaxWith/MaxHeight support](https://github.com/nventive/Uno/pull/1048), [Attached Property localization using resources](https://github.com/nventive/Uno/pull/966), fixes such as [text measuring](https://github.com/nventive/Uno/pull/1034) and [caching](https://github.com/nventive/Uno/pull/931) for WebAssembly, performance improvements with [VisualState Triggers](https://github.com/nventive/Uno/pull/1008), [Javascript marshaling](https://github.com/nventive/Uno/pull/970), and support for the new [`x:Load` attribute](https://github.com/nventive/Uno/pull/870) are some of the improvements we made to Uno.
 
